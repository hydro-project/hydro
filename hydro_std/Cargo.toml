--- conflicted
+++ resolved
@@ -15,14 +15,9 @@
 all-features = true
 
 [dependencies]
-<<<<<<< HEAD
-hydro_lang = { path = "../hydro_lang", version = "^0.12.1" }
-stageleft = "0.8.1"
-=======
 hydro_lang = { path = "../hydro_lang", version = "^0.13.0" }
 stageleft = "0.8.1"
 serde = "1"
->>>>>>> d5b5df2c
 hdrhistogram = "7.5.4"
 stats-ci = { git = "https://github.com/hydro-project/stats-ci.git", branch = "main", features = ["serde"] }
 serde = { version = "1", features = ["derive"] }
