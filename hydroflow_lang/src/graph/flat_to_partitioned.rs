--- conflicted
+++ resolved
@@ -1,9 +1,7 @@
 use std::collections::{BTreeMap, BTreeSet};
 
 use proc_macro2::Span;
-#[cfg(feature = "diagnostics")]
-use slotmap::Key;
-use slotmap::{SecondaryMap, SlotMap, SparseSecondaryMap};
+use slotmap::{Key, SecondaryMap, SlotMap, SparseSecondaryMap};
 use syn::parse_quote;
 use syn::spanned::Spanned;
 
@@ -490,14 +488,6 @@
                 subgraph_recv_handoffs[node_subgraph[dst]].push(src);
             }
             (Node::Handoff { .. }, Node::Handoff { .. }) => {
-<<<<<<< HEAD
-                #[cfg(feature = "diagnostics")]
-                Span::call_site().unwrap().error(format!(
-                    "Internal Error: Consecutive handoffs {:?} -> {:?}",
-                    src.data(),
-                    dst.data()
-                ));
-=======
                 Diagnostic::spanned(
                     Span::call_site(),
                     Level::Error,
@@ -508,7 +498,6 @@
                     ),
                 )
                 .emit();
->>>>>>> 946d1a29
             }
         }
     }
