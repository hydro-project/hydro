--- conflicted
+++ resolved
@@ -42,81 +42,6 @@
             ..wc.clone()
         };
 
-<<<<<<< HEAD
-        // TODO(mingwei): deduplicate codegen
-        let write_iterator = if is_pull {
-            let input = &inputs[0];
-            quote_spanned! {op_span=>
-                let #ident = {
-                    fn check_input<'a, Item, Iter, Lat>(
-                        iter: Iter,
-                        state_handle: #root::scheduled::state::StateHandle<::std::cell::RefCell<Lat>>,
-                        context: &'a #root::scheduled::context::Context,
-                    ) -> impl 'a + ::std::iter::Iterator<Item = Item>
-                    where
-                        Item: ::std::clone::Clone,
-                        Iter: 'a + ::std::iter::Iterator<Item = Item>,
-                        Lat: 'static + #root::lattices::Merge<Item>,
-                    {
-                        iter.filter(move |item| {
-                            let state = context.state_ref(state_handle);
-                            let mut state = state.borrow_mut();
-                            #root::lattices::Merge::merge(&mut *state, ::std::clone::Clone::clone(item))
-                        })
-                    }
-                    check_input::<_, _, #lattice_type>(#input, #state_ident, #context)
-                };
-            }
-        } else if let Some(output) = outputs.first() {
-            quote_spanned! {op_span=>
-                let #ident = {
-                    fn check_output<'a, Item, Push, Lat>(
-                        push: Push,
-                        state_handle: #root::scheduled::state::StateHandle<::std::cell::RefCell<Lat>>,
-                        context: &'a #root::scheduled::context::Context,
-                    ) -> impl 'a + #root::pusherator::Pusherator<Item = Item>
-                    where
-                        Item: 'a + ::std::clone::Clone,
-                        Push: 'a + #root::pusherator::Pusherator<Item = Item>,
-                        Lat: 'static + #root::lattices::Merge<Item>,
-                    {
-                        #root::pusherator::filter::Filter::new(move |item| {
-                            let state = context.state_ref(state_handle);
-                            let mut state = state.borrow_mut();
-                            #root::lattices::Merge::merge(&mut *state, ::std::clone::Clone::clone(item))
-                        }, push)
-                    }
-                    check_output::<_, _, #lattice_type>(#output, #state_ident, #context)
-                };
-            }
-        } else {
-            quote_spanned! {op_span=>
-                let #ident = {
-                    fn check_output<'a, Item, Lat>(
-                        state_handle: #root::scheduled::state::StateHandle<::std::cell::RefCell<Lat>>,
-                        context: &'a #root::scheduled::context::Context,
-                    ) -> impl 'a + #root::pusherator::Pusherator<Item = Item>
-                    where
-                        Item: 'a,
-                        Lat: 'static + #root::lattices::Merge<Item>,
-                    {
-                        #root::pusherator::for_each::ForEach::new(move |item| {
-                            let state = context.state_ref(state_handle);
-                            let mut state = state.borrow_mut();
-                            #root::lattices::Merge::merge(&mut *state, item);
-                        })
-                    }
-                    check_output::<_, #lattice_type>(#state_ident, #context)
-                };
-            }
-        };
-        Ok(OperatorWriteOutput {
-            write_prologue,
-            write_iterator,
-            ..Default::default()
-        })
-=======
         (super::state_by::STATE_BY.write_fn)(&wc, diagnostics)
->>>>>>> d83cb83d
     },
 };