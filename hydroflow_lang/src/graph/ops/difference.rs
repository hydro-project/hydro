--- conflicted
+++ resolved
@@ -1,8 +1,4 @@
-<<<<<<< HEAD
-use crate::graph::{PortIndexValue, OperatorInstance, OpInstGenerics};
-=======
 use crate::{graph::{PortIndexValue, OperatorInstance, OpInstGenerics}, diagnostic::{Level, Diagnostic}};
->>>>>>> 5f847db8
 
 use super::{
     DelayType, FlowProperties, FlowPropertyVal, OperatorConstraints, OperatorWriteOutput,
@@ -68,13 +64,6 @@
                diagnostics| {
         let handle_ident = wc.make_ident("diffdata_handle");
 
-<<<<<<< HEAD
-        let persistence = match persistence_args[..] {
-            [] => Persistence::Tick,
-            [Persistence::Tick, Persistence::Tick] => Persistence::Tick,
-            [Persistence::Tick, Persistence::Static] => Persistence::Static,
-            _ => panic!("Invalid persistence arguments for difference operator"),
-=======
         let persistence = match &persistence_args[..] {
             [] => Persistence::Tick,
             [Persistence::Tick, Persistence::Tick] => Persistence::Tick,
@@ -91,7 +80,6 @@
 
                 Persistence::Tick
             },
->>>>>>> 5f847db8
         };
 
         let (write_prologue, write_iterator) = {
