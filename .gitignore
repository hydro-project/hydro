--- conflicted
+++ resolved
@@ -10,15 +10,11 @@
 perf.data.old
 flamegraph.svg
 
-<<<<<<< HEAD
 # Gurobi ILP output
 gurobi.log
 
 /rustc-ice-*.txt
-=======
-/rustc-ice-*.txt
 /.hydro/
 /*.data.folded
 /*.perf.data
-/*.svg
->>>>>>> b24c515b
+/*.svg