--- conflicted
+++ resolved
@@ -2,12 +2,8 @@
 /rust.git
 /*.dot
 __pycache__/
-<<<<<<< HEAD
-.DS_Store
-=======
 
 # Profiling related outputs of the perf binary and cargo-flamegraph
 perf.data
 perf.data.old
-flamegraph.svg
->>>>>>> 8263bb7c
+flamegraph.svg