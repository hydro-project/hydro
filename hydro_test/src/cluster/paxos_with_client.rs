--- conflicted
+++ resolved
@@ -42,54 +42,16 @@
             // `sequenced_payloads`.
             let leaders = self.leaders().clone();
 
-<<<<<<< HEAD
-use super::paxos::{paxos_core, Acceptor, Ballot, PaxosConfig, PaxosPayload, Proposer};
-
-/// Wraps the core Paxos algorithm with logic to send payloads from clients to the current
-/// leader.
-///
-/// # Safety
-/// Clients may send payloads to a stale leader if the leader changes between the time the
-/// payload is sent and the time it is processed. This will result in the payload being dropped.
-/// Payloads sent from multiple clients may be interleaved in a non-deterministic order.
-pub unsafe fn paxos_with_client<'a, C: 'a, R, P: PaxosPayload>(
-    proposers: &Cluster<'a, Proposer>,
-    acceptors: &Cluster<'a, Acceptor>,
-    clients: &Cluster<'a, C>,
-    payloads: Stream<P, Cluster<'a, C>, Unbounded>,
-    replica_checkpoint: Stream<(ClusterId<R>, usize), Cluster<'a, Acceptor>, Unbounded, NoOrder>,
-    paxos_config: PaxosConfig,
-) -> Stream<(usize, Option<P>), Cluster<'a, Proposer>, Unbounded, NoOrder> {
-    unsafe {
-        // SAFETY: Non-deterministic leader notifications are handled in `cur_leader_id`. We do not
-        // care about the order in which key writes are processed, which is the non-determinism in
-        // `sequenced_payloads`.
-
-        paxos_core(
-            proposers,
-            acceptors,
-            replica_checkpoint,
-            |new_leader_elected| {
-                let cur_leader_id = new_leader_elected
-                    .broadcast_bincode_anonymous(clients)
-                    .inspect(q!(|ballot| println!(
-                        "Client notified that leader was elected: {:?}",
-                        ballot
-                    )))
-                    .max()
-                    .map(q!(|ballot: Ballot| ballot.proposer_id));
-=======
             self.build(move |new_leader_elected| {
                 let cur_leader_id = Self::get_ballot_leader(
                     new_leader_elected
-                        .broadcast_bincode_interleaved(clients)
+                        .broadcast_bincode_anonymous(clients)
                         .inspect(q!(|ballot| println!(
                             "Client notified that leader was elected: {:?}",
                             ballot
                         )))
                         .max(),
                 );
->>>>>>> 02858077
 
                 let payloads_at_proposer = {
                     // SAFETY: the risk here is that we send a batch of requests
