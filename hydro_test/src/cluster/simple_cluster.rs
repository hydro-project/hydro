use hydro_lang::*;
use hydro_std::compartmentalize::{DecoupleClusterStream, DecoupleProcessStream, PartitionStream};
use stageleft::IntoQuotedMut;

pub fn partition<'a, F: Fn((ClusterId<()>, String)) -> (ClusterId<()>, String) + 'a>(
    cluster1: Cluster<'a, ()>,
    cluster2: Cluster<'a, ()>,
    dist_policy: impl IntoQuotedMut<'a, F, Cluster<'a, ()>>,
) -> (Cluster<'a, ()>, Cluster<'a, ()>) {
    cluster1
        .source_iter(q!(vec!(CLUSTER_SELF_ID)))
        .map(q!(move |id| (
            ClusterId::<()>::from_raw(id.raw_id),
            format!("Hello from {}", id.raw_id)
        )))
        .send_partitioned(&cluster2, dist_policy)
        .for_each(q!(move |message| println!(
            "My self id is {}, my message is {:?}",
            CLUSTER_SELF_ID.raw_id, message
        )));
    (cluster1, cluster2)
}

pub fn decouple_cluster<'a>(flow: &FlowBuilder<'a>) -> (Cluster<'a, ()>, Cluster<'a, ()>) {
    let cluster1 = flow.cluster();
    let cluster2 = flow.cluster();
    cluster1
        .source_iter(q!(vec!(CLUSTER_SELF_ID)))
        // .for_each(q!(|message| println!("hey, {}", message)))
        .inspect(q!(|message| println!("Cluster1 node sending message: {}", message)))
        .decouple_cluster(&cluster2)
        .for_each(q!(move |message| println!(
            "My self id is {}, my message is {}",
            CLUSTER_SELF_ID, message
        )));
    (cluster1, cluster2)
}

pub fn decouple_process<'a>(flow: &FlowBuilder<'a>) -> (Process<'a, ()>, Process<'a, ()>) {
    let process1 = flow.process();
    let process2 = flow.process();
    process1
        .source_iter(q!(0..3))
        .decouple_process(&process2)
        .for_each(q!(|message| println!("I received message is {}", message)));
    (process1, process2)
}

pub fn simple_cluster<'a>(flow: &FlowBuilder<'a>) -> (Process<'a, ()>, Cluster<'a, ()>) {
    let process = flow.process();
    let cluster = flow.cluster();

    let numbers = process.source_iter(q!(0..5));
    let ids = process.source_iter(cluster.members()).map(q!(|&id| id));

    ids.cross_product(numbers)
        .map(q!(|(id, n)| (id, (id, n))))
        .send_bincode(&cluster)
        .inspect(q!(move |n| println!(
            "cluster received: {:?} (self cluster id: {})",
            n, CLUSTER_SELF_ID
        )))
        .send_bincode(&process)
        .for_each(q!(|(id, d)| println!("node received: ({}, {:?})", id, d)));

    (process, cluster)
}

#[cfg(test)]
mod tests {
    use std::collections::HashMap;

    use hydro_deploy::Deployment;
<<<<<<< HEAD
    use hydro_lang::deploy::{DeployCrateWrapper, DeployRuntime};
    use hydro_lang::rewrites::persist_pullup;
    use hydro_lang::{ClusterId, Location};
    use hydro_optimize::partitioner::{self, PartitionAttribute, Partitioner};
    use stageleft::{RuntimeData, q};
=======
    use hydro_lang::deploy::{DeployCrateWrapper, HydroDeploy};
    use hydro_lang::rewrites::persist_pullup;
    use hydro_lang::{ClusterId, Location};
    use hydro_optimize::partitioner::{self, PartitionAttribute, Partitioner};
    use stageleft::q;
>>>>>>> b8075539

    #[tokio::test]
    async fn simple_cluster() {
        let mut deployment = Deployment::new();

        let builder = hydro_lang::FlowBuilder::new();
        let (node, cluster) = super::simple_cluster(&builder);
        let built = builder.with_default_optimize();

        insta::assert_debug_snapshot!(built.ir());

        let nodes = built
            .with_process(&node, deployment.Localhost())
            .with_cluster(&cluster, (0..2).map(|_| deployment.Localhost()))
            .deploy(&mut deployment);

        deployment.deploy().await.unwrap();

        let mut node_stdout = nodes.get_process(&node).stdout().await;
        let cluster_stdouts = futures::future::join_all(
            nodes
                .get_cluster(&cluster)
                .members()
                .iter()
                .map(|node| node.stdout()),
        )
        .await;

        deployment.start().await.unwrap();

        for (i, mut stdout) in cluster_stdouts.into_iter().enumerate() {
            for j in 0..5 {
                assert_eq!(
                    stdout.recv().await.unwrap(),
                    format!(
                        "cluster received: (ClusterId::<()>({}), {}) (self cluster id: ClusterId::<()>({}))",
                        i, j, i
                    )
                );
            }
        }

        let mut node_outs = vec![];
        for _i in 0..10 {
            node_outs.push(node_stdout.recv().await.unwrap());
        }
        node_outs.sort();

        for (i, n) in node_outs.into_iter().enumerate() {
            assert_eq!(
                n,
                format!(
                    "node received: (ClusterId::<()>({}), (ClusterId::<()>({}), {}))",
                    i / 5,
                    i / 5,
                    i % 5
                )
            );
        }
    }

    #[tokio::test]
    async fn decouple_process() {
        let mut deployment = Deployment::new();

        let builder = hydro_lang::FlowBuilder::new();
        let (process1, process2) = super::decouple_process(&builder);
        let built = builder.with_default_optimize();

        let nodes = built
            .with_process(&process1, deployment.Localhost())
            .with_process(&process2, deployment.Localhost())
            .deploy(&mut deployment);

        deployment.deploy().await.unwrap();
        let mut process2_stdout = nodes.get_process(&process2).stdout().await;
        deployment.start().await.unwrap();
        for i in 0..3 {
            let expected_message = format!("I received message is {}", i);
            assert_eq!(process2_stdout.recv().await.unwrap(), expected_message);
        }
    }

    #[tokio::test]
    async fn decouple_cluster() {
        let mut deployment = Deployment::new();

        let builder = hydro_lang::FlowBuilder::new();
        let (cluster1, cluster2) = super::decouple_cluster(&builder);
        let built = builder.with_default_optimize();

        let nodes = built
            .with_cluster(&cluster1, (0..3).map(|_| deployment.Localhost()))
            .with_cluster(&cluster2, (0..3).map(|_| deployment.Localhost()))
            .deploy(&mut deployment);

        deployment.deploy().await.unwrap();

        let cluster2_stdouts = futures::future::join_all(
            nodes
                .get_cluster(&cluster2)
                .members()
                .iter()
                .map(|node| node.stdout()),
        )
        .await;

        deployment.start().await.unwrap();

        for (i, mut stdout) in cluster2_stdouts.into_iter().enumerate() {
            for _j in 0..1 {
                let expected_message = format!(
                    "My self id is ClusterId::<()>({}), my message is ClusterId::<()>({})",
                    i, i
                );
                assert_eq!(stdout.recv().await.unwrap(), expected_message);
            }
        }
    }

    #[tokio::test]
    async fn partition() {
        let mut deployment = Deployment::new();

        let num_nodes = 3;
        let num_partitions = 2;
        let builder = hydro_lang::FlowBuilder::new();
        let (cluster1, cluster2) = super::partition(
            builder.cluster::<()>(),
            builder.cluster::<()>(),
            q!(move |(id, msg)| (
                ClusterId::<()>::from_raw(id.raw_id * num_partitions as u32),
                msg
            )),
        );
        let built = builder.with_default_optimize();

        let nodes = built
            .with_cluster(&cluster1, (0..num_nodes).map(|_| deployment.Localhost()))
            .with_cluster(
                &cluster2,
                (0..num_nodes * num_partitions).map(|_| deployment.Localhost()),
            )
            .deploy(&mut deployment);

        deployment.deploy().await.unwrap();

        let cluster2_stdouts = futures::future::join_all(
            nodes
                .get_cluster(&cluster2)
                .members()
                .iter()
                .map(|node| node.stdout()),
        )
        .await;

        deployment.start().await.unwrap();

        for (cluster2_id, mut stdout) in cluster2_stdouts.into_iter().enumerate() {
            if cluster2_id % num_partitions == 0 {
                let expected_message = format!(
                    r#"My self id is {}, my message is "Hello from {}""#,
                    cluster2_id,
                    cluster2_id / num_partitions
                );
                assert_eq!(stdout.recv().await.unwrap(), expected_message);
            }
        }
    }

    #[test]
    fn partitioned_simple_cluster_ir() {
        let builder = hydro_lang::FlowBuilder::new();
        let (_, cluster) = super::simple_cluster(&builder);
        let partitioner = Partitioner {
            nodes_to_partition: HashMap::from([(5, PartitionAttribute::TupleIndex(1))]),
            num_partitions: 3,
            partitioned_cluster_id: cluster.id().raw_id(),
        };
        let built = builder
            .optimize_with(persist_pullup::persist_pullup)
            .optimize_with(|leaves| partitioner::partition(leaves, &partitioner))
            .into_deploy::<HydroDeploy>();

        insta::assert_debug_snapshot!(built.ir());

<<<<<<< HEAD
        for (id, ir) in built.compile(&RuntimeData::new("FAKE")).all_dfir() {
=======
        for (id, ir) in built.preview_compile().all_dfir() {
>>>>>>> b8075539
            insta::with_settings!({snapshot_suffix => format!("surface_graph_{id}")}, {
                insta::assert_snapshot!(ir.surface_syntax_string());
            });
        }
    }
}<|MERGE_RESOLUTION|>--- conflicted
+++ resolved
@@ -71,19 +71,11 @@
     use std::collections::HashMap;
 
     use hydro_deploy::Deployment;
-<<<<<<< HEAD
-    use hydro_lang::deploy::{DeployCrateWrapper, DeployRuntime};
-    use hydro_lang::rewrites::persist_pullup;
-    use hydro_lang::{ClusterId, Location};
-    use hydro_optimize::partitioner::{self, PartitionAttribute, Partitioner};
-    use stageleft::{RuntimeData, q};
-=======
     use hydro_lang::deploy::{DeployCrateWrapper, HydroDeploy};
     use hydro_lang::rewrites::persist_pullup;
     use hydro_lang::{ClusterId, Location};
     use hydro_optimize::partitioner::{self, PartitionAttribute, Partitioner};
     use stageleft::q;
->>>>>>> b8075539
 
     #[tokio::test]
     async fn simple_cluster() {
@@ -270,11 +262,7 @@
 
         insta::assert_debug_snapshot!(built.ir());
 
-<<<<<<< HEAD
-        for (id, ir) in built.compile(&RuntimeData::new("FAKE")).all_dfir() {
-=======
         for (id, ir) in built.preview_compile().all_dfir() {
->>>>>>> b8075539
             insta::with_settings!({snapshot_suffix => format!("surface_graph_{id}")}, {
                 insta::assert_snapshot!(ir.surface_syntax_string());
             });
