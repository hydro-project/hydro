use hydro_lang::*;
use hydro_std::compartmentalize::{DecoupleClusterStream, DecoupleProcessStream, PartitionStream};
use stageleft::IntoQuotedMut;

pub fn partition<'a, F: Fn((ClusterId<()>, String)) -> (ClusterId<()>, String) + 'a>(
    cluster1: Cluster<'a, ()>,
    cluster2: Cluster<'a, ()>,
    dist_policy: impl IntoQuotedMut<'a, F, Cluster<'a, ()>>,
) -> (Cluster<'a, ()>, Cluster<'a, ()>) {
    cluster1
        .source_iter(q!(vec!(CLUSTER_SELF_ID)))
        .map(q!(move |id| (
            ClusterId::<()>::from_raw(id.raw_id),
            format!("Hello from {}", id.raw_id)
        )))
        .send_partitioned(&cluster2, dist_policy)
        .for_each(q!(move |message| println!(
            "My self id is {}, my message is {:?}",
            CLUSTER_SELF_ID.raw_id, message
        )));
    (cluster1, cluster2)
}

pub fn decouple_cluster<'a>(flow: &FlowBuilder<'a>) -> (Cluster<'a, ()>, Cluster<'a, ()>) {
    let cluster1 = flow.cluster();
    let cluster2 = flow.cluster();
    cluster1
        .source_iter(q!(vec!(CLUSTER_SELF_ID)))
        // .for_each(q!(|message| println!("hey, {}", message)))
        .inspect(q!(|message| println!("Cluster1 node sending message: {}", message)))
        .decouple_cluster(&cluster2)
        .for_each(q!(move |message| println!(
            "My self id is {}, my message is {}",
            CLUSTER_SELF_ID, message
        )));
    (cluster1, cluster2)
}

pub fn decouple_process<'a>(flow: &FlowBuilder<'a>) -> (Process<'a, ()>, Process<'a, ()>) {
    let process1 = flow.process();
    let process2 = flow.process();
    process1
        .source_iter(q!(0..3))
        .decouple_process(&process2)
        .for_each(q!(|message| println!("I received message is {}", message)));
    (process1, process2)
}

pub fn simple_cluster<'a>(flow: &FlowBuilder<'a>) -> (Process<'a, ()>, Cluster<'a, ()>) {
    let process = flow.process();
    let cluster = flow.cluster();

    let numbers = process.source_iter(q!(0..5));
    let ids = process.source_iter(cluster.members()).map(q!(|&id| id));

    ids.cross_product(numbers)
        .map(q!(|(id, n)| (id, (id, n))))
        .send_bincode(&cluster)
        .inspect(q!(move |n| println!(
            "cluster received: {:?} (self cluster id: {})",
            n, CLUSTER_SELF_ID
        )))
        .send_bincode(&process)
        .for_each(q!(|(id, d)| println!("node received: ({}, {:?})", id, d)));

    (process, cluster)
}

#[cfg(test)]
mod tests {
    use std::collections::HashMap;

    use hydro_deploy::Deployment;
<<<<<<< HEAD
    use hydro_lang::deploy::{DeployCrateWrapper, DeployRuntime};
    use hydro_lang::rewrites::persist_pullup;
    use hydro_lang::{ClusterId, Location};
    use hydro_optimize::partitioner::{self, PartitionAttribute, Partitioner};
    use stageleft::{RuntimeData, q};
=======
    use hydro_lang::deploy::{DeployCrateWrapper, HydroDeploy};
    use hydro_lang::rewrites::partitioner::{self, PartitionAttribute, Partitioner};
    use hydro_lang::rewrites::{insert_counter, persist_pullup};
    use hydro_lang::{ClusterId, Location};
    use stageleft::q;
>>>>>>> 555b83e4

    #[tokio::test]
    async fn simple_cluster() {
        let mut deployment = Deployment::new();

        let builder = hydro_lang::FlowBuilder::new();
        let (node, cluster) = super::simple_cluster(&builder);
        let built = builder.with_default_optimize();

        insta::assert_debug_snapshot!(built.ir());

        let nodes = built
            .with_process(&node, deployment.Localhost())
            .with_cluster(&cluster, (0..2).map(|_| deployment.Localhost()))
            .deploy(&mut deployment);

        deployment.deploy().await.unwrap();

        let mut node_stdout = nodes.get_process(&node).stdout().await;
        let cluster_stdouts = futures::future::join_all(
            nodes
                .get_cluster(&cluster)
                .members()
                .iter()
                .map(|node| node.stdout()),
        )
        .await;

        deployment.start().await.unwrap();

        for (i, mut stdout) in cluster_stdouts.into_iter().enumerate() {
            for j in 0..5 {
                assert_eq!(
                    stdout.recv().await.unwrap(),
                    format!(
                        "cluster received: (ClusterId::<()>({}), {}) (self cluster id: ClusterId::<()>({}))",
                        i, j, i
                    )
                );
            }
        }

        let mut node_outs = vec![];
        for _i in 0..10 {
            node_outs.push(node_stdout.recv().await.unwrap());
        }
        node_outs.sort();

        for (i, n) in node_outs.into_iter().enumerate() {
            assert_eq!(
                n,
                format!(
                    "node received: (ClusterId::<()>({}), (ClusterId::<()>({}), {}))",
                    i / 5,
                    i / 5,
                    i % 5
                )
            );
        }
    }

    #[tokio::test]
    async fn decouple_process() {
        let mut deployment = Deployment::new();

        let builder = hydro_lang::FlowBuilder::new();
        let (process1, process2) = super::decouple_process(&builder);
        let built = builder.with_default_optimize();

        let nodes = built
            .with_process(&process1, deployment.Localhost())
            .with_process(&process2, deployment.Localhost())
            .deploy(&mut deployment);

        deployment.deploy().await.unwrap();
        let mut process2_stdout = nodes.get_process(&process2).stdout().await;
        deployment.start().await.unwrap();
        for i in 0..3 {
            let expected_message = format!("I received message is {}", i);
            assert_eq!(process2_stdout.recv().await.unwrap(), expected_message);
        }
    }

    #[tokio::test]
    async fn decouple_cluster() {
        let mut deployment = Deployment::new();

        let builder = hydro_lang::FlowBuilder::new();
        let (cluster1, cluster2) = super::decouple_cluster(&builder);
        let built = builder.with_default_optimize();

        let nodes = built
            .with_cluster(&cluster1, (0..3).map(|_| deployment.Localhost()))
            .with_cluster(&cluster2, (0..3).map(|_| deployment.Localhost()))
            .deploy(&mut deployment);

        deployment.deploy().await.unwrap();

        let cluster2_stdouts = futures::future::join_all(
            nodes
                .get_cluster(&cluster2)
                .members()
                .iter()
                .map(|node| node.stdout()),
        )
        .await;

        deployment.start().await.unwrap();

        for (i, mut stdout) in cluster2_stdouts.into_iter().enumerate() {
            for _j in 0..1 {
                let expected_message = format!(
                    "My self id is ClusterId::<()>({}), my message is ClusterId::<()>({})",
                    i, i
                );
                assert_eq!(stdout.recv().await.unwrap(), expected_message);
            }
        }
    }

    #[tokio::test]
    async fn partition() {
        let mut deployment = Deployment::new();

        let num_nodes = 3;
        let num_partitions = 2;
        let builder = hydro_lang::FlowBuilder::new();
        let (cluster1, cluster2) = super::partition(
            builder.cluster::<()>(),
            builder.cluster::<()>(),
            q!(move |(id, msg)| (
                ClusterId::<()>::from_raw(id.raw_id * num_partitions as u32),
                msg
            )),
        );
        let built = builder.with_default_optimize();

        let nodes = built
            .with_cluster(&cluster1, (0..num_nodes).map(|_| deployment.Localhost()))
            .with_cluster(
                &cluster2,
                (0..num_nodes * num_partitions).map(|_| deployment.Localhost()),
            )
            .deploy(&mut deployment);

        deployment.deploy().await.unwrap();

        let cluster2_stdouts = futures::future::join_all(
            nodes
                .get_cluster(&cluster2)
                .members()
                .iter()
                .map(|node| node.stdout()),
        )
        .await;

        deployment.start().await.unwrap();

        for (cluster2_id, mut stdout) in cluster2_stdouts.into_iter().enumerate() {
            if cluster2_id % num_partitions == 0 {
                let expected_message = format!(
                    r#"My self id is {}, my message is "Hello from {}""#,
                    cluster2_id,
                    cluster2_id / num_partitions
                );
                assert_eq!(stdout.recv().await.unwrap(), expected_message);
            }
        }
    }

    #[test]
    fn partitioned_simple_cluster_ir() {
        let builder = hydro_lang::FlowBuilder::new();
        let (_, cluster) = super::simple_cluster(&builder);
        let partitioner = Partitioner {
            nodes_to_partition: HashMap::from([(5, PartitionAttribute::TupleIndex(1))]),
            num_partitions: 3,
            partitioned_cluster_id: cluster.id().raw_id(),
        };
        let built = builder
            .optimize_with(persist_pullup::persist_pullup)
            .optimize_with(|leaves| partitioner::partition(leaves, &partitioner))
            .into_deploy::<HydroDeploy>();

        insta::assert_debug_snapshot!(built.ir());

        for (id, ir) in built.preview_compile().all_dfir() {
            insta::with_settings!({snapshot_suffix => format!("surface_graph_{id}")}, {
                insta::assert_snapshot!(ir.surface_syntax_string());
            });
        }
    }
<<<<<<< HEAD
=======

    #[test]
    fn counter_simple_cluster_ir() {
        let builder = hydro_lang::FlowBuilder::new();
        let _ = super::simple_cluster(&builder);
        let counter_output_duration = q!(std::time::Duration::from_secs(1));
        let built = builder
            .optimize_with(persist_pullup::persist_pullup)
            .optimize_with(|leaves| insert_counter::insert_counter(leaves, counter_output_duration))
            .into_deploy::<HydroDeploy>();

        insta::assert_debug_snapshot!(built.ir());

        for (id, ir) in built.preview_compile().all_dfir() {
            insta::with_settings!({snapshot_suffix => format!("surface_graph_{id}")}, {
                insta::assert_snapshot!(ir.surface_syntax_string());
            });
        }
    }
>>>>>>> 555b83e4
}<|MERGE_RESOLUTION|>--- conflicted
+++ resolved
@@ -71,19 +71,11 @@
     use std::collections::HashMap;
 
     use hydro_deploy::Deployment;
-<<<<<<< HEAD
     use hydro_lang::deploy::{DeployCrateWrapper, DeployRuntime};
     use hydro_lang::rewrites::persist_pullup;
     use hydro_lang::{ClusterId, Location};
     use hydro_optimize::partitioner::{self, PartitionAttribute, Partitioner};
     use stageleft::{RuntimeData, q};
-=======
-    use hydro_lang::deploy::{DeployCrateWrapper, HydroDeploy};
-    use hydro_lang::rewrites::partitioner::{self, PartitionAttribute, Partitioner};
-    use hydro_lang::rewrites::{insert_counter, persist_pullup};
-    use hydro_lang::{ClusterId, Location};
-    use stageleft::q;
->>>>>>> 555b83e4
 
     #[tokio::test]
     async fn simple_cluster() {
@@ -276,8 +268,6 @@
             });
         }
     }
-<<<<<<< HEAD
-=======
 
     #[test]
     fn counter_simple_cluster_ir() {
@@ -297,5 +287,4 @@
             });
         }
     }
->>>>>>> 555b83e4
 }