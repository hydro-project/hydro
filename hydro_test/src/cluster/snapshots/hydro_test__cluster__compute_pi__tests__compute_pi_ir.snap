---
source: hydro_test/src/cluster/compute_pi.rs
expression: built.ir()
---
[
    ForEach {
        f: stageleft :: runtime_support :: fn1_type_hint :: < (u64 , u64) , () > ({ use crate :: __staged :: __deps :: * ; use crate :: __staged :: cluster :: compute_pi :: * ; | (inside , total) | { println ! ("pi: {} ({} trials)" , 4.0 * inside as f64 / total as f64 , total) ; } }),
        input: Map {
            f: stageleft :: runtime_support :: fn1_type_hint :: < ((u64 , u64) , ()) , (u64 , u64) > ({ use hydro_lang :: __staged :: __deps :: * ; use hydro_lang :: __staged :: optional :: * ; | (d , _signal) | d }),
            input: CrossSingleton {
                left: Reduce {
                    f: stageleft :: runtime_support :: fn2_borrow_mut_type_hint :: < (u64 , u64) , (u64 , u64) , () > ({ use crate :: __staged :: __deps :: * ; use crate :: __staged :: cluster :: compute_pi :: * ; | (inside , total) , (inside_batch , total_batch) | { * inside += inside_batch ; * total += total_batch ; } }),
                    input: Persist {
                        inner: Map {
<<<<<<< HEAD
                            f: stageleft :: runtime_support :: fn1_type_hint :: < (hydro_optimize :: __staged :: __deps :: hydro_lang :: location :: cluster :: cluster_id :: ClusterId < hydro_test :: cluster :: compute_pi :: Worker > , (u64 , u64)) , (u64 , u64) > ({ use hydro_lang :: __staged :: __deps :: * ; use hydro_lang :: __staged :: stream :: * ; | (_ , b) | b }),
=======
                            f: stageleft :: runtime_support :: fn1_type_hint :: < (hydro_test :: __staged :: __deps :: hydro_lang :: location :: cluster :: cluster_id :: ClusterId < hydro_test :: __staged :: cluster :: compute_pi :: Worker > , (u64 , u64)) , (u64 , u64) > ({ use hydro_lang :: __staged :: __deps :: * ; use hydro_lang :: __staged :: stream :: * ; | (_ , b) | b }),
>>>>>>> 555b83e4
                            input: Network {
                                from_key: None,
                                to_location: Process(
                                    1,
                                ),
                                to_key: None,
                                serialize_fn: Some(
                                    :: hydro_lang :: runtime_support :: stageleft :: runtime_support :: fn1_type_hint :: < (u64 , u64) , _ > (| data | { hydro_lang :: runtime_support :: bincode :: serialize (& data) . unwrap () . into () }),
                                ),
                                instantiate_fn: <network instantiate>,
                                deserialize_fn: Some(
                                    | res | { let (id , b) = res . unwrap () ; (hydro_lang :: ClusterId :: < hydro_test :: __staged :: cluster :: compute_pi :: Worker > :: from_raw (id) , hydro_lang :: runtime_support :: bincode :: deserialize :: < (u64 , u64) > (& b) . unwrap ()) },
                                ),
                                input: Fold {
                                    init: stageleft :: runtime_support :: fn0_type_hint :: < (u64 , u64) > ({ use crate :: __staged :: __deps :: * ; use crate :: __staged :: cluster :: compute_pi :: * ; | | (0u64 , 0u64) }),
                                    acc: stageleft :: runtime_support :: fn2_borrow_mut_type_hint :: < (u64 , u64) , bool , () > ({ use crate :: __staged :: __deps :: * ; use crate :: __staged :: cluster :: compute_pi :: * ; | (inside , total) , sample_inside | { if sample_inside { * inside += 1 ; } * total += 1 ; } }),
                                    input: Map {
                                        f: stageleft :: runtime_support :: fn1_type_hint :: < (f64 , f64) , bool > ({ use crate :: __staged :: __deps :: * ; use crate :: __staged :: cluster :: compute_pi :: * ; | (x , y) | x * x + y * y < 1.0 }),
                                        input: Map {
                                            f: stageleft :: runtime_support :: fn1_type_hint :: < () , (f64 , f64) > ({ use crate :: __staged :: __deps :: * ; use crate :: __staged :: cluster :: compute_pi :: * ; | _ | rand :: random :: < (f64 , f64) > () }),
                                            input: Map {
                                                f: stageleft :: runtime_support :: fn1_type_hint :: < usize , () > ({ use hydro_lang :: __staged :: __deps :: * ; use hydro_lang :: __staged :: location :: tick :: * ; | _ | () }),
                                                input: FlatMap {
                                                    f: stageleft :: runtime_support :: fn1_type_hint :: < () , std :: ops :: Range < usize > > ({ use hydro_lang :: __staged :: __deps :: * ; use hydro_lang :: __staged :: location :: tick :: * ; let batch_size__free = { use crate :: __staged :: __deps :: * ; use crate :: __staged :: cluster :: compute_pi :: * ; let batch_size__free = 8192usize ; batch_size__free } ; move | _ | 0 .. batch_size__free }),
                                                    input: Source {
                                                        source: Spin,
                                                        location_kind: Cluster(
                                                            0,
                                                        ),
                                                        metadata: HydroIrMetadata {
                                                            location_kind: Cluster(
                                                                0,
                                                            ),
                                                            output_type: Some(
                                                                (),
                                                            ),
                                                            cardinality: None,
                                                            cpu_usage: None,
                                                            network_recv_cpu_usage: None,
                                                            id: None,
                                                        },
                                                    },
                                                    metadata: HydroIrMetadata {
                                                        location_kind: Cluster(
                                                            0,
                                                        ),
                                                        output_type: Some(
                                                            usize,
                                                        ),
                                                        cardinality: None,
                                                        cpu_usage: None,
                                                        network_recv_cpu_usage: None,
                                                        id: None,
                                                    },
                                                },
                                                metadata: HydroIrMetadata {
                                                    location_kind: Cluster(
                                                        0,
                                                    ),
                                                    output_type: Some(
                                                        (),
                                                    ),
                                                    cardinality: None,
                                                    cpu_usage: None,
                                                    network_recv_cpu_usage: None,
                                                    id: None,
                                                },
                                            },
                                            metadata: HydroIrMetadata {
                                                location_kind: Tick(
                                                    0,
                                                    Cluster(
                                                        0,
                                                    ),
                                                ),
                                                output_type: Some(
                                                    (f64 , f64),
                                                ),
                                                cardinality: None,
                                                cpu_usage: None,
                                                network_recv_cpu_usage: None,
                                                id: None,
                                            },
                                        },
                                        metadata: HydroIrMetadata {
                                            location_kind: Tick(
                                                0,
                                                Cluster(
                                                    0,
                                                ),
                                            ),
                                            output_type: Some(
                                                bool,
                                            ),
                                            cardinality: None,
                                            cpu_usage: None,
                                            network_recv_cpu_usage: None,
                                            id: None,
                                        },
                                    },
                                    metadata: HydroIrMetadata {
                                        location_kind: Tick(
                                            0,
                                            Cluster(
                                                0,
                                            ),
                                        ),
                                        output_type: Some(
                                            (u64 , u64),
                                        ),
                                        cardinality: None,
                                        cpu_usage: None,
                                        network_recv_cpu_usage: None,
                                        id: None,
                                    },
                                },
                                metadata: HydroIrMetadata {
                                    location_kind: Process(
                                        1,
                                    ),
                                    output_type: Some(
                                        (u64 , u64),
                                    ),
                                    cardinality: None,
                                    cpu_usage: None,
                                    network_recv_cpu_usage: None,
                                    id: None,
                                },
                            },
                            metadata: HydroIrMetadata {
                                location_kind: Process(
                                    1,
                                ),
                                output_type: Some(
                                    (u64 , u64),
                                ),
                                cardinality: None,
                                cpu_usage: None,
                                network_recv_cpu_usage: None,
                                id: None,
                            },
                        },
                        metadata: HydroIrMetadata {
                            location_kind: Process(
                                1,
                            ),
                            output_type: Some(
                                (u64 , u64),
                            ),
                            cardinality: None,
                            cpu_usage: None,
                            network_recv_cpu_usage: None,
                            id: None,
                        },
                    },
                    metadata: HydroIrMetadata {
                        location_kind: Process(
                            1,
                        ),
                        output_type: Some(
                            (u64 , u64),
                        ),
                        cardinality: None,
                        cpu_usage: None,
                        network_recv_cpu_usage: None,
                        id: None,
                    },
                },
                right: Map {
<<<<<<< HEAD
                    f: stageleft :: runtime_support :: fn1_type_hint :: < hydro_optimize :: __staged :: __deps :: tokio :: time :: Instant , () > ({ use hydro_lang :: __staged :: __deps :: * ; use hydro_lang :: __staged :: optional :: * ; | _u | () }),
=======
                    f: stageleft :: runtime_support :: fn1_type_hint :: < hydro_test :: __staged :: __deps :: tokio :: time :: Instant , () > ({ use hydro_lang :: __staged :: __deps :: * ; use hydro_lang :: __staged :: optional :: * ; | _u | () }),
>>>>>>> 555b83e4
                    input: Source {
                        source: Stream(
                            { use hydro_lang :: __staged :: __deps :: * ; use hydro_lang :: __staged :: location :: * ; let interval__free = { use crate :: __staged :: __deps :: * ; use crate :: __staged :: cluster :: compute_pi :: * ; Duration :: from_secs (1) } ; tokio_stream :: wrappers :: IntervalStream :: new (tokio :: time :: interval (interval__free)) },
                        ),
                        location_kind: Process(
                            1,
                        ),
                        metadata: HydroIrMetadata {
                            location_kind: Process(
                                1,
                            ),
                            output_type: Some(
<<<<<<< HEAD
                                hydro_optimize :: __staged :: __deps :: tokio :: time :: Instant,
=======
                                hydro_test :: __staged :: __deps :: tokio :: time :: Instant,
>>>>>>> 555b83e4
                            ),
                            cardinality: None,
                            cpu_usage: None,
                            network_recv_cpu_usage: None,
                            id: None,
                        },
                    },
                    metadata: HydroIrMetadata {
                        location_kind: Tick(
                            1,
                            Process(
                                1,
                            ),
                        ),
                        output_type: Some(
                            (),
                        ),
                        cardinality: None,
                        cpu_usage: None,
                        network_recv_cpu_usage: None,
                        id: None,
                    },
                },
                metadata: HydroIrMetadata {
                    location_kind: Tick(
                        1,
                        Process(
                            1,
                        ),
                    ),
                    output_type: Some(
                        ((u64 , u64) , ()),
                    ),
                    cardinality: None,
                    cpu_usage: None,
                    network_recv_cpu_usage: None,
                    id: None,
                },
            },
            metadata: HydroIrMetadata {
                location_kind: Tick(
                    1,
                    Process(
                        1,
                    ),
                ),
                output_type: Some(
                    (u64 , u64),
                ),
                cardinality: None,
                cpu_usage: None,
                network_recv_cpu_usage: None,
                id: None,
            },
        },
        metadata: HydroIrMetadata {
            location_kind: Process(
                1,
            ),
            output_type: Some(
                (u64 , u64),
            ),
            cardinality: None,
            cpu_usage: None,
            network_recv_cpu_usage: None,
            id: None,
        },
    },
]<|MERGE_RESOLUTION|>--- conflicted
+++ resolved
@@ -12,11 +12,7 @@
                     f: stageleft :: runtime_support :: fn2_borrow_mut_type_hint :: < (u64 , u64) , (u64 , u64) , () > ({ use crate :: __staged :: __deps :: * ; use crate :: __staged :: cluster :: compute_pi :: * ; | (inside , total) , (inside_batch , total_batch) | { * inside += inside_batch ; * total += total_batch ; } }),
                     input: Persist {
                         inner: Map {
-<<<<<<< HEAD
-                            f: stageleft :: runtime_support :: fn1_type_hint :: < (hydro_optimize :: __staged :: __deps :: hydro_lang :: location :: cluster :: cluster_id :: ClusterId < hydro_test :: cluster :: compute_pi :: Worker > , (u64 , u64)) , (u64 , u64) > ({ use hydro_lang :: __staged :: __deps :: * ; use hydro_lang :: __staged :: stream :: * ; | (_ , b) | b }),
-=======
                             f: stageleft :: runtime_support :: fn1_type_hint :: < (hydro_test :: __staged :: __deps :: hydro_lang :: location :: cluster :: cluster_id :: ClusterId < hydro_test :: __staged :: cluster :: compute_pi :: Worker > , (u64 , u64)) , (u64 , u64) > ({ use hydro_lang :: __staged :: __deps :: * ; use hydro_lang :: __staged :: stream :: * ; | (_ , b) | b }),
->>>>>>> 555b83e4
                             input: Network {
                                 from_key: None,
                                 to_location: Process(
@@ -186,11 +182,7 @@
                     },
                 },
                 right: Map {
-<<<<<<< HEAD
-                    f: stageleft :: runtime_support :: fn1_type_hint :: < hydro_optimize :: __staged :: __deps :: tokio :: time :: Instant , () > ({ use hydro_lang :: __staged :: __deps :: * ; use hydro_lang :: __staged :: optional :: * ; | _u | () }),
-=======
                     f: stageleft :: runtime_support :: fn1_type_hint :: < hydro_test :: __staged :: __deps :: tokio :: time :: Instant , () > ({ use hydro_lang :: __staged :: __deps :: * ; use hydro_lang :: __staged :: optional :: * ; | _u | () }),
->>>>>>> 555b83e4
                     input: Source {
                         source: Stream(
                             { use hydro_lang :: __staged :: __deps :: * ; use hydro_lang :: __staged :: location :: * ; let interval__free = { use crate :: __staged :: __deps :: * ; use crate :: __staged :: cluster :: compute_pi :: * ; Duration :: from_secs (1) } ; tokio_stream :: wrappers :: IntervalStream :: new (tokio :: time :: interval (interval__free)) },
@@ -203,11 +195,7 @@
                                 1,
                             ),
                             output_type: Some(
-<<<<<<< HEAD
-                                hydro_optimize :: __staged :: __deps :: tokio :: time :: Instant,
-=======
                                 hydro_test :: __staged :: __deps :: tokio :: time :: Instant,
->>>>>>> 555b83e4
                             ),
                             cardinality: None,
                             cpu_usage: None,
