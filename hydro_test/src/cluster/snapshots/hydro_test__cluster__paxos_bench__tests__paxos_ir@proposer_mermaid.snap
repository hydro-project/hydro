---
source: hydro_test/src/cluster/paxos_bench.rs
expression: "preview.dfir_for(&proposers).to_mermaid(&WriteConfig\n{\n    no_subgraphs: true, no_pull_push: true, no_handoffs: true,\n    op_text_no_imports: true, ..WriteConfig::default()\n})"
---
%%{init:{'theme':'base','themeVariables':{'clusterBkg':'#ddd','clusterBorder':'#888'}}}%%
flowchart TD
classDef pullClass fill:#8af,stroke:#000,text-align:left,white-space:pre
classDef pushClass fill:#ff8,stroke:#000,text-align:left,white-space:pre
classDef otherClass fill:#fdc,stroke:#000,text-align:left,white-space:pre
linkStyle default stroke:#aaa
1v1["<div style=text-align:center>(1v1)</div> <code><br>source_iter({<br>    [&quot;Proposers say hello&quot;]<br>})</code>"]:::otherClass
2v1["<div style=text-align:center>(2v1)</div> <code><br>for_each({<br>    |s| println!(&quot;{}&quot;, s)<br>})</code>"]:::otherClass
3v1["<div style=text-align:center>(3v1)</div> <code><br>chain()</code>"]:::otherClass
4v1["<div style=text-align:center>(4v1)</div> <code><br>chain()</code>"]:::otherClass
5v1["<div style=text-align:center>(5v1)</div> <code><br>reduce::&lt;<br>    'static,<br>&gt;({<br>    |curr, new| {<br>        if new &gt; *curr {<br>            *curr = new;<br>        }<br>    }<br>})</code>"]:::otherClass
6v1["<div style=text-align:center>(6v1)</div> <code><br>source_iter({<br>    let e__free = {<br>        Ballot {<br>            num: 0,<br>            proposer_id: ClusterId::from_raw(0),<br>        }<br>    };<br>    [e__free]<br>})</code>"]:::otherClass
7v1["<div style=text-align:center>(7v1)</div> <code><br>persist::&lt;'static&gt;()</code>"]:::otherClass
8v1["<div style=text-align:center>(8v1)</div> <code><br>chain()</code>"]:::otherClass
9v1["<div style=text-align:center>(9v1)</div> <code><br>tee()</code>"]:::otherClass
10v1["<div style=text-align:center>(10v1)</div> <code><br>source_iter({<br>    let e__free = {<br>        0<br>    };<br>    [e__free]<br>})</code>"]:::otherClass
11v1["<div style=text-align:center>(11v1)</div> <code><br>persist::&lt;'static&gt;()</code>"]:::otherClass
12v1["<div style=text-align:center>(12v1)</div> <code><br>source_iter({<br>    let e__free = {<br>        ()<br>    };<br>    [e__free]<br>})</code>"]:::otherClass
13v1["<div style=text-align:center>(13v1)</div> <code><br>map({<br>    |_u| ()<br>})</code>"]:::otherClass
14v1["<div style=text-align:center>(14v1)</div> <code><br>cross_singleton()</code>"]:::otherClass
15v1["<div style=text-align:center>(15v1)</div> <code><br>map({<br>    |(d, _signal)| d<br>})</code>"]:::otherClass
16v1["<div style=text-align:center>(16v1)</div> <code><br>chain()</code>"]:::otherClass
17v1["<div style=text-align:center>(17v1)</div> <code><br>tee()</code>"]:::otherClass
18v1["<div style=text-align:center>(18v1)</div> <code><br>cross_singleton()</code>"]:::otherClass
19v1["<div style=text-align:center>(19v1)</div> <code><br>map({<br>    let CLUSTER_SELF_ID__free = hydro_lang::ClusterId::&lt;<br>        hydro_test::__staged::cluster::paxos::Proposer,<br>    &gt;::from_raw(__hydro_lang_cluster_self_id_0);<br>    move |(received_max_ballot, ballot_num)| {<br>        if received_max_ballot<br>            &gt; (Ballot {<br>                num: ballot_num,<br>                proposer_id: CLUSTER_SELF_ID__free,<br>            })<br>        {<br>            received_max_ballot.num + 1<br>        } else {<br>            ballot_num<br>        }<br>    }<br>})</code>"]:::otherClass
20v1["<div style=text-align:center>(20v1)</div> <code><br>defer_tick_lazy()</code>"]:::otherClass
21v1["<div style=text-align:center>(21v1)</div> <code><br>map({<br>    let CLUSTER_SELF_ID__free = hydro_lang::ClusterId::&lt;<br>        hydro_test::__staged::cluster::paxos::Proposer,<br>    &gt;::from_raw(__hydro_lang_cluster_self_id_0);<br>    move |num| Ballot {<br>        num,<br>        proposer_id: CLUSTER_SELF_ID__free,<br>    }<br>})</code>"]:::otherClass
22v1["<div style=text-align:center>(22v1)</div> <code><br>tee()</code>"]:::otherClass
23v1["<div style=text-align:center>(23v1)</div> <code><br>tee()</code>"]:::otherClass
24v1["<div style=text-align:center>(24v1)</div> <code><br>map({<br>    |_u| ()<br>})</code>"]:::otherClass
25v1["<div style=text-align:center>(25v1)</div> <code><br>cross_singleton()</code>"]:::otherClass
26v1["<div style=text-align:center>(26v1)</div> <code><br>map({<br>    |(d, _signal)| d<br>})</code>"]:::otherClass
27v1["<div style=text-align:center>(27v1)</div> <code><br>source_stream({<br>    let interval__free = {<br>        let i_am_leader_send_timeout__free = 5u64;<br>        Duration::from_secs(i_am_leader_send_timeout__free)<br>    };<br>    tokio_stream::wrappers::IntervalStream::new(<br>        tokio::time::interval(interval__free),<br>    )<br>})</code>"]:::otherClass
28v1["<div style=text-align:center>(28v1)</div> <code><br>reduce::&lt;<br>    'tick,<br>&gt;({<br>    |_, _| {}<br>})</code>"]:::otherClass
29v1["<div style=text-align:center>(29v1)</div> <code><br>map({<br>    |_u| ()<br>})</code>"]:::otherClass
30v1["<div style=text-align:center>(30v1)</div> <code><br>cross_singleton()</code>"]:::otherClass
31v1["<div style=text-align:center>(31v1)</div> <code><br>map({<br>    |(d, _signal)| d<br>})</code>"]:::otherClass
32v1["<div style=text-align:center>(32v1)</div> <code><br>flat_map({<br>    let ids__free = unsafe {<br>        ::std::mem::transmute::&lt;<br>            _,<br>            &amp;[hydro_lang::ClusterId&lt;hydro_test::__staged::cluster::paxos::Proposer&gt;],<br>        &gt;(__hydro_lang_cluster_ids_0)<br>    };<br>    |v| { ids__free.iter().map(move |id| (*id, v.clone())) }<br>})</code>"]:::otherClass
33v1["<div style=text-align:center>(33v1)</div> <code><br>map(|(id, data)| {<br>    (<br>        id.raw_id,<br>        hydro_lang::runtime_support::bincode::serialize(&amp;data).unwrap().into(),<br>    )<br>})</code>"]:::otherClass
34v1["<div style=text-align:center>(34v1)</div> <code><br>dest_sink(DUMMY_SINK)</code>"]:::otherClass
35v1["<div style=text-align:center>(35v1)</div> <code><br>source_stream(DUMMY_SOURCE)</code>"]:::otherClass
36v1["<div style=text-align:center>(36v1)</div> <code><br>map(|res| {<br>    let (id, b) = res.unwrap();<br>    (<br>        hydro_lang::ClusterId::&lt;<br>            hydro_test::__staged::cluster::paxos::Proposer,<br>        &gt;::from_raw(id),<br>        hydro_lang::runtime_support::bincode::deserialize::&lt;<br>            hydro_test::__staged::cluster::paxos::Ballot,<br>        &gt;(&amp;b)<br>            .unwrap(),<br>    )<br>})</code>"]:::otherClass
37v1["<div style=text-align:center>(37v1)</div> <code><br>map({<br>    |(_, v)| v<br>})</code>"]:::otherClass
38v1["<div style=text-align:center>(38v1)</div> <code><br>tee()</code>"]:::otherClass
39v1["<div style=text-align:center>(39v1)</div> <code><br>fold::&lt;<br>    'static,<br>&gt;(<br>    {<br>        || None<br>    },<br>    {<br>        |latest, _| {<br>            *latest = Some(Instant::now());<br>        }<br>    },<br>)</code>"]:::otherClass
40v1["<div style=text-align:center>(40v1)</div> <code><br>filter_map({<br>    let duration__free = {<br>        let i_am_leader_check_timeout__free = 10u64;<br>        Duration::from_secs(i_am_leader_check_timeout__free)<br>    };<br>    move |latest_received| {<br>        if let Some(latest_received) = latest_received {<br>            if Instant::now().duration_since(latest_received) &gt; duration__free {<br>                Some(())<br>            } else {<br>                None<br>            }<br>        } else {<br>            Some(())<br>        }<br>    }<br>})</code>"]:::otherClass
41v1["<div style=text-align:center>(41v1)</div> <code><br>fold::&lt;<br>    'tick,<br>&gt;(<br>    {<br>        || 0usize<br>    },<br>    {<br>        |count, _| *count += 1<br>    },<br>)</code>"]:::otherClass
42v1["<div style=text-align:center>(42v1)</div> <code><br>filter({<br>    |c| *c == 0<br>})</code>"]:::otherClass
43v1["<div style=text-align:center>(43v1)</div> <code><br>map({<br>    |_u| ()<br>})</code>"]:::otherClass
44v1["<div style=text-align:center>(44v1)</div> <code><br>cross_singleton()</code>"]:::otherClass
45v1["<div style=text-align:center>(45v1)</div> <code><br>map({<br>    |(d, _signal)| d<br>})</code>"]:::otherClass
46v1["<div style=text-align:center>(46v1)</div> <code><br>source_stream({<br>    let delay__free = {<br>        let CLUSTER_SELF_ID__free = hydro_lang::ClusterId::&lt;<br>            hydro_test::__staged::cluster::paxos::Proposer,<br>        &gt;::from_raw(__hydro_lang_cluster_self_id_0);<br>        let i_am_leader_check_timeout_delay_multiplier__free = 15usize;<br>        Duration::from_secs(<br>            (CLUSTER_SELF_ID__free.raw_id<br>                * i_am_leader_check_timeout_delay_multiplier__free as u32)<br>                .into(),<br>        )<br>    };<br>    let interval__free = {<br>        let i_am_leader_check_timeout__free = 10u64;<br>        Duration::from_secs(i_am_leader_check_timeout__free)<br>    };<br>    tokio_stream::wrappers::IntervalStream::new(<br>        tokio::time::interval_at(<br>            tokio::time::Instant::now() + delay__free,<br>            interval__free,<br>        ),<br>    )<br>})</code>"]:::otherClass
47v1["<div style=text-align:center>(47v1)</div> <code><br>reduce::&lt;<br>    'tick,<br>&gt;({<br>    |_, _| {}<br>})</code>"]:::otherClass
48v1["<div style=text-align:center>(48v1)</div> <code><br>map({<br>    |_u| ()<br>})</code>"]:::otherClass
49v1["<div style=text-align:center>(49v1)</div> <code><br>cross_singleton()</code>"]:::otherClass
50v1["<div style=text-align:center>(50v1)</div> <code><br>map({<br>    |(d, _signal)| d<br>})</code>"]:::otherClass
51v1["<div style=text-align:center>(51v1)</div> <code><br>map({<br>    |_u| ()<br>})</code>"]:::otherClass
52v1["<div style=text-align:center>(52v1)</div> <code><br>cross_singleton()</code>"]:::otherClass
53v1["<div style=text-align:center>(53v1)</div> <code><br>map({<br>    |(d, _signal)| d<br>})</code>"]:::otherClass
54v1["<div style=text-align:center>(54v1)</div> <code><br>inspect({<br>    |_| println!(&quot;Proposer leader expired, sending P1a&quot;)<br>})</code>"]:::otherClass
55v1["<div style=text-align:center>(55v1)</div> <code><br>flat_map({<br>    let ids__free = unsafe {<br>        ::std::mem::transmute::&lt;<br>            _,<br>            &amp;[hydro_lang::ClusterId&lt;hydro_test::__staged::cluster::paxos::Acceptor&gt;],<br>        &gt;(__hydro_lang_cluster_ids_1)<br>    };<br>    |v| { ids__free.iter().map(move |id| (*id, v.clone())) }<br>})</code>"]:::otherClass
56v1["<div style=text-align:center>(56v1)</div> <code><br>map(|(id, data)| {<br>    (<br>        id.raw_id,<br>        hydro_lang::runtime_support::bincode::serialize(&amp;data).unwrap().into(),<br>    )<br>})</code>"]:::otherClass
57v1["<div style=text-align:center>(57v1)</div> <code><br>dest_sink(DUMMY_SINK)</code>"]:::otherClass
58v1["<div style=text-align:center>(58v1)</div> <code><br>source_stream(DUMMY_SOURCE)</code>"]:::otherClass
59v1["<div style=text-align:center>(59v1)</div> <code><br>map(|res| {<br>    let (id, b) = res.unwrap();<br>    (<br>        hydro_lang::ClusterId::&lt;<br>            hydro_test::__staged::cluster::paxos::Acceptor,<br>        &gt;::from_raw(id),<br>        hydro_lang::runtime_support::bincode::deserialize::&lt;<br>            (<br>                hydro_test::__staged::cluster::paxos::Ballot,<br>                core::result::Result&lt;<br>                    (<br>                        core::option::Option&lt;usize&gt;,<br>                        std::collections::hash_map::HashMap&lt;<br>                            usize,<br>                            hydro_test::__staged::cluster::paxos::LogValue&lt;<br>                                hydro_test::__staged::cluster::kv_replica::KvPayload&lt;<br>                                    u32,<br>                                    (<br>                                        hydro_test::__staged::__deps::hydro_lang::location::cluster::cluster_id::ClusterId&lt;<br>                                            hydro_test::__staged::cluster::paxos_bench::Client,<br>                                        &gt;,<br>                                        u32,<br>                                    ),<br>                                &gt;,<br>                            &gt;,<br>                        &gt;,<br>                    ),<br>                    hydro_test::__staged::cluster::paxos::Ballot,<br>                &gt;,<br>            ),<br>        &gt;(&amp;b)<br>            .unwrap(),<br>    )<br>})</code>"]:::otherClass
60v1["<div style=text-align:center>(60v1)</div> <code><br>map({<br>    |(_, v)| v<br>})</code>"]:::otherClass
61v1["<div style=text-align:center>(61v1)</div> <code><br>inspect({<br>    |p1b| println!(&quot;Proposer received P1b: {:?}&quot;, p1b)<br>})</code>"]:::otherClass
62v1["<div style=text-align:center>(62v1)</div> <code><br>tee()</code>"]:::otherClass
63v1["<div style=text-align:center>(63v1)</div> <code><br>chain()</code>"]:::otherClass
64v1["<div style=text-align:center>(64v1)</div> <code><br>tee()</code>"]:::otherClass
65v1["<div style=text-align:center>(65v1)</div> <code><br>fold_keyed::&lt;<br>    'tick,<br>&gt;(<br>    {<br>        move || (0, 0)<br>    },<br>    {<br>        move |accum, value| {<br>            if value.is_ok() {<br>                accum.0 += 1;<br>            } else {<br>                accum.1 += 1;<br>            }<br>        }<br>    },<br>)</code>"]:::otherClass
66v1["<div style=text-align:center>(66v1)</div> <code><br>tee()</code>"]:::otherClass
67v1["<div style=text-align:center>(67v1)</div> <code><br>filter({<br>    let f__free = {<br>        let min__free = 2usize;<br>        move |(success, _error)| success &gt;= &amp;min__free<br>    };<br>    {<br>        let orig = f__free;<br>        move |(_k, v)| orig(v)<br>    }<br>})</code>"]:::otherClass
68v1["<div style=text-align:center>(68v1)</div> <code><br>map({<br>    |(k, _)| k<br>})</code>"]:::otherClass
69v1["<div style=text-align:center>(69v1)</div> <code><br>filter({<br>    let f__free = {<br>        let max__free = 3usize;<br>        move |(success, error)| (success + error) &gt;= max__free<br>    };<br>    {<br>        let orig = f__free;<br>        move |(_k, v)| orig(v)<br>    }<br>})</code>"]:::otherClass
70v1["<div style=text-align:center>(70v1)</div> <code><br>map({<br>    |(k, _)| k<br>})</code>"]:::otherClass
71v1["<div style=text-align:center>(71v1)</div> <code><br>tee()</code>"]:::otherClass
72v1["<div style=text-align:center>(72v1)</div> <code><br>difference_multiset::&lt;'tick, 'tick&gt;()</code>"]:::otherClass
73v1["<div style=text-align:center>(73v1)</div> <code><br>defer_tick_lazy()</code>"]:::otherClass
74v1["<div style=text-align:center>(74v1)</div> <code><br>anti_join_multiset::&lt;'tick, 'tick&gt;()</code>"]:::otherClass
75v1["<div style=text-align:center>(75v1)</div> <code><br>defer_tick_lazy()</code>"]:::otherClass
76v1["<div style=text-align:center>(76v1)</div> <code><br>filter({<br>    let f__free = {<br>        let min__free = 2usize;<br>        move |(success, _error)| success &lt; &amp;min__free<br>    };<br>    {<br>        let orig = f__free;<br>        move |(_k, v)| orig(v)<br>    }<br>})</code>"]:::otherClass
77v1["<div style=text-align:center>(77v1)</div> <code><br>map({<br>    |(k, _)| k<br>})</code>"]:::otherClass
78v1["<div style=text-align:center>(78v1)</div> <code><br>anti_join_multiset::&lt;'tick, 'tick&gt;()</code>"]:::otherClass
79v1["<div style=text-align:center>(79v1)</div> <code><br>anti_join_multiset::&lt;'tick, 'tick&gt;()</code>"]:::otherClass
80v1["<div style=text-align:center>(80v1)</div> <code><br>filter_map({<br>    move |(key, res)| match res {<br>        Ok(v) =&gt; Some((key, v)),<br>        Err(_) =&gt; None,<br>    }<br>})</code>"]:::otherClass
81v1["<div style=text-align:center>(81v1)</div> <code><br>fold_keyed::&lt;<br>    'static,<br>&gt;(<br>    {<br>        || vec![]<br>    },<br>    {<br>        |logs, log| {<br>            logs.push(log);<br>        }<br>    },<br>)</code>"]:::otherClass
82v1["<div style=text-align:center>(82v1)</div> <code><br>reduce::&lt;<br>    'tick,<br>&gt;({<br>    let key_fn = {<br>        |t| t.0<br>    };<br>    move |curr, new| {<br>        if key_fn(&amp;new) &gt; key_fn(&amp;*curr) {<br>            *curr = new;<br>        }<br>    }<br>})</code>"]:::otherClass
83v1["<div style=text-align:center>(83v1)</div> <code><br>cross_singleton()</code>"]:::otherClass
84v1["<div style=text-align:center>(84v1)</div> <code><br>filter_map({<br>    move |((quorum_ballot, quorum_accepted), my_ballot)| {<br>        if quorum_ballot == my_ballot { Some(quorum_accepted) } else { None }<br>    }<br>})</code>"]:::otherClass
85v1["<div style=text-align:center>(85v1)</div> <code><br>tee()</code>"]:::otherClass
86v1["<div style=text-align:center>(86v1)</div> <code><br>map({<br>    |_| ()<br>})</code>"]:::otherClass
87v1["<div style=text-align:center>(87v1)</div> <code><br>cross_singleton()</code>"]:::otherClass
88v1["<div style=text-align:center>(88v1)</div> <code><br>filter({<br>    |(received_max_ballot, cur_ballot)| *received_max_ballot &lt;= *cur_ballot<br>})</code>"]:::otherClass
89v1["<div style=text-align:center>(89v1)</div> <code><br>map({<br>    |_| ()<br>})</code>"]:::otherClass
91v1["<div style=text-align:center>(91v1)</div> <code><br>map({<br>    |_u| ()<br>})</code>"]:::otherClass
92v1["<div style=text-align:center>(92v1)</div> <code><br>cross_singleton()</code>"]:::otherClass
93v1["<div style=text-align:center>(93v1)</div> <code><br>map({<br>    |(d, _signal)| d<br>})</code>"]:::otherClass
94v1["<div style=text-align:center>(94v1)</div> <code><br>tee()</code>"]:::otherClass
95v1["<div style=text-align:center>(95v1)</div> <code><br>filter_map({<br>    move |(key, res)| match res {<br>        Ok(_) =&gt; None,<br>        Err(e) =&gt; Some((key, e)),<br>    }<br>})</code>"]:::otherClass
96v1["<div style=text-align:center>(96v1)</div> <code><br>map({<br>    |(_, ballot)| ballot<br>})</code>"]:::otherClass
97v1["<div style=text-align:center>(97v1)</div> <code><br>defer_tick_lazy()</code>"]:::otherClass
98v1["<div style=text-align:center>(98v1)</div> <code><br>fold::&lt;<br>    'tick,<br>&gt;(<br>    {<br>        || 0usize<br>    },<br>    {<br>        |count, _| *count += 1<br>    },<br>)</code>"]:::otherClass
99v1["<div style=text-align:center>(99v1)</div> <code><br>filter({<br>    |c| *c == 0<br>})</code>"]:::otherClass
100v1["<div style=text-align:center>(100v1)</div> <code><br>map({<br>    |_u| ()<br>})</code>"]:::otherClass
101v1["<div style=text-align:center>(101v1)</div> <code><br>cross_singleton()</code>"]:::otherClass
102v1["<div style=text-align:center>(102v1)</div> <code><br>map({<br>    |(d, _signal)| d<br>})</code>"]:::otherClass
104v1["<div style=text-align:center>(104v1)</div> <code><br>map({<br>    |_u| ()<br>})</code>"]:::otherClass
105v1["<div style=text-align:center>(105v1)</div> <code><br>cross_singleton()</code>"]:::otherClass
106v1["<div style=text-align:center>(106v1)</div> <code><br>map({<br>    |(d, _signal)| d<br>})</code>"]:::otherClass
107v1["<div style=text-align:center>(107v1)</div> <code><br>flat_map({<br>    let ids__free = unsafe {<br>        ::std::mem::transmute::&lt;<br>            _,<br>            &amp;[hydro_lang::ClusterId&lt;<br>                hydro_test::__staged::cluster::paxos_bench::Client,<br>            &gt;],<br>        &gt;(__hydro_lang_cluster_ids_2)<br>    };<br>    |v| { ids__free.iter().map(move |id| (*id, v.clone())) }<br>})</code>"]:::otherClass
108v1["<div style=text-align:center>(108v1)</div> <code><br>map(|(id, data)| {<br>    (<br>        id.raw_id,<br>        hydro_lang::runtime_support::bincode::serialize(&amp;data).unwrap().into(),<br>    )<br>})</code>"]:::otherClass
109v1["<div style=text-align:center>(109v1)</div> <code><br>dest_sink(DUMMY_SINK)</code>"]:::otherClass
110v1["<div style=text-align:center>(110v1)</div> <code><br>source_stream(DUMMY_SOURCE)</code>"]:::otherClass
111v1["<div style=text-align:center>(111v1)</div> <code><br>map(|res| {<br>    let (id, b) = res.unwrap();<br>    (<br>        hydro_lang::ClusterId::&lt;<br>            hydro_test::__staged::cluster::paxos_bench::Client,<br>        &gt;::from_raw(id),<br>        hydro_lang::runtime_support::bincode::deserialize::&lt;<br>            hydro_test::__staged::cluster::kv_replica::KvPayload&lt;<br>                u32,<br>                (<br>                    hydro_test::__staged::__deps::hydro_lang::location::cluster::cluster_id::ClusterId&lt;<br>                        hydro_test::__staged::cluster::paxos_bench::Client,<br>                    &gt;,<br>                    u32,<br>                ),<br>            &gt;,<br>        &gt;(&amp;b)<br>            .unwrap(),<br>    )<br>})</code>"]:::otherClass
112v1["<div style=text-align:center>(112v1)</div> <code><br>map({<br>    |(_, v)| v<br>})</code>"]:::otherClass
113v1["<div style=text-align:center>(113v1)</div> <code><br>map({<br>    |_u| ()<br>})</code>"]:::otherClass
114v1["<div style=text-align:center>(114v1)</div> <code><br>cross_singleton()</code>"]:::otherClass
115v1["<div style=text-align:center>(115v1)</div> <code><br>map({<br>    |(d, _signal)| d<br>})</code>"]:::otherClass
116v1["<div style=text-align:center>(116v1)</div> <code><br>enumerate::&lt;'tick&gt;()</code>"]:::otherClass
117v1["<div style=text-align:center>(117v1)</div> <code><br>flat_map({<br>    |v| v<br>})</code>"]:::otherClass
118v1["<div style=text-align:center>(118v1)</div> <code><br>tee()</code>"]:::otherClass
119v1["<div style=text-align:center>(119v1)</div> <code><br>map({<br>    |(_checkpoint, log)| log<br>})</code>"]:::otherClass
120v1["<div style=text-align:center>(120v1)</div> <code><br>flat_map({<br>    |d| d<br>})</code>"]:::otherClass
121v1["<div style=text-align:center>(121v1)</div> <code><br>fold_keyed::&lt;<br>    'tick,<br>&gt;(<br>    {<br>        || (0, None)<br>    },<br>    {<br>        |curr_entry, new_entry| {<br>            if let Some(curr_entry_payload) = &amp;mut curr_entry.1 {<br>                let same_values = new_entry.value == curr_entry_payload.value;<br>                let higher_ballot = new_entry.ballot &gt; curr_entry_payload.ballot;<br>                if same_values {<br>                    curr_entry.0 += 1;<br>                }<br>                if higher_ballot {<br>                    curr_entry_payload.ballot = new_entry.ballot;<br>                    if !same_values {<br>                        curr_entry.0 = 1;<br>                        curr_entry_payload.value = new_entry.value;<br>                    }<br>                }<br>            } else {<br>                *curr_entry = (1, Some(new_entry));<br>            }<br>        }<br>    },<br>)</code>"]:::otherClass
122v1["<div style=text-align:center>(122v1)</div> <code><br>map({<br>    let f__free = {<br>        |(count, entry)| (count, entry.unwrap())<br>    };<br>    {<br>        let orig = f__free;<br>        move |(k, v)| (k, orig(v))<br>    }<br>})</code>"]:::otherClass
123v1["<div style=text-align:center>(123v1)</div> <code><br>tee()</code>"]:::otherClass
124v1["<div style=text-align:center>(124v1)</div> <code><br>map({<br>    |(k, _)| k<br>})</code>"]:::otherClass
125v1["<div style=text-align:center>(125v1)</div> <code><br>reduce::&lt;<br>    'tick,<br>&gt;({<br>    |curr, new| {<br>        if new &gt; *curr {<br>            *curr = new;<br>        }<br>    }<br>})</code>"]:::otherClass
126v1["<div style=text-align:center>(126v1)</div> <code><br>tee()</code>"]:::otherClass
127v1["<div style=text-align:center>(127v1)</div> <code><br>map({<br>    |max_slot| max_slot + 1<br>})</code>"]:::otherClass
128v1["<div style=text-align:center>(128v1)</div> <code><br>source_iter({<br>    let e__free = {<br>        0<br>    };<br>    [e__free]<br>})</code>"]:::otherClass
129v1["<div style=text-align:center>(129v1)</div> <code><br>persist::&lt;'static&gt;()</code>"]:::otherClass
130v1["<div style=text-align:center>(130v1)</div> <code><br>source_iter({<br>    let e__free = {<br>        ()<br>    };<br>    [e__free]<br>})</code>"]:::otherClass
131v1["<div style=text-align:center>(131v1)</div> <code><br>map({<br>    |_u| ()<br>})</code>"]:::otherClass
132v1["<div style=text-align:center>(132v1)</div> <code><br>cross_singleton()</code>"]:::otherClass
133v1["<div style=text-align:center>(133v1)</div> <code><br>map({<br>    |(d, _signal)| d<br>})</code>"]:::otherClass
134v1["<div style=text-align:center>(134v1)</div> <code><br>chain()</code>"]:::otherClass
135v1["<div style=text-align:center>(135v1)</div> <code><br>chain()</code>"]:::otherClass
136v1["<div style=text-align:center>(136v1)</div> <code><br>tee()</code>"]:::otherClass
137v1["<div style=text-align:center>(137v1)</div> <code><br>cross_singleton()</code>"]:::otherClass
138v1["<div style=text-align:center>(138v1)</div> <code><br>map({<br>    |((index, payload), base_slot)| (base_slot + index, payload)<br>})</code>"]:::otherClass
139v1["<div style=text-align:center>(139v1)</div> <code><br>tee()</code>"]:::otherClass
140v1["<div style=text-align:center>(140v1)</div> <code><br>fold::&lt;<br>    'tick,<br>&gt;(<br>    {<br>        || 0usize<br>    },<br>    {<br>        |count, _| *count += 1<br>    },<br>)</code>"]:::otherClass
142v1["<div style=text-align:center>(142v1)</div> <code><br>cross_singleton()</code>"]:::otherClass
143v1["<div style=text-align:center>(143v1)</div> <code><br>map({<br>    |(num_payloads, base_slot)| base_slot + num_payloads<br>})</code>"]:::otherClass
144v1["<div style=text-align:center>(144v1)</div> <code><br>defer_tick_lazy()</code>"]:::otherClass
145v1["<div style=text-align:center>(145v1)</div> <code><br>cross_singleton()</code>"]:::otherClass
146v1["<div style=text-align:center>(146v1)</div> <code><br>map({<br>    |((slot, payload), ballot)| ((slot, ballot), Some(payload))<br>})</code>"]:::otherClass
147v1["<div style=text-align:center>(147v1)</div> <code><br>cross_singleton()</code>"]:::otherClass
148v1["<div style=text-align:center>(148v1)</div> <code><br>filter_map({<br>    |(checkpoint, _log)| checkpoint<br>})</code>"]:::otherClass
149v1["<div style=text-align:center>(149v1)</div> <code><br>reduce::&lt;<br>    'tick,<br>&gt;({<br>    |curr, new| {<br>        if new &gt; *curr {<br>            *curr = new;<br>        }<br>    }<br>})</code>"]:::otherClass
150v1["<div style=text-align:center>(150v1)</div> <code><br>map({<br>    |v| Some(v)<br>})</code>"]:::otherClass
151v1["<div style=text-align:center>(151v1)</div> <code><br>source_iter([::std::option::Option::None])</code>"]:::otherClass
152v1["<div style=text-align:center>(152v1)</div> <code><br>persist::&lt;'static&gt;()</code>"]:::otherClass
153v1["<div style=text-align:center>(153v1)</div> <code><br>chain()</code>"]:::otherClass
154v1["<div style=text-align:center>(154v1)</div> <code><br>tee()</code>"]:::otherClass
155v1["<div style=text-align:center>(155v1)</div> <code><br>cross_singleton()</code>"]:::otherClass
156v1["<div style=text-align:center>(156v1)</div> <code><br>filter_map({<br>    let f__free = 1usize;<br>    move |(((slot, (count, entry)), ballot), checkpoint)| {<br>        if count &gt; f__free {<br>            return None;<br>        } else if let Some(checkpoint) = checkpoint {<br>            if slot &lt;= checkpoint {<br>                return None;<br>            }<br>        }<br>        Some(((slot, ballot), entry.value))<br>    }<br>})</code>"]:::otherClass
157v1["<div style=text-align:center>(157v1)</div> <code><br>cross_singleton()</code>"]:::otherClass
158v1["<div style=text-align:center>(158v1)</div> <code><br>flat_map({<br>    |(max_slot, checkpoint)| {<br>        if let Some(checkpoint) = checkpoint {<br>            (checkpoint + 1)..max_slot<br>        } else {<br>            0..max_slot<br>        }<br>    }<br>})</code>"]:::otherClass
159v1["<div style=text-align:center>(159v1)</div> <code><br>map({<br>    |(k, _)| k<br>})</code>"]:::otherClass
160v1["<div style=text-align:center>(160v1)</div> <code><br>difference_multiset::&lt;'tick, 'tick&gt;()</code>"]:::otherClass
161v1["<div style=text-align:center>(161v1)</div> <code><br>cross_singleton()</code>"]:::otherClass
162v1["<div style=text-align:center>(162v1)</div> <code><br>map({<br>    move |(slot, ballot)| ((slot, ballot), None)<br>})</code>"]:::otherClass
163v1["<div style=text-align:center>(163v1)</div> <code><br>chain()</code>"]:::otherClass
164v1["<div style=text-align:center>(164v1)</div> <code><br>chain()</code>"]:::otherClass
165v1["<div style=text-align:center>(165v1)</div> <code><br>map({<br>    |_u| ()<br>})</code>"]:::otherClass
166v1["<div style=text-align:center>(166v1)</div> <code><br>cross_singleton()</code>"]:::otherClass
167v1["<div style=text-align:center>(167v1)</div> <code><br>map({<br>    |(d, _signal)| d<br>})</code>"]:::otherClass
168v1["<div style=text-align:center>(168v1)</div> <code><br>tee()</code>"]:::otherClass
169v1["<div style=text-align:center>(169v1)</div> <code><br>map({<br>    let CLUSTER_SELF_ID__free = hydro_lang::ClusterId::&lt;<br>        hydro_test::__staged::cluster::paxos::Proposer,<br>    &gt;::from_raw(__hydro_lang_cluster_self_id_0);<br>    move |((slot, ballot), value)| P2a {<br>        sender: CLUSTER_SELF_ID__free,<br>        ballot,<br>        slot,<br>        value,<br>    }<br>})</code>"]:::otherClass
170v1["<div style=text-align:center>(170v1)</div> <code><br>flat_map({<br>    let ids__free = unsafe {<br>        ::std::mem::transmute::&lt;<br>            _,<br>            &amp;[hydro_lang::ClusterId&lt;hydro_test::__staged::cluster::paxos::Acceptor&gt;],<br>        &gt;(__hydro_lang_cluster_ids_1)<br>    };<br>    |v| { ids__free.iter().map(move |id| (*id, v.clone())) }<br>})</code>"]:::otherClass
171v1["<div style=text-align:center>(171v1)</div> <code><br>map(|(id, data)| {<br>    (<br>        id.raw_id,<br>        hydro_lang::runtime_support::bincode::serialize(&amp;data).unwrap().into(),<br>    )<br>})</code>"]:::otherClass
172v1["<div style=text-align:center>(172v1)</div> <code><br>dest_sink(DUMMY_SINK)</code>"]:::otherClass
173v1["<div style=text-align:center>(173v1)</div> <code><br>source_stream(DUMMY_SOURCE)</code>"]:::otherClass
174v1["<div style=text-align:center>(174v1)</div> <code><br>map(|res| {<br>    let (id, b) = res.unwrap();<br>    (<br>        hydro_lang::ClusterId::&lt;<br>            hydro_test::__staged::cluster::paxos::Acceptor,<br>        &gt;::from_raw(id),<br>        hydro_lang::runtime_support::bincode::deserialize::&lt;<br>            (<br>                (usize, hydro_test::__staged::cluster::paxos::Ballot),<br>                core::result::Result&lt;<br>                    (),<br>                    hydro_test::__staged::cluster::paxos::Ballot,<br>                &gt;,<br>            ),<br>        &gt;(&amp;b)<br>            .unwrap(),<br>    )<br>})</code>"]:::otherClass
175v1["<div style=text-align:center>(175v1)</div> <code><br>map({<br>    |(_, v)| v<br>})</code>"]:::otherClass
176v1["<div style=text-align:center>(176v1)</div> <code><br>tee()</code>"]:::otherClass
177v1["<div style=text-align:center>(177v1)</div> <code><br>chain()</code>"]:::otherClass
178v1["<div style=text-align:center>(178v1)</div> <code><br>tee()</code>"]:::otherClass
179v1["<div style=text-align:center>(179v1)</div> <code><br>fold_keyed::&lt;<br>    'tick,<br>&gt;(<br>    {<br>        move || (0, 0)<br>    },<br>    {<br>        move |accum, value| {<br>            if value.is_ok() {<br>                accum.0 += 1;<br>            } else {<br>                accum.1 += 1;<br>            }<br>        }<br>    },<br>)</code>"]:::otherClass
180v1["<div style=text-align:center>(180v1)</div> <code><br>tee()</code>"]:::otherClass
181v1["<div style=text-align:center>(181v1)</div> <code><br>filter_map({<br>    let min__free = 2usize;<br>    move |(key, (success, _error))| {<br>        if success &gt;= min__free { Some(key) } else { None }<br>    }<br>})</code>"]:::otherClass
182v1["<div style=text-align:center>(182v1)</div> <code><br>tee()</code>"]:::otherClass
183v1["<div style=text-align:center>(183v1)</div> <code><br>filter({<br>    let f__free = {<br>        let max__free = 3usize;<br>        move |(success, error)| (success + error) &gt;= max__free<br>    };<br>    {<br>        let orig = f__free;<br>        move |(_k, v)| orig(v)<br>    }<br>})</code>"]:::otherClass
184v1["<div style=text-align:center>(184v1)</div> <code><br>map({<br>    |(k, _)| k<br>})</code>"]:::otherClass
185v1["<div style=text-align:center>(185v1)</div> <code><br>tee()</code>"]:::otherClass
186v1["<div style=text-align:center>(186v1)</div> <code><br>difference_multiset::&lt;'tick, 'tick&gt;()</code>"]:::otherClass
187v1["<div style=text-align:center>(187v1)</div> <code><br>defer_tick_lazy()</code>"]:::otherClass
188v1["<div style=text-align:center>(188v1)</div> <code><br>anti_join_multiset::&lt;'tick, 'tick&gt;()</code>"]:::otherClass
189v1["<div style=text-align:center>(189v1)</div> <code><br>defer_tick_lazy()</code>"]:::otherClass
190v1["<div style=text-align:center>(190v1)</div> <code><br>chain()</code>"]:::otherClass
191v1["<div style=text-align:center>(191v1)</div> <code><br>tee()</code>"]:::otherClass
192v1["<div style=text-align:center>(192v1)</div> <code><br>difference_multiset::&lt;'tick, 'tick&gt;()</code>"]:::otherClass
193v1["<div style=text-align:center>(193v1)</div> <code><br>map({<br>    |k| (k, ())<br>})</code>"]:::otherClass
194v1["<div style=text-align:center>(194v1)</div> <code><br>tee()</code>"]:::otherClass
195v1["<div style=text-align:center>(195v1)</div> <code><br>map({<br>    |(key, _)| key<br>})</code>"]:::otherClass
196v1["<div style=text-align:center>(196v1)</div> <code><br>anti_join_multiset::&lt;'tick, 'tick&gt;()</code>"]:::otherClass
197v1["<div style=text-align:center>(197v1)</div> <code><br>defer_tick_lazy()</code>"]:::otherClass
198v1["<div style=text-align:center>(198v1)</div> <code><br>filter_map({<br>    move |(key, res)| match res {<br>        Ok(_) =&gt; None,<br>        Err(e) =&gt; Some((key, e)),<br>    }<br>})</code>"]:::otherClass
199v1["<div style=text-align:center>(199v1)</div> <code><br>map({<br>    |(_, ballot)| ballot<br>})</code>"]:::otherClass
200v1["<div style=text-align:center>(200v1)</div> <code><br>join_multiset::&lt;'tick, 'tick&gt;()</code>"]:::otherClass
201v1["<div style=text-align:center>(201v1)</div> <code><br>map({<br>    |(key, (meta, resp))| (key, (meta, resp))<br>})</code>"]:::otherClass
202v1["<div style=text-align:center>(202v1)</div> <code><br>map({<br>    |((slot, _ballot), (value, _))| (slot, value)<br>})</code>"]:::otherClass
203v1["<div style=text-align:center>(203v1)</div> <code><br>flat_map({<br>    let ids__free = unsafe {<br>        ::std::mem::transmute::&lt;<br>            _,<br>            &amp;[hydro_lang::ClusterId&lt;<br>                hydro_test::__staged::cluster::kv_replica::Replica,<br>            &gt;],<br>        &gt;(__hydro_lang_cluster_ids_4)<br>    };<br>    |v| { ids__free.iter().map(move |id| (*id, v.clone())) }<br>})</code>"]:::otherClass
204v1["<div style=text-align:center>(204v1)</div> <code><br>map(|(id, data)| {<br>    (<br>        id.raw_id,<br>        hydro_lang::runtime_support::bincode::serialize(&amp;data).unwrap().into(),<br>    )<br>})</code>"]:::otherClass
205v1["<div style=text-align:center>(205v1)</div> <code><br>dest_sink(DUMMY_SINK)</code>"]:::otherClass
299v1["<div style=text-align:center>(299v1)</div> <code><br>identity()</code>"]:::otherClass
301v1["<div style=text-align:center>(301v1)</div> <code><br>identity()</code>"]:::otherClass
303v1["<div style=text-align:center>(303v1)</div> <code><br>identity()</code>"]:::otherClass
305v1["<div style=text-align:center>(305v1)</div> <code><br>identity()</code>"]:::otherClass
307v1["<div style=text-align:center>(307v1)</div> <code><br>identity()</code>"]:::otherClass
309v1["<div style=text-align:center>(309v1)</div> <code><br>identity()</code>"]:::otherClass
311v1["<div style=text-align:center>(311v1)</div> <code><br>identity()</code>"]:::otherClass
313v1["<div style=text-align:center>(313v1)</div> <code><br>identity()</code>"]:::otherClass
1v1-->2v1
96v1--x|0|3v1; linkStyle 1 stroke:red
199v1-->|1|3v1
3v1--x|0|4v1; linkStyle 3 stroke:red
38v1-->|1|4v1
4v1--x5v1; linkStyle 5 stroke:red
6v1-->7v1
5v1--x|0|8v1; linkStyle 7 stroke:red
7v1-->|1|8v1
8v1-->9v1
10v1-->11v1
12v1-->13v1
11v1-->|input|14v1
13v1--x|single|14v1; linkStyle 13 stroke:red
14v1-->15v1
20v1--x|0|16v1; linkStyle 15 stroke:red
15v1-->|1|16v1
16v1-->17v1
9v1-->|input|18v1
17v1--x|single|18v1; linkStyle 19 stroke:red
18v1-->19v1
19v1-->299v1
17v1-->21v1
21v1-->22v1
94v1-->23v1
23v1-->24v1
22v1-->|input|25v1
24v1--x|single|25v1; linkStyle 27 stroke:red
25v1-->26v1
27v1--x28v1; linkStyle 29 stroke:red
28v1-->29v1
26v1-->|input|30v1
29v1--x|single|30v1; linkStyle 32 stroke:red
30v1-->31v1
31v1-->32v1
33v1-->34v1
32v1-->33v1
35v1-->36v1
36v1-->37v1
37v1-->38v1
38v1--x39v1; linkStyle 40 stroke:red
39v1-->40v1
23v1--x41v1; linkStyle 42 stroke:red
41v1-->42v1
42v1-->43v1
40v1-->|input|44v1
43v1--x|single|44v1; linkStyle 46 stroke:red
44v1-->45v1
46v1--x47v1; linkStyle 48 stroke:red
47v1-->48v1
45v1-->|input|49v1
48v1--x|single|49v1; linkStyle 51 stroke:red
49v1-->50v1
50v1-->51v1
22v1-->|input|52v1
51v1--x|single|52v1; linkStyle 55 stroke:red
52v1-->53v1
53v1-->54v1
54v1-->55v1
56v1-->57v1
55v1-->56v1
58v1-->59v1
59v1-->60v1
60v1-->61v1
61v1-->62v1
75v1--x|0|63v1; linkStyle 65 stroke:red
62v1-->|1|63v1
63v1-->64v1
64v1--x65v1; linkStyle 68 stroke:red
65v1-->66v1
66v1-->67v1
67v1-->68v1
66v1-->69v1
69v1-->70v1
70v1-->71v1
68v1-->|pos|72v1
71v1--x|neg|72v1; linkStyle 76 stroke:red
72v1-->301v1
64v1-->|pos|74v1
71v1--x|neg|74v1; linkStyle 79 stroke:red
74v1-->303v1
66v1-->76v1
76v1-->77v1
64v1-->|pos|78v1
77v1--x|neg|78v1; linkStyle 84 stroke:red
78v1-->|pos|79v1
73v1--x|neg|79v1; linkStyle 86 stroke:red
79v1-->80v1
80v1--x81v1; linkStyle 88 stroke:red
81v1--x82v1; linkStyle 89 stroke:red
82v1-->|input|83v1
22v1--x|single|83v1; linkStyle 91 stroke:red
83v1-->84v1
84v1-->85v1
85v1-->86v1
9v1-->|input|87v1
22v1--x|single|87v1; linkStyle 96 stroke:red
87v1-->88v1
88v1-->89v1
89v1-->91v1
86v1-->|input|92v1
91v1--x|single|92v1; linkStyle 101 stroke:red
92v1-->93v1
93v1-->94v1
62v1-->95v1
95v1-->96v1
94v1-->305v1
97v1--x98v1; linkStyle 107 stroke:red
98v1-->99v1
99v1-->100v1
94v1-->|input|101v1
100v1--x|single|101v1; linkStyle 111 stroke:red
101v1-->102v1
102v1-->104v1
22v1-->|input|105v1
104v1--x|single|105v1; linkStyle 115 stroke:red
105v1-->106v1
106v1-->107v1
108v1-->109v1
107v1-->108v1
110v1-->111v1
111v1-->112v1
94v1-->113v1
112v1-->|input|114v1
113v1--x|single|114v1; linkStyle 124 stroke:red
114v1-->115v1
115v1-->116v1
85v1-->117v1
117v1-->118v1
118v1-->119v1
119v1-->120v1
120v1--x121v1; linkStyle 131 stroke:red
121v1-->122v1
122v1-->123v1
123v1-->124v1
124v1--x125v1; linkStyle 135 stroke:red
125v1-->126v1
126v1-->127v1
128v1-->129v1
130v1-->131v1
129v1-->|input|132v1
131v1--x|single|132v1; linkStyle 141 stroke:red
132v1-->133v1
144v1--x|0|134v1; linkStyle 143 stroke:red
133v1-->|1|134v1
127v1--x|0|135v1; linkStyle 145 stroke:red
134v1-->|1|135v1
135v1-->136v1
116v1-->|input|137v1
136v1--x|single|137v1; linkStyle 149 stroke:red
137v1-->138v1
138v1-->139v1
139v1--x140v1; linkStyle 152 stroke:red
140v1-->|input|142v1
136v1--x|single|142v1; linkStyle 154 stroke:red
142v1-->143v1
143v1-->307v1
139v1-->|input|145v1
22v1--x|single|145v1; linkStyle 158 stroke:red
145v1-->146v1
123v1-->|input|147v1
22v1--x|single|147v1; linkStyle 161 stroke:red
118v1-->148v1
148v1--x149v1; linkStyle 163 stroke:red
149v1-->150v1
151v1-->152v1
150v1--x|0|153v1; linkStyle 166 stroke:red
152v1-->|1|153v1
153v1-->154v1
147v1-->|input|155v1
154v1--x|single|155v1; linkStyle 170 stroke:red
155v1-->156v1
126v1-->|input|157v1
154v1--x|single|157v1; linkStyle 173 stroke:red
157v1-->158v1
123v1-->159v1
158v1-->|pos|160v1
159v1--x|neg|160v1; linkStyle 177 stroke:red
160v1-->|input|161v1
22v1--x|single|161v1; linkStyle 179 stroke:red
161v1-->162v1
156v1--x|0|163v1; linkStyle 181 stroke:red
162v1-->|1|163v1
146v1--x|0|164v1; linkStyle 183 stroke:red
163v1-->|1|164v1
94v1-->165v1
164v1-->|input|166v1
165v1--x|single|166v1; linkStyle 187 stroke:red
166v1-->167v1
167v1-->168v1
168v1-->169v1
169v1-->170v1
171v1-->172v1
170v1-->171v1
173v1-->174v1
174v1-->175v1
175v1-->176v1
189v1--x|0|177v1; linkStyle 197 stroke:red
176v1-->|1|177v1
177v1-->178v1
178v1--x179v1; linkStyle 200 stroke:red
179v1-->180v1
180v1-->181v1
181v1-->182v1
180v1-->183v1
183v1-->184v1
184v1-->185v1
182v1-->|pos|186v1
185v1--x|neg|186v1; linkStyle 208 stroke:red
186v1-->309v1
178v1-->|pos|188v1
185v1--x|neg|188v1; linkStyle 211 stroke:red
188v1-->311v1
197v1--x|0|190v1; linkStyle 213 stroke:red
168v1-->|1|190v1
190v1-->191v1
182v1-->|pos|192v1
187v1--x|neg|192v1; linkStyle 217 stroke:red
192v1-->193v1
193v1-->194v1
194v1-->195v1
191v1-->|pos|196v1
195v1--x|neg|196v1; linkStyle 222 stroke:red
196v1-->313v1
176v1-->198v1
198v1-->199v1
191v1-->|0|200v1
194v1-->|1|200v1
200v1-->201v1
201v1-->202v1
202v1-->203v1
204v1-->205v1
203v1-->204v1
299v1--o20v1; linkStyle 233 stroke:red
301v1--o73v1; linkStyle 234 stroke:red
303v1--o75v1; linkStyle 235 stroke:red
305v1--o97v1; linkStyle 236 stroke:red
307v1--o144v1; linkStyle 237 stroke:red
309v1--o187v1; linkStyle 238 stroke:red
311v1--o189v1; linkStyle 239 stroke:red
313v1--o197v1; linkStyle 240 stroke:red
2v1
33v1
34v1
56v1
57v1
108v1
109v1
171v1
172v1
204v1
205v1
299v1
301v1
303v1
305v1
307v1
309v1
311v1
313v1
subgraph var_stream_0 ["var <tt>stream_0</tt>"]
    style var_stream_0 fill:transparent
    1v1
end
subgraph var_stream_10 ["var <tt>stream_10</tt>"]
    style var_stream_10 fill:transparent
    6v1
end
subgraph var_stream_100 ["var <tt>stream_100</tt>"]
    style var_stream_100 fill:transparent
    76v1
end
subgraph var_stream_101 ["var <tt>stream_101</tt>"]
    style var_stream_101 fill:transparent
    77v1
end
subgraph var_stream_102 ["var <tt>stream_102</tt>"]
    style var_stream_102 fill:transparent
    78v1
end
subgraph var_stream_104 ["var <tt>stream_104</tt>"]
    style var_stream_104 fill:transparent
    79v1
end
subgraph var_stream_105 ["var <tt>stream_105</tt>"]
    style var_stream_105 fill:transparent
    80v1
end
subgraph var_stream_106 ["var <tt>stream_106</tt>"]
    style var_stream_106 fill:transparent
    81v1
end
subgraph var_stream_107 ["var <tt>stream_107</tt>"]
    style var_stream_107 fill:transparent
    82v1
end
subgraph var_stream_109 ["var <tt>stream_109</tt>"]
    style var_stream_109 fill:transparent
    83v1
end
subgraph var_stream_11 ["var <tt>stream_11</tt>"]
    style var_stream_11 fill:transparent
    7v1
end
subgraph var_stream_110 ["var <tt>stream_110</tt>"]
    style var_stream_110 fill:transparent
    84v1
end
subgraph var_stream_111 ["var <tt>stream_111</tt>"]
    style var_stream_111 fill:transparent
    85v1
end
subgraph var_stream_112 ["var <tt>stream_112</tt>"]
    style var_stream_112 fill:transparent
    86v1
end
subgraph var_stream_115 ["var <tt>stream_115</tt>"]
    style var_stream_115 fill:transparent
    87v1
end
subgraph var_stream_116 ["var <tt>stream_116</tt>"]
    style var_stream_116 fill:transparent
    88v1
end
subgraph var_stream_117 ["var <tt>stream_117</tt>"]
    style var_stream_117 fill:transparent
    89v1
end
subgraph var_stream_119 ["var <tt>stream_119</tt>"]
    style var_stream_119 fill:transparent
    91v1
end
subgraph var_stream_12 ["var <tt>stream_12</tt>"]
    style var_stream_12 fill:transparent
    8v1
end
subgraph var_stream_120 ["var <tt>stream_120</tt>"]
    style var_stream_120 fill:transparent
    92v1
end
subgraph var_stream_121 ["var <tt>stream_121</tt>"]
    style var_stream_121 fill:transparent
    93v1
end
subgraph var_stream_122 ["var <tt>stream_122</tt>"]
    style var_stream_122 fill:transparent
    94v1
end
subgraph var_stream_124 ["var <tt>stream_124</tt>"]
    style var_stream_124 fill:transparent
    95v1
end
subgraph var_stream_125 ["var <tt>stream_125</tt>"]
    style var_stream_125 fill:transparent
    96v1
end
subgraph var_stream_13 ["var <tt>stream_13</tt>"]
    style var_stream_13 fill:transparent
    9v1
end
subgraph var_stream_134 ["var <tt>stream_134</tt>"]
    style var_stream_134 fill:transparent
    97v1
end
subgraph var_stream_135 ["var <tt>stream_135</tt>"]
    style var_stream_135 fill:transparent
    98v1
end
subgraph var_stream_136 ["var <tt>stream_136</tt>"]
    style var_stream_136 fill:transparent
    99v1
end
subgraph var_stream_137 ["var <tt>stream_137</tt>"]
    style var_stream_137 fill:transparent
    100v1
end
subgraph var_stream_138 ["var <tt>stream_138</tt>"]
    style var_stream_138 fill:transparent
    101v1
end
subgraph var_stream_139 ["var <tt>stream_139</tt>"]
    style var_stream_139 fill:transparent
    102v1
end
subgraph var_stream_141 ["var <tt>stream_141</tt>"]
    style var_stream_141 fill:transparent
    104v1
end
subgraph var_stream_142 ["var <tt>stream_142</tt>"]
    style var_stream_142 fill:transparent
    105v1
end
subgraph var_stream_143 ["var <tt>stream_143</tt>"]
    style var_stream_143 fill:transparent
    106v1
end
subgraph var_stream_144 ["var <tt>stream_144</tt>"]
    style var_stream_144 fill:transparent
    107v1
end
subgraph var_stream_15 ["var <tt>stream_15</tt>"]
    style var_stream_15 fill:transparent
    10v1
end
subgraph var_stream_16 ["var <tt>stream_16</tt>"]
    style var_stream_16 fill:transparent
    11v1
end
subgraph var_stream_161 ["var <tt>stream_161</tt>"]
    style var_stream_161 fill:transparent
    111v1
    110v1
end
subgraph var_stream_162 ["var <tt>stream_162</tt>"]
    style var_stream_162 fill:transparent
    112v1
end
subgraph var_stream_164 ["var <tt>stream_164</tt>"]
    style var_stream_164 fill:transparent
    113v1
end
subgraph var_stream_165 ["var <tt>stream_165</tt>"]
    style var_stream_165 fill:transparent
    114v1
end
subgraph var_stream_166 ["var <tt>stream_166</tt>"]
    style var_stream_166 fill:transparent
    115v1
end
subgraph var_stream_167 ["var <tt>stream_167</tt>"]
    style var_stream_167 fill:transparent
    116v1
end
subgraph var_stream_169 ["var <tt>stream_169</tt>"]
    style var_stream_169 fill:transparent
    117v1
end
subgraph var_stream_17 ["var <tt>stream_17</tt>"]
    style var_stream_17 fill:transparent
    12v1
end
subgraph var_stream_170 ["var <tt>stream_170</tt>"]
    style var_stream_170 fill:transparent
    118v1
end
subgraph var_stream_171 ["var <tt>stream_171</tt>"]
    style var_stream_171 fill:transparent
    119v1
end
subgraph var_stream_172 ["var <tt>stream_172</tt>"]
    style var_stream_172 fill:transparent
    120v1
end
subgraph var_stream_173 ["var <tt>stream_173</tt>"]
    style var_stream_173 fill:transparent
    121v1
end
subgraph var_stream_174 ["var <tt>stream_174</tt>"]
    style var_stream_174 fill:transparent
    122v1
end
subgraph var_stream_175 ["var <tt>stream_175</tt>"]
    style var_stream_175 fill:transparent
    123v1
end
subgraph var_stream_176 ["var <tt>stream_176</tt>"]
    style var_stream_176 fill:transparent
    124v1
end
subgraph var_stream_177 ["var <tt>stream_177</tt>"]
    style var_stream_177 fill:transparent
    125v1
end
subgraph var_stream_178 ["var <tt>stream_178</tt>"]
    style var_stream_178 fill:transparent
    126v1
end
subgraph var_stream_179 ["var <tt>stream_179</tt>"]
    style var_stream_179 fill:transparent
    127v1
end
subgraph var_stream_18 ["var <tt>stream_18</tt>"]
    style var_stream_18 fill:transparent
    13v1
end
subgraph var_stream_181 ["var <tt>stream_181</tt>"]
    style var_stream_181 fill:transparent
    128v1
end
subgraph var_stream_182 ["var <tt>stream_182</tt>"]
    style var_stream_182 fill:transparent
    129v1
end
subgraph var_stream_183 ["var <tt>stream_183</tt>"]
    style var_stream_183 fill:transparent
    130v1
end
subgraph var_stream_184 ["var <tt>stream_184</tt>"]
    style var_stream_184 fill:transparent
    131v1
end
subgraph var_stream_185 ["var <tt>stream_185</tt>"]
    style var_stream_185 fill:transparent
    132v1
end
subgraph var_stream_186 ["var <tt>stream_186</tt>"]
    style var_stream_186 fill:transparent
    133v1
end
subgraph var_stream_187 ["var <tt>stream_187</tt>"]
    style var_stream_187 fill:transparent
    134v1
end
subgraph var_stream_188 ["var <tt>stream_188</tt>"]
    style var_stream_188 fill:transparent
    135v1
end
subgraph var_stream_189 ["var <tt>stream_189</tt>"]
    style var_stream_189 fill:transparent
    136v1
end
subgraph var_stream_19 ["var <tt>stream_19</tt>"]
    style var_stream_19 fill:transparent
    14v1
end
subgraph var_stream_190 ["var <tt>stream_190</tt>"]
    style var_stream_190 fill:transparent
    137v1
end
subgraph var_stream_191 ["var <tt>stream_191</tt>"]
    style var_stream_191 fill:transparent
    138v1
end
subgraph var_stream_192 ["var <tt>stream_192</tt>"]
    style var_stream_192 fill:transparent
    139v1
end
subgraph var_stream_193 ["var <tt>stream_193</tt>"]
    style var_stream_193 fill:transparent
    140v1
end
subgraph var_stream_196 ["var <tt>stream_196</tt>"]
    style var_stream_196 fill:transparent
    142v1
end
subgraph var_stream_197 ["var <tt>stream_197</tt>"]
    style var_stream_197 fill:transparent
    143v1
end
subgraph var_stream_198 ["var <tt>stream_198</tt>"]
    style var_stream_198 fill:transparent
    144v1
end
subgraph var_stream_20 ["var <tt>stream_20</tt>"]
    style var_stream_20 fill:transparent
    15v1
end
subgraph var_stream_202 ["var <tt>stream_202</tt>"]
    style var_stream_202 fill:transparent
    145v1
end
subgraph var_stream_203 ["var <tt>stream_203</tt>"]
    style var_stream_203 fill:transparent
    146v1
end
subgraph var_stream_206 ["var <tt>stream_206</tt>"]
    style var_stream_206 fill:transparent
    147v1
end
subgraph var_stream_208 ["var <tt>stream_208</tt>"]
    style var_stream_208 fill:transparent
    148v1
end
subgraph var_stream_209 ["var <tt>stream_209</tt>"]
    style var_stream_209 fill:transparent
    149v1
end
subgraph var_stream_21 ["var <tt>stream_21</tt>"]
    style var_stream_21 fill:transparent
    16v1
end
subgraph var_stream_210 ["var <tt>stream_210</tt>"]
    style var_stream_210 fill:transparent
    150v1
end
subgraph var_stream_211 ["var <tt>stream_211</tt>"]
    style var_stream_211 fill:transparent
    151v1
end
subgraph var_stream_212 ["var <tt>stream_212</tt>"]
    style var_stream_212 fill:transparent
    152v1
end
subgraph var_stream_213 ["var <tt>stream_213</tt>"]
    style var_stream_213 fill:transparent
    153v1
end
subgraph var_stream_214 ["var <tt>stream_214</tt>"]
    style var_stream_214 fill:transparent
    154v1
end
subgraph var_stream_215 ["var <tt>stream_215</tt>"]
    style var_stream_215 fill:transparent
    155v1
end
subgraph var_stream_216 ["var <tt>stream_216</tt>"]
    style var_stream_216 fill:transparent
    156v1
end
subgraph var_stream_219 ["var <tt>stream_219</tt>"]
    style var_stream_219 fill:transparent
    157v1
end
subgraph var_stream_22 ["var <tt>stream_22</tt>"]
    style var_stream_22 fill:transparent
    17v1
end
subgraph var_stream_220 ["var <tt>stream_220</tt>"]
    style var_stream_220 fill:transparent
    158v1
end
subgraph var_stream_222 ["var <tt>stream_222</tt>"]
    style var_stream_222 fill:transparent
    159v1
end
subgraph var_stream_223 ["var <tt>stream_223</tt>"]
    style var_stream_223 fill:transparent
    160v1
end
subgraph var_stream_225 ["var <tt>stream_225</tt>"]
    style var_stream_225 fill:transparent
    161v1
end
subgraph var_stream_226 ["var <tt>stream_226</tt>"]
    style var_stream_226 fill:transparent
    162v1
end
subgraph var_stream_227 ["var <tt>stream_227</tt>"]
    style var_stream_227 fill:transparent
    163v1
end
subgraph var_stream_228 ["var <tt>stream_228</tt>"]
    style var_stream_228 fill:transparent
    164v1
end
subgraph var_stream_23 ["var <tt>stream_23</tt>"]
    style var_stream_23 fill:transparent
    18v1
end
subgraph var_stream_230 ["var <tt>stream_230</tt>"]
    style var_stream_230 fill:transparent
    165v1
end
subgraph var_stream_231 ["var <tt>stream_231</tt>"]
    style var_stream_231 fill:transparent
    166v1
end
subgraph var_stream_232 ["var <tt>stream_232</tt>"]
    style var_stream_232 fill:transparent
    167v1
end
subgraph var_stream_233 ["var <tt>stream_233</tt>"]
    style var_stream_233 fill:transparent
    168v1
end
subgraph var_stream_234 ["var <tt>stream_234</tt>"]
    style var_stream_234 fill:transparent
    169v1
end
subgraph var_stream_235 ["var <tt>stream_235</tt>"]
    style var_stream_235 fill:transparent
    170v1
end
subgraph var_stream_24 ["var <tt>stream_24</tt>"]
    style var_stream_24 fill:transparent
    19v1
end
subgraph var_stream_242 ["var <tt>stream_242</tt>"]
    style var_stream_242 fill:transparent
    173v1
    174v1
end
subgraph var_stream_243 ["var <tt>stream_243</tt>"]
    style var_stream_243 fill:transparent
    175v1
end
subgraph var_stream_244 ["var <tt>stream_244</tt>"]
    style var_stream_244 fill:transparent
    176v1
end
subgraph var_stream_245 ["var <tt>stream_245</tt>"]
    style var_stream_245 fill:transparent
    177v1
end
subgraph var_stream_246 ["var <tt>stream_246</tt>"]
    style var_stream_246 fill:transparent
    178v1
end
subgraph var_stream_247 ["var <tt>stream_247</tt>"]
    style var_stream_247 fill:transparent
    179v1
end
subgraph var_stream_248 ["var <tt>stream_248</tt>"]
    style var_stream_248 fill:transparent
    180v1
end
subgraph var_stream_249 ["var <tt>stream_249</tt>"]
    style var_stream_249 fill:transparent
    181v1
end
subgraph var_stream_25 ["var <tt>stream_25</tt>"]
    style var_stream_25 fill:transparent
    20v1
end
subgraph var_stream_250 ["var <tt>stream_250</tt>"]
    style var_stream_250 fill:transparent
    182v1
end
subgraph var_stream_252 ["var <tt>stream_252</tt>"]
    style var_stream_252 fill:transparent
    183v1
end
subgraph var_stream_253 ["var <tt>stream_253</tt>"]
    style var_stream_253 fill:transparent
    184v1
end
subgraph var_stream_254 ["var <tt>stream_254</tt>"]
    style var_stream_254 fill:transparent
    185v1
end
subgraph var_stream_255 ["var <tt>stream_255</tt>"]
    style var_stream_255 fill:transparent
    186v1
end
subgraph var_stream_256 ["var <tt>stream_256</tt>"]
    style var_stream_256 fill:transparent
    187v1
end
subgraph var_stream_259 ["var <tt>stream_259</tt>"]
    style var_stream_259 fill:transparent
    188v1
end
subgraph var_stream_260 ["var <tt>stream_260</tt>"]
    style var_stream_260 fill:transparent
    189v1
end
subgraph var_stream_263 ["var <tt>stream_263</tt>"]
    style var_stream_263 fill:transparent
    190v1
end
subgraph var_stream_264 ["var <tt>stream_264</tt>"]
    style var_stream_264 fill:transparent
    191v1
end
subgraph var_stream_267 ["var <tt>stream_267</tt>"]
    style var_stream_267 fill:transparent
    192v1
end
subgraph var_stream_268 ["var <tt>stream_268</tt>"]
    style var_stream_268 fill:transparent
    193v1
end
subgraph var_stream_269 ["var <tt>stream_269</tt>"]
    style var_stream_269 fill:transparent
    194v1
end
subgraph var_stream_27 ["var <tt>stream_27</tt>"]
    style var_stream_27 fill:transparent
    21v1
end
<<<<<<< HEAD
=======
subgraph var_stream_270 ["var <tt>stream_270</tt>"]
    style var_stream_270 fill:transparent
    195v1
end
subgraph var_stream_271 ["var <tt>stream_271</tt>"]
    style var_stream_271 fill:transparent
    196v1
end
subgraph var_stream_272 ["var <tt>stream_272</tt>"]
    style var_stream_272 fill:transparent
    197v1
end
>>>>>>> 2e2cd770
subgraph var_stream_28 ["var <tt>stream_28</tt>"]
    style var_stream_28 fill:transparent
    22v1
end
<<<<<<< HEAD
subgraph var_stream_284 ["var <tt>stream_284</tt>"]
    style var_stream_284 fill:transparent
    194v1
end
subgraph var_stream_285 ["var <tt>stream_285</tt>"]
    style var_stream_285 fill:transparent
    195v1
end
subgraph var_stream_288 ["var <tt>stream_288</tt>"]
    style var_stream_288 fill:transparent
    196v1
end
subgraph var_stream_289 ["var <tt>stream_289</tt>"]
    style var_stream_289 fill:transparent
    197v1
end
subgraph var_stream_290 ["var <tt>stream_290</tt>"]
    style var_stream_290 fill:transparent
    198v1
end
subgraph var_stream_291 ["var <tt>stream_291</tt>"]
    style var_stream_291 fill:transparent
    199v1
=======
subgraph var_stream_283 ["var <tt>stream_283</tt>"]
    style var_stream_283 fill:transparent
    198v1
end
subgraph var_stream_284 ["var <tt>stream_284</tt>"]
    style var_stream_284 fill:transparent
    199v1
end
subgraph var_stream_287 ["var <tt>stream_287</tt>"]
    style var_stream_287 fill:transparent
    200v1
end
subgraph var_stream_288 ["var <tt>stream_288</tt>"]
    style var_stream_288 fill:transparent
    201v1
end
subgraph var_stream_289 ["var <tt>stream_289</tt>"]
    style var_stream_289 fill:transparent
    202v1
end
subgraph var_stream_290 ["var <tt>stream_290</tt>"]
    style var_stream_290 fill:transparent
    203v1
>>>>>>> 2e2cd770
end
subgraph var_stream_30 ["var <tt>stream_30</tt>"]
    style var_stream_30 fill:transparent
    23v1
end
subgraph var_stream_31 ["var <tt>stream_31</tt>"]
    style var_stream_31 fill:transparent
    24v1
end
subgraph var_stream_32 ["var <tt>stream_32</tt>"]
    style var_stream_32 fill:transparent
    25v1
end
subgraph var_stream_33 ["var <tt>stream_33</tt>"]
    style var_stream_33 fill:transparent
    26v1
end
subgraph var_stream_34 ["var <tt>stream_34</tt>"]
    style var_stream_34 fill:transparent
    27v1
end
subgraph var_stream_35 ["var <tt>stream_35</tt>"]
    style var_stream_35 fill:transparent
    28v1
end
subgraph var_stream_36 ["var <tt>stream_36</tt>"]
    style var_stream_36 fill:transparent
    29v1
end
subgraph var_stream_37 ["var <tt>stream_37</tt>"]
    style var_stream_37 fill:transparent
    30v1
end
subgraph var_stream_38 ["var <tt>stream_38</tt>"]
    style var_stream_38 fill:transparent
    31v1
end
subgraph var_stream_39 ["var <tt>stream_39</tt>"]
    style var_stream_39 fill:transparent
    32v1
end
subgraph var_stream_40 ["var <tt>stream_40</tt>"]
    style var_stream_40 fill:transparent
    35v1
    36v1
end
subgraph var_stream_41 ["var <tt>stream_41</tt>"]
    style var_stream_41 fill:transparent
    37v1
end
subgraph var_stream_42 ["var <tt>stream_42</tt>"]
    style var_stream_42 fill:transparent
    38v1
end
subgraph var_stream_46 ["var <tt>stream_46</tt>"]
    style var_stream_46 fill:transparent
    39v1
end
subgraph var_stream_47 ["var <tt>stream_47</tt>"]
    style var_stream_47 fill:transparent
    40v1
end
subgraph var_stream_49 ["var <tt>stream_49</tt>"]
    style var_stream_49 fill:transparent
    41v1
end
subgraph var_stream_50 ["var <tt>stream_50</tt>"]
    style var_stream_50 fill:transparent
    42v1
end
subgraph var_stream_51 ["var <tt>stream_51</tt>"]
    style var_stream_51 fill:transparent
    43v1
end
subgraph var_stream_52 ["var <tt>stream_52</tt>"]
    style var_stream_52 fill:transparent
    44v1
end
subgraph var_stream_53 ["var <tt>stream_53</tt>"]
    style var_stream_53 fill:transparent
    45v1
end
subgraph var_stream_54 ["var <tt>stream_54</tt>"]
    style var_stream_54 fill:transparent
    46v1
end
subgraph var_stream_55 ["var <tt>stream_55</tt>"]
    style var_stream_55 fill:transparent
    47v1
end
subgraph var_stream_56 ["var <tt>stream_56</tt>"]
    style var_stream_56 fill:transparent
    48v1
end
subgraph var_stream_57 ["var <tt>stream_57</tt>"]
    style var_stream_57 fill:transparent
    49v1
end
subgraph var_stream_58 ["var <tt>stream_58</tt>"]
    style var_stream_58 fill:transparent
    50v1
end
subgraph var_stream_59 ["var <tt>stream_59</tt>"]
    style var_stream_59 fill:transparent
    51v1
end
subgraph var_stream_6 ["var <tt>stream_6</tt>"]
    style var_stream_6 fill:transparent
    3v1
end
subgraph var_stream_60 ["var <tt>stream_60</tt>"]
    style var_stream_60 fill:transparent
    52v1
end
subgraph var_stream_61 ["var <tt>stream_61</tt>"]
    style var_stream_61 fill:transparent
    53v1
end
subgraph var_stream_62 ["var <tt>stream_62</tt>"]
    style var_stream_62 fill:transparent
    54v1
end
subgraph var_stream_63 ["var <tt>stream_63</tt>"]
    style var_stream_63 fill:transparent
    55v1
end
subgraph var_stream_78 ["var <tt>stream_78</tt>"]
    style var_stream_78 fill:transparent
    58v1
    59v1
end
subgraph var_stream_79 ["var <tt>stream_79</tt>"]
    style var_stream_79 fill:transparent
    60v1
end
subgraph var_stream_8 ["var <tt>stream_8</tt>"]
    style var_stream_8 fill:transparent
    4v1
end
subgraph var_stream_80 ["var <tt>stream_80</tt>"]
    style var_stream_80 fill:transparent
    61v1
end
subgraph var_stream_81 ["var <tt>stream_81</tt>"]
    style var_stream_81 fill:transparent
    62v1
end
subgraph var_stream_82 ["var <tt>stream_82</tt>"]
    style var_stream_82 fill:transparent
    63v1
end
subgraph var_stream_83 ["var <tt>stream_83</tt>"]
    style var_stream_83 fill:transparent
    64v1
end
subgraph var_stream_84 ["var <tt>stream_84</tt>"]
    style var_stream_84 fill:transparent
    65v1
end
subgraph var_stream_85 ["var <tt>stream_85</tt>"]
    style var_stream_85 fill:transparent
    66v1
end
subgraph var_stream_86 ["var <tt>stream_86</tt>"]
    style var_stream_86 fill:transparent
    67v1
end
subgraph var_stream_87 ["var <tt>stream_87</tt>"]
    style var_stream_87 fill:transparent
    68v1
end
subgraph var_stream_89 ["var <tt>stream_89</tt>"]
    style var_stream_89 fill:transparent
    69v1
end
subgraph var_stream_9 ["var <tt>stream_9</tt>"]
    style var_stream_9 fill:transparent
    5v1
end
subgraph var_stream_90 ["var <tt>stream_90</tt>"]
    style var_stream_90 fill:transparent
    70v1
end
subgraph var_stream_91 ["var <tt>stream_91</tt>"]
    style var_stream_91 fill:transparent
    71v1
end
subgraph var_stream_92 ["var <tt>stream_92</tt>"]
    style var_stream_92 fill:transparent
    72v1
end
subgraph var_stream_93 ["var <tt>stream_93</tt>"]
    style var_stream_93 fill:transparent
    73v1
end
subgraph var_stream_96 ["var <tt>stream_96</tt>"]
    style var_stream_96 fill:transparent
    74v1
end
subgraph var_stream_97 ["var <tt>stream_97</tt>"]
    style var_stream_97 fill:transparent
    75v1
end<|MERGE_RESOLUTION|>--- conflicted
+++ resolved
@@ -1,6 +1,7 @@
 ---
 source: hydro_test/src/cluster/paxos_bench.rs
 expression: "preview.dfir_for(&proposers).to_mermaid(&WriteConfig\n{\n    no_subgraphs: true, no_pull_push: true, no_handoffs: true,\n    op_text_no_imports: true, ..WriteConfig::default()\n})"
+snapshot_kind: text
 ---
 %%{init:{'theme':'base','themeVariables':{'clusterBkg':'#ddd','clusterBorder':'#888'}}}%%
 flowchart TD
@@ -988,8 +989,6 @@
     style var_stream_27 fill:transparent
     21v1
 end
-<<<<<<< HEAD
-=======
 subgraph var_stream_270 ["var <tt>stream_270</tt>"]
     style var_stream_270 fill:transparent
     195v1
@@ -1002,60 +1001,33 @@
     style var_stream_272 fill:transparent
     197v1
 end
->>>>>>> 2e2cd770
 subgraph var_stream_28 ["var <tt>stream_28</tt>"]
     style var_stream_28 fill:transparent
     22v1
 end
-<<<<<<< HEAD
-subgraph var_stream_284 ["var <tt>stream_284</tt>"]
-    style var_stream_284 fill:transparent
-    194v1
-end
-subgraph var_stream_285 ["var <tt>stream_285</tt>"]
-    style var_stream_285 fill:transparent
-    195v1
-end
 subgraph var_stream_288 ["var <tt>stream_288</tt>"]
     style var_stream_288 fill:transparent
-    196v1
+    198v1
 end
 subgraph var_stream_289 ["var <tt>stream_289</tt>"]
     style var_stream_289 fill:transparent
-    197v1
-end
-subgraph var_stream_290 ["var <tt>stream_290</tt>"]
-    style var_stream_290 fill:transparent
-    198v1
-end
-subgraph var_stream_291 ["var <tt>stream_291</tt>"]
-    style var_stream_291 fill:transparent
     199v1
-=======
-subgraph var_stream_283 ["var <tt>stream_283</tt>"]
-    style var_stream_283 fill:transparent
-    198v1
-end
-subgraph var_stream_284 ["var <tt>stream_284</tt>"]
-    style var_stream_284 fill:transparent
-    199v1
-end
-subgraph var_stream_287 ["var <tt>stream_287</tt>"]
-    style var_stream_287 fill:transparent
+end
+subgraph var_stream_292 ["var <tt>stream_292</tt>"]
+    style var_stream_292 fill:transparent
     200v1
 end
-subgraph var_stream_288 ["var <tt>stream_288</tt>"]
-    style var_stream_288 fill:transparent
+subgraph var_stream_293 ["var <tt>stream_293</tt>"]
+    style var_stream_293 fill:transparent
     201v1
 end
-subgraph var_stream_289 ["var <tt>stream_289</tt>"]
-    style var_stream_289 fill:transparent
+subgraph var_stream_294 ["var <tt>stream_294</tt>"]
+    style var_stream_294 fill:transparent
     202v1
 end
-subgraph var_stream_290 ["var <tt>stream_290</tt>"]
-    style var_stream_290 fill:transparent
+subgraph var_stream_295 ["var <tt>stream_295</tt>"]
+    style var_stream_295 fill:transparent
     203v1
->>>>>>> 2e2cd770
 end
 subgraph var_stream_30 ["var <tt>stream_30</tt>"]
     style var_stream_30 fill:transparent
