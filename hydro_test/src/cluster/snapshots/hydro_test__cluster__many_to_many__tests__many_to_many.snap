--- conflicted
+++ resolved
@@ -17,16 +17,6 @@
                 | res | { let (id , b) = res . unwrap () ; (hydro_lang :: ClusterId :: < () > :: from_raw (id) , hydro_lang :: runtime_support :: bincode :: deserialize :: < i32 > (& b) . unwrap ()) },
             ),
             input: FlatMap {
-<<<<<<< HEAD
-                f: stageleft :: runtime_support :: fn1_type_hint :: < i32 , std :: iter :: Map < std :: slice :: Iter < hydro_std :: __staged :: __deps :: hydro_lang :: location :: cluster :: cluster_id :: ClusterId < () > > , _ > > ({ use hydro_lang :: __staged :: __deps :: * ; use hydro_lang :: __staged :: stream :: * ; let ids__free = unsafe { :: std :: mem :: transmute :: < _ , & [hydro_lang :: ClusterId < () >] > (__hydro_lang_cluster_ids_0) } ; | b | ids__free . iter () . map (move | id | (:: std :: clone :: Clone :: clone (id) , :: std :: clone :: Clone :: clone (& b))) }),
-                input: Source {
-                    source: Iter(
-                        { use crate :: __staged :: __deps :: * ; use crate :: __staged :: cluster :: many_to_many :: * ; 0 .. 2 },
-                    ),
-                    location_kind: Cluster(
-                        0,
-                    ),
-=======
                 f: stageleft :: runtime_support :: fn1_type_hint :: < hydro_std :: __staged :: __deps :: hydro_lang :: __staged :: __deps :: bytes :: Bytes , std :: iter :: Map < std :: slice :: Iter < hydro_std :: __staged :: __deps :: hydro_lang :: location :: cluster :: cluster_id :: ClusterId < () > > , _ > > ({ use hydro_lang :: __staged :: __deps :: * ; use hydro_lang :: __staged :: stream :: * ; let ids__free = unsafe { :: std :: mem :: transmute :: < _ , & [hydro_lang :: ClusterId < () >] > (__hydro_lang_cluster_ids_0) } ; | v | { ids__free . iter () . map (move | id | (id . raw_id , v . clone ())) } }),
                 input: Map {
                     f: stageleft :: runtime_support :: fn1_type_hint :: < i32 , hydro_std :: __staged :: __deps :: hydro_lang :: __staged :: __deps :: bytes :: Bytes > ({ use hydro_lang :: __staged :: __deps :: * ; use hydro_lang :: __staged :: stream :: * ; | v | bincode :: serialize (& v) . unwrap () . into () }),
@@ -48,7 +38,6 @@
                             cpu_usage: None,
                         },
                     },
->>>>>>> d5b5df2c
                     metadata: HydroIrMetadata {
                         location_kind: Cluster(
                             0,
@@ -65,11 +54,7 @@
                         0,
                     ),
                     output_type: Some(
-<<<<<<< HEAD
-                        (hydro_std :: __staged :: __deps :: hydro_lang :: location :: cluster :: cluster_id :: ClusterId < () > , i32),
-=======
                         (u32 , hydro_std :: __staged :: __deps :: hydro_lang :: __staged :: __deps :: bytes :: Bytes),
->>>>>>> d5b5df2c
                     ),
                     cardinality: None,
                     cpu_usage: None,
