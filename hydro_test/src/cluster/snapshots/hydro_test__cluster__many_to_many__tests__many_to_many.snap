---
source: hydro_test/src/cluster/many_to_many.rs
expression: built.ir()
---
[
    ForEach {
<<<<<<< HEAD
        f: stageleft :: runtime_support :: fn1_type_hint :: < (hydro_optimize :: __staged :: __deps :: hydro_lang :: location :: cluster :: cluster_id :: ClusterId < () > , i32) , () > ({ use crate :: __staged :: __deps :: * ; use crate :: __staged :: cluster :: many_to_many :: * ; | n | println ! ("cluster received: {:?}" , n) }),
=======
        f: stageleft :: runtime_support :: fn1_type_hint :: < (hydro_test :: __staged :: __deps :: hydro_lang :: location :: cluster :: cluster_id :: ClusterId < () > , i32) , () > ({ use crate :: __staged :: __deps :: * ; use crate :: __staged :: cluster :: many_to_many :: * ; | n | println ! ("cluster received: {:?}" , n) }),
>>>>>>> 555b83e4
        input: Network {
            from_key: None,
            to_location: Cluster(
                0,
            ),
            to_key: None,
            serialize_fn: None,
            instantiate_fn: <network instantiate>,
            deserialize_fn: Some(
                | res | { let (id , b) = res . unwrap () ; (hydro_lang :: ClusterId :: < () > :: from_raw (id) , hydro_lang :: runtime_support :: bincode :: deserialize :: < i32 > (& b) . unwrap ()) },
            ),
            input: FlatMap {
<<<<<<< HEAD
                f: stageleft :: runtime_support :: fn1_type_hint :: < hydro_optimize :: __staged :: __deps :: hydro_lang :: __staged :: __deps :: bytes :: Bytes , std :: iter :: Map < std :: slice :: Iter < hydro_optimize :: __staged :: __deps :: hydro_lang :: location :: cluster :: cluster_id :: ClusterId < () > > , _ > > ({ use hydro_lang :: __staged :: __deps :: * ; use hydro_lang :: __staged :: stream :: * ; let ids__free = unsafe { :: std :: mem :: transmute :: < _ , & [hydro_lang :: ClusterId < () >] > (__hydro_lang_cluster_ids_0) } ; | v | { ids__free . iter () . map (move | id | (id . raw_id , v . clone ())) } }),
                input: Map {
                    f: stageleft :: runtime_support :: fn1_type_hint :: < i32 , hydro_optimize :: __staged :: __deps :: hydro_lang :: __staged :: __deps :: bytes :: Bytes > ({ use hydro_lang :: __staged :: __deps :: * ; use hydro_lang :: __staged :: stream :: * ; | v | bincode :: serialize (& v) . unwrap () . into () }),
=======
                f: stageleft :: runtime_support :: fn1_type_hint :: < hydro_test :: __staged :: __deps :: hydro_lang :: __staged :: __deps :: bytes :: Bytes , std :: iter :: Map < std :: slice :: Iter < hydro_test :: __staged :: __deps :: hydro_lang :: location :: cluster :: cluster_id :: ClusterId < () > > , _ > > ({ use hydro_lang :: __staged :: __deps :: * ; use hydro_lang :: __staged :: stream :: * ; let ids__free = unsafe { :: std :: mem :: transmute :: < _ , & [hydro_lang :: ClusterId < () >] > (__hydro_lang_cluster_ids_0) } ; | v | { ids__free . iter () . map (move | id | (id . raw_id , v . clone ())) } }),
                input: Map {
                    f: stageleft :: runtime_support :: fn1_type_hint :: < i32 , hydro_test :: __staged :: __deps :: hydro_lang :: __staged :: __deps :: bytes :: Bytes > ({ use hydro_lang :: __staged :: __deps :: * ; use hydro_lang :: __staged :: stream :: * ; | v | bincode :: serialize (& v) . unwrap () . into () }),
>>>>>>> 555b83e4
                    input: Source {
                        source: Iter(
                            { use crate :: __staged :: __deps :: * ; use crate :: __staged :: cluster :: many_to_many :: * ; 0 .. 2 },
                        ),
                        location_kind: Cluster(
                            0,
                        ),
                        metadata: HydroIrMetadata {
                            location_kind: Cluster(
                                0,
                            ),
                            output_type: Some(
                                i32,
                            ),
                            cardinality: None,
                            cpu_usage: None,
                            network_recv_cpu_usage: None,
                            id: None,
                        },
                    },
                    metadata: HydroIrMetadata {
                        location_kind: Cluster(
                            0,
                        ),
                        output_type: Some(
<<<<<<< HEAD
                            hydro_optimize :: __staged :: __deps :: hydro_lang :: __staged :: __deps :: bytes :: Bytes,
=======
                            hydro_test :: __staged :: __deps :: hydro_lang :: __staged :: __deps :: bytes :: Bytes,
>>>>>>> 555b83e4
                        ),
                        cardinality: None,
                        cpu_usage: None,
                        network_recv_cpu_usage: None,
                        id: None,
                    },
                },
                metadata: HydroIrMetadata {
                    location_kind: Cluster(
                        0,
                    ),
                    output_type: Some(
<<<<<<< HEAD
                        (u32 , hydro_optimize :: __staged :: __deps :: hydro_lang :: __staged :: __deps :: bytes :: Bytes),
=======
                        (u32 , hydro_test :: __staged :: __deps :: hydro_lang :: __staged :: __deps :: bytes :: Bytes),
>>>>>>> 555b83e4
                    ),
                    cardinality: None,
                    cpu_usage: None,
                    network_recv_cpu_usage: None,
                    id: None,
                },
            },
            metadata: HydroIrMetadata {
                location_kind: Cluster(
                    0,
                ),
                output_type: Some(
                    i32,
                ),
                cardinality: None,
                cpu_usage: None,
                network_recv_cpu_usage: None,
                id: None,
            },
        },
        metadata: HydroIrMetadata {
            location_kind: Cluster(
                0,
            ),
            output_type: Some(
<<<<<<< HEAD
                (hydro_optimize :: __staged :: __deps :: hydro_lang :: location :: cluster :: cluster_id :: ClusterId < () > , i32),
=======
                (hydro_test :: __staged :: __deps :: hydro_lang :: location :: cluster :: cluster_id :: ClusterId < () > , i32),
>>>>>>> 555b83e4
            ),
            cardinality: None,
            cpu_usage: None,
            network_recv_cpu_usage: None,
            id: None,
        },
    },
]<|MERGE_RESOLUTION|>--- conflicted
+++ resolved
@@ -4,11 +4,7 @@
 ---
 [
     ForEach {
-<<<<<<< HEAD
-        f: stageleft :: runtime_support :: fn1_type_hint :: < (hydro_optimize :: __staged :: __deps :: hydro_lang :: location :: cluster :: cluster_id :: ClusterId < () > , i32) , () > ({ use crate :: __staged :: __deps :: * ; use crate :: __staged :: cluster :: many_to_many :: * ; | n | println ! ("cluster received: {:?}" , n) }),
-=======
         f: stageleft :: runtime_support :: fn1_type_hint :: < (hydro_test :: __staged :: __deps :: hydro_lang :: location :: cluster :: cluster_id :: ClusterId < () > , i32) , () > ({ use crate :: __staged :: __deps :: * ; use crate :: __staged :: cluster :: many_to_many :: * ; | n | println ! ("cluster received: {:?}" , n) }),
->>>>>>> 555b83e4
         input: Network {
             from_key: None,
             to_location: Cluster(
@@ -21,15 +17,9 @@
                 | res | { let (id , b) = res . unwrap () ; (hydro_lang :: ClusterId :: < () > :: from_raw (id) , hydro_lang :: runtime_support :: bincode :: deserialize :: < i32 > (& b) . unwrap ()) },
             ),
             input: FlatMap {
-<<<<<<< HEAD
-                f: stageleft :: runtime_support :: fn1_type_hint :: < hydro_optimize :: __staged :: __deps :: hydro_lang :: __staged :: __deps :: bytes :: Bytes , std :: iter :: Map < std :: slice :: Iter < hydro_optimize :: __staged :: __deps :: hydro_lang :: location :: cluster :: cluster_id :: ClusterId < () > > , _ > > ({ use hydro_lang :: __staged :: __deps :: * ; use hydro_lang :: __staged :: stream :: * ; let ids__free = unsafe { :: std :: mem :: transmute :: < _ , & [hydro_lang :: ClusterId < () >] > (__hydro_lang_cluster_ids_0) } ; | v | { ids__free . iter () . map (move | id | (id . raw_id , v . clone ())) } }),
-                input: Map {
-                    f: stageleft :: runtime_support :: fn1_type_hint :: < i32 , hydro_optimize :: __staged :: __deps :: hydro_lang :: __staged :: __deps :: bytes :: Bytes > ({ use hydro_lang :: __staged :: __deps :: * ; use hydro_lang :: __staged :: stream :: * ; | v | bincode :: serialize (& v) . unwrap () . into () }),
-=======
                 f: stageleft :: runtime_support :: fn1_type_hint :: < hydro_test :: __staged :: __deps :: hydro_lang :: __staged :: __deps :: bytes :: Bytes , std :: iter :: Map < std :: slice :: Iter < hydro_test :: __staged :: __deps :: hydro_lang :: location :: cluster :: cluster_id :: ClusterId < () > > , _ > > ({ use hydro_lang :: __staged :: __deps :: * ; use hydro_lang :: __staged :: stream :: * ; let ids__free = unsafe { :: std :: mem :: transmute :: < _ , & [hydro_lang :: ClusterId < () >] > (__hydro_lang_cluster_ids_0) } ; | v | { ids__free . iter () . map (move | id | (id . raw_id , v . clone ())) } }),
                 input: Map {
                     f: stageleft :: runtime_support :: fn1_type_hint :: < i32 , hydro_test :: __staged :: __deps :: hydro_lang :: __staged :: __deps :: bytes :: Bytes > ({ use hydro_lang :: __staged :: __deps :: * ; use hydro_lang :: __staged :: stream :: * ; | v | bincode :: serialize (& v) . unwrap () . into () }),
->>>>>>> 555b83e4
                     input: Source {
                         source: Iter(
                             { use crate :: __staged :: __deps :: * ; use crate :: __staged :: cluster :: many_to_many :: * ; 0 .. 2 },
@@ -55,11 +45,7 @@
                             0,
                         ),
                         output_type: Some(
-<<<<<<< HEAD
-                            hydro_optimize :: __staged :: __deps :: hydro_lang :: __staged :: __deps :: bytes :: Bytes,
-=======
                             hydro_test :: __staged :: __deps :: hydro_lang :: __staged :: __deps :: bytes :: Bytes,
->>>>>>> 555b83e4
                         ),
                         cardinality: None,
                         cpu_usage: None,
@@ -72,11 +58,7 @@
                         0,
                     ),
                     output_type: Some(
-<<<<<<< HEAD
-                        (u32 , hydro_optimize :: __staged :: __deps :: hydro_lang :: __staged :: __deps :: bytes :: Bytes),
-=======
                         (u32 , hydro_test :: __staged :: __deps :: hydro_lang :: __staged :: __deps :: bytes :: Bytes),
->>>>>>> 555b83e4
                     ),
                     cardinality: None,
                     cpu_usage: None,
@@ -102,11 +84,7 @@
                 0,
             ),
             output_type: Some(
-<<<<<<< HEAD
-                (hydro_optimize :: __staged :: __deps :: hydro_lang :: location :: cluster :: cluster_id :: ClusterId < () > , i32),
-=======
                 (hydro_test :: __staged :: __deps :: hydro_lang :: location :: cluster :: cluster_id :: ClusterId < () > , i32),
->>>>>>> 555b83e4
             ),
             cardinality: None,
             cpu_usage: None,
