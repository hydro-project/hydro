--- conflicted
+++ resolved
@@ -2,21 +2,12 @@
 source: hydro_test/src/cluster/compute_pi.rs
 expression: ir.surface_syntax_string()
 ---
-<<<<<<< HEAD
-1v1 = source_stream ({ use hydro_lang :: __staged :: __deps :: * ; use hydro_lang :: __staged :: deploy_runtime :: * ; let env__free = FAKE ; let p2_port__free = "port_0" ; { env__free . port (p2_port__free) . connect_local_blocking :: < ConnectedTagged < ConnectedDirect > > () . into_source () } });
-2v1 = map (| res | { let (id , b) = res . unwrap () ; (hydro_lang :: ClusterId :: < hydro_test :: cluster :: compute_pi :: Worker > :: from_raw (id) , hydro_lang :: runtime_support :: bincode :: deserialize :: < (u64 , u64) > (& b) . unwrap ()) });
-3v1 = map (stageleft :: runtime_support :: fn1_type_hint :: < (hydro_optimize :: __staged :: __deps :: hydro_lang :: location :: cluster :: cluster_id :: ClusterId < hydro_test :: cluster :: compute_pi :: Worker > , (u64 , u64)) , (u64 , u64) > ({ use hydro_lang :: __staged :: __deps :: * ; use hydro_lang :: __staged :: stream :: * ; | (_ , b) | b }));
-4v1 = reduce :: < 'static > (stageleft :: runtime_support :: fn2_borrow_mut_type_hint :: < (u64 , u64) , (u64 , u64) , () > ({ use crate :: __staged :: __deps :: * ; use crate :: __staged :: cluster :: compute_pi :: * ; | (inside , total) , (inside_batch , total_batch) | { * inside += inside_batch ; * total += total_batch ; } }));
-5v1 = source_stream ({ use hydro_lang :: __staged :: __deps :: * ; use hydro_lang :: __staged :: location :: * ; let interval__free = { use crate :: __staged :: __deps :: * ; use crate :: __staged :: cluster :: compute_pi :: * ; Duration :: from_secs (1) } ; tokio_stream :: wrappers :: IntervalStream :: new (tokio :: time :: interval (interval__free)) });
-6v1 = map (stageleft :: runtime_support :: fn1_type_hint :: < hydro_optimize :: __staged :: __deps :: tokio :: time :: Instant , () > ({ use hydro_lang :: __staged :: __deps :: * ; use hydro_lang :: __staged :: optional :: * ; | _u | () }));
-=======
 1v1 = source_stream (DUMMY_SOURCE);
 2v1 = map (| res | { let (id , b) = res . unwrap () ; (hydro_lang :: ClusterId :: < hydro_test :: __staged :: cluster :: compute_pi :: Worker > :: from_raw (id) , hydro_lang :: runtime_support :: bincode :: deserialize :: < (u64 , u64) > (& b) . unwrap ()) });
 3v1 = map (stageleft :: runtime_support :: fn1_type_hint :: < (hydro_test :: __staged :: __deps :: hydro_lang :: location :: cluster :: cluster_id :: ClusterId < hydro_test :: __staged :: cluster :: compute_pi :: Worker > , (u64 , u64)) , (u64 , u64) > ({ use hydro_lang :: __staged :: __deps :: * ; use hydro_lang :: __staged :: stream :: * ; | (_ , b) | b }));
 4v1 = reduce :: < 'static > (stageleft :: runtime_support :: fn2_borrow_mut_type_hint :: < (u64 , u64) , (u64 , u64) , () > ({ use crate :: __staged :: __deps :: * ; use crate :: __staged :: cluster :: compute_pi :: * ; | (inside , total) , (inside_batch , total_batch) | { * inside += inside_batch ; * total += total_batch ; } }));
 5v1 = source_stream ({ use hydro_lang :: __staged :: __deps :: * ; use hydro_lang :: __staged :: location :: * ; let interval__free = { use crate :: __staged :: __deps :: * ; use crate :: __staged :: cluster :: compute_pi :: * ; Duration :: from_secs (1) } ; tokio_stream :: wrappers :: IntervalStream :: new (tokio :: time :: interval (interval__free)) });
 6v1 = map (stageleft :: runtime_support :: fn1_type_hint :: < hydro_test :: __staged :: __deps :: tokio :: time :: Instant , () > ({ use hydro_lang :: __staged :: __deps :: * ; use hydro_lang :: __staged :: optional :: * ; | _u | () }));
->>>>>>> 555b83e4
 7v1 = cross_singleton ();
 8v1 = map (stageleft :: runtime_support :: fn1_type_hint :: < ((u64 , u64) , ()) , (u64 , u64) > ({ use hydro_lang :: __staged :: __deps :: * ; use hydro_lang :: __staged :: optional :: * ; | (d , _signal) | d }));
 9v1 = for_each (stageleft :: runtime_support :: fn1_type_hint :: < (u64 , u64) , () > ({ use crate :: __staged :: __deps :: * ; use crate :: __staged :: cluster :: compute_pi :: * ; | (inside , total) | { println ! ("pi: {} ({} trials)" , 4.0 * inside as f64 / total as f64 , total) ; } }));
