---
source: hydro_test/src/cluster/paxos_bench.rs
expression: built.ir()
---
[
    ForEach {
        f: stageleft :: runtime_support :: fn1_type_hint :: < & str , () > ({ use crate :: __staged :: __deps :: * ; use crate :: __staged :: cluster :: paxos :: * ; | s | println ! ("{}" , s) }),
        input: Source {
            source: Iter(
                { use crate :: __staged :: __deps :: * ; use crate :: __staged :: cluster :: paxos :: * ; ["Proposers say hello"] },
            ),
            location_kind: Cluster(
                0,
            ),
            metadata: HydroIrMetadata {
                location_kind: Cluster(
                    0,
                ),
                output_type: Some(
                    & str,
                ),
                cardinality: None,
                cpu_usage: None,
            },
        },
        metadata: HydroIrMetadata {
            location_kind: Cluster(
                0,
            ),
            output_type: Some(
                & str,
            ),
            cardinality: None,
            cpu_usage: None,
        },
    },
    ForEach {
        f: stageleft :: runtime_support :: fn1_type_hint :: < & str , () > ({ use crate :: __staged :: __deps :: * ; use crate :: __staged :: cluster :: paxos :: * ; | s | println ! ("{}" , s) }),
        input: Source {
            source: Iter(
                { use crate :: __staged :: __deps :: * ; use crate :: __staged :: cluster :: paxos :: * ; ["Acceptors say hello"] },
            ),
            location_kind: Cluster(
                1,
            ),
            metadata: HydroIrMetadata {
                location_kind: Cluster(
                    1,
                ),
                output_type: Some(
                    & str,
                ),
                cardinality: None,
                cpu_usage: None,
            },
        },
        metadata: HydroIrMetadata {
            location_kind: Cluster(
                1,
            ),
            output_type: Some(
                & str,
            ),
            cardinality: None,
            cpu_usage: None,
        },
    },
    CycleSink {
        ident: Ident {
            sym: cycle_4,
        },
        location_kind: Tick(
            1,
            Cluster(
                0,
            ),
        ),
        input: DeferTick {
            input: Map {
                f: stageleft :: runtime_support :: fn1_type_hint :: < (hydro_test :: cluster :: paxos :: Ballot , u32) , u32 > ({ use crate :: __staged :: __deps :: * ; use crate :: __staged :: cluster :: paxos :: * ; let CLUSTER_SELF_ID__free = hydro_lang :: ClusterId :: < hydro_test :: cluster :: paxos :: Proposer > :: from_raw (__hydro_lang_cluster_self_id_0) ; move | (received_max_ballot , ballot_num) | { if received_max_ballot > (Ballot { num : ballot_num , proposer_id : CLUSTER_SELF_ID__free , }) { received_max_ballot . num + 1 } else { ballot_num } } }),
                input: CrossSingleton {
                    left: Tee {
                        inner: <tee 0>: Chain {
                            first: Reduce {
                                f: stageleft :: runtime_support :: fn2_borrow_mut_type_hint :: < hydro_test :: cluster :: paxos :: Ballot , hydro_test :: cluster :: paxos :: Ballot , () > ({ use hydro_lang :: __staged :: __deps :: * ; use hydro_lang :: __staged :: stream :: * ; | curr , new | { if new > * curr { * curr = new ; } } }),
                                input: Persist {
                                    inner: Chain {
                                        first: Chain {
                                            first: CycleSource {
                                                ident: Ident {
                                                    sym: cycle_1,
                                                },
                                                location_kind: Cluster(
                                                    0,
                                                ),
                                                metadata: HydroIrMetadata {
                                                    location_kind: Cluster(
                                                        0,
                                                    ),
                                                    output_type: Some(
                                                        hydro_test :: cluster :: paxos :: Ballot,
                                                    ),
                                                    cardinality: None,
                                                    cpu_usage: None,
                                                },
                                            },
                                            second: CycleSource {
                                                ident: Ident {
                                                    sym: cycle_0,
                                                },
                                                location_kind: Cluster(
                                                    0,
                                                ),
                                                metadata: HydroIrMetadata {
                                                    location_kind: Cluster(
                                                        0,
                                                    ),
                                                    output_type: Some(
                                                        hydro_test :: cluster :: paxos :: Ballot,
                                                    ),
                                                    cardinality: None,
                                                    cpu_usage: None,
                                                },
                                            },
                                            metadata: HydroIrMetadata {
                                                location_kind: Cluster(
                                                    0,
                                                ),
                                                output_type: Some(
                                                    hydro_test :: cluster :: paxos :: Ballot,
                                                ),
                                                cardinality: None,
                                                cpu_usage: None,
                                            },
                                        },
                                        second: CycleSource {
                                            ident: Ident {
                                                sym: cycle_2,
                                            },
                                            location_kind: Cluster(
                                                0,
                                            ),
                                            metadata: HydroIrMetadata {
                                                location_kind: Cluster(
                                                    0,
                                                ),
                                                output_type: Some(
                                                    hydro_test :: cluster :: paxos :: Ballot,
                                                ),
                                                cardinality: None,
                                                cpu_usage: None,
                                            },
                                        },
                                        metadata: HydroIrMetadata {
                                            location_kind: Cluster(
                                                0,
                                            ),
                                            output_type: Some(
                                                hydro_test :: cluster :: paxos :: Ballot,
                                            ),
                                            cardinality: None,
                                            cpu_usage: None,
                                        },
                                    },
                                    metadata: HydroIrMetadata {
                                        location_kind: Cluster(
                                            0,
                                        ),
                                        output_type: Some(
                                            hydro_test :: cluster :: paxos :: Ballot,
                                        ),
                                        cardinality: None,
                                        cpu_usage: None,
                                    },
                                },
                                metadata: HydroIrMetadata {
                                    location_kind: Cluster(
                                        0,
                                    ),
                                    output_type: Some(
                                        hydro_test :: cluster :: paxos :: Ballot,
                                    ),
                                    cardinality: None,
                                    cpu_usage: None,
                                },
                            },
                            second: Persist {
                                inner: Source {
                                    source: Iter(
                                        { use hydro_lang :: __staged :: __deps :: * ; use hydro_lang :: __staged :: location :: * ; let e__free = { use crate :: __staged :: __deps :: * ; use crate :: __staged :: cluster :: paxos :: * ; Ballot { num : 0 , proposer_id : ClusterId :: from_raw (0) } } ; [e__free] },
                                    ),
                                    location_kind: Cluster(
                                        0,
                                    ),
                                    metadata: HydroIrMetadata {
                                        location_kind: Cluster(
                                            0,
                                        ),
                                        output_type: Some(
                                            hydro_test :: cluster :: paxos :: Ballot,
                                        ),
                                        cardinality: None,
                                        cpu_usage: None,
                                    },
                                },
                                metadata: HydroIrMetadata {
                                    location_kind: Cluster(
                                        0,
                                    ),
                                    output_type: Some(
                                        hydro_test :: cluster :: paxos :: Ballot,
                                    ),
                                    cardinality: None,
                                    cpu_usage: None,
                                },
                            },
                            metadata: HydroIrMetadata {
                                location_kind: Cluster(
                                    0,
                                ),
                                output_type: Some(
                                    hydro_test :: cluster :: paxos :: Ballot,
                                ),
                                cardinality: None,
                                cpu_usage: None,
                            },
                        },
                        metadata: HydroIrMetadata {
                            location_kind: Cluster(
                                0,
                            ),
                            output_type: Some(
                                hydro_test :: cluster :: paxos :: Ballot,
                            ),
                            cardinality: None,
                            cpu_usage: None,
                        },
                    },
                    right: Tee {
                        inner: <tee 1>: Chain {
                            first: CycleSource {
                                ident: Ident {
                                    sym: cycle_4,
                                },
                                location_kind: Tick(
                                    1,
                                    Cluster(
                                        0,
                                    ),
                                ),
                                metadata: HydroIrMetadata {
                                    location_kind: Cluster(
                                        0,
                                    ),
                                    output_type: Some(
                                        u32,
                                    ),
                                    cardinality: None,
                                    cpu_usage: None,
                                },
                            },
                            second: Persist {
                                inner: Source {
                                    source: Iter(
                                        { use hydro_lang :: __staged :: __deps :: * ; use hydro_lang :: __staged :: location :: * ; let e__free = { use crate :: __staged :: __deps :: * ; use crate :: __staged :: cluster :: paxos :: * ; 0 } ; [e__free] },
                                    ),
                                    location_kind: Cluster(
                                        0,
                                    ),
                                    metadata: HydroIrMetadata {
                                        location_kind: Cluster(
                                            0,
                                        ),
                                        output_type: Some(
                                            u32,
                                        ),
                                        cardinality: None,
                                        cpu_usage: None,
                                    },
                                },
                                metadata: HydroIrMetadata {
                                    location_kind: Cluster(
                                        0,
                                    ),
                                    output_type: Some(
                                        u32,
                                    ),
                                    cardinality: None,
                                    cpu_usage: None,
                                },
                            },
                            metadata: HydroIrMetadata {
                                location_kind: Cluster(
                                    0,
                                ),
                                output_type: Some(
                                    u32,
                                ),
                                cardinality: None,
                                cpu_usage: None,
                            },
                        },
                        metadata: HydroIrMetadata {
                            location_kind: Cluster(
                                0,
                            ),
                            output_type: Some(
                                u32,
                            ),
                            cardinality: None,
                            cpu_usage: None,
                        },
                    },
                    metadata: HydroIrMetadata {
                        location_kind: Cluster(
                            0,
                        ),
                        output_type: Some(
                            (hydro_test :: cluster :: paxos :: Ballot , u32),
                        ),
                        cardinality: None,
                        cpu_usage: None,
                    },
                },
                metadata: HydroIrMetadata {
                    location_kind: Cluster(
                        0,
                    ),
                    output_type: Some(
                        u32,
                    ),
                    cardinality: None,
                    cpu_usage: None,
                },
            },
            metadata: HydroIrMetadata {
                location_kind: Cluster(
                    0,
                ),
                output_type: Some(
                    u32,
                ),
                cardinality: None,
                cpu_usage: None,
            },
        },
        metadata: HydroIrMetadata {
            location_kind: Cluster(
                0,
            ),
            output_type: Some(
                u32,
            ),
            cardinality: None,
            cpu_usage: None,
        },
    },
    CycleSink {
        ident: Ident {
            sym: cycle_2,
        },
        location_kind: Cluster(
            0,
        ),
        input: Tee {
            inner: <tee 2>: Map {
                f: stageleft :: runtime_support :: fn1_type_hint :: < (hydro_std :: __staged :: __deps :: hydro_lang :: location :: cluster :: cluster_id :: ClusterId < hydro_test :: cluster :: paxos :: Proposer > , hydro_test :: cluster :: paxos :: Ballot) , hydro_test :: cluster :: paxos :: Ballot > ({ use hydro_lang :: __staged :: __deps :: * ; use hydro_lang :: __staged :: stream :: * ; | (_ , b) | b }),
                input: Network {
                    from_key: None,
                    to_location: Cluster(
                        0,
                    ),
                    to_key: None,
                    serialize_fn: None,
                    instantiate_fn: <network instantiate>,
                    deserialize_fn: Some(
                        | res | { let (id , b) = res . unwrap () ; (hydro_lang :: ClusterId :: < hydro_test :: cluster :: paxos :: Proposer > :: from_raw (id) , hydro_lang :: runtime_support :: bincode :: deserialize :: < hydro_test :: cluster :: paxos :: Ballot > (& b) . unwrap ()) },
                    ),
                    input: FlatMap {
<<<<<<< HEAD
                        f: stageleft :: runtime_support :: fn1_type_hint :: < hydro_test :: cluster :: paxos :: Ballot , std :: iter :: Map < std :: slice :: Iter < hydro_std :: __staged :: __deps :: hydro_lang :: location :: cluster :: cluster_id :: ClusterId < hydro_test :: cluster :: paxos :: Proposer > > , _ > > ({ use hydro_lang :: __staged :: __deps :: * ; use hydro_lang :: __staged :: stream :: * ; let ids__free = unsafe { :: std :: mem :: transmute :: < _ , & [hydro_lang :: ClusterId < hydro_test :: cluster :: paxos :: Proposer >] > (__hydro_lang_cluster_ids_0) } ; | b | ids__free . iter () . map (move | id | (:: std :: clone :: Clone :: clone (id) , :: std :: clone :: Clone :: clone (& b))) }),
                        input: Map {
                            f: stageleft :: runtime_support :: fn1_type_hint :: < (hydro_test :: cluster :: paxos :: Ballot , ()) , hydro_test :: cluster :: paxos :: Ballot > ({ use hydro_lang :: __staged :: __deps :: * ; use hydro_lang :: __staged :: optional :: * ; | (d , _signal) | d }),
                            input: CrossSingleton {
                                left: Map {
                                    f: stageleft :: runtime_support :: fn1_type_hint :: < (hydro_test :: cluster :: paxos :: Ballot , ()) , hydro_test :: cluster :: paxos :: Ballot > ({ use hydro_lang :: __staged :: __deps :: * ; use hydro_lang :: __staged :: singleton :: * ; | (d , _signal) | d }),
                                    input: CrossSingleton {
                                        left: Tee {
                                            inner: <tee 3>: Map {
                                                f: stageleft :: runtime_support :: fn1_type_hint :: < u32 , hydro_test :: cluster :: paxos :: Ballot > ({ use crate :: __staged :: __deps :: * ; use crate :: __staged :: cluster :: paxos :: * ; let CLUSTER_SELF_ID__free = hydro_lang :: ClusterId :: < hydro_test :: cluster :: paxos :: Proposer > :: from_raw (__hydro_lang_cluster_self_id_0) ; move | num | Ballot { num , proposer_id : CLUSTER_SELF_ID__free } }),
                                                input: Tee {
                                                    inner: <tee 1>,
=======
                        f: stageleft :: runtime_support :: fn1_type_hint :: < hydro_std :: __staged :: __deps :: hydro_lang :: __staged :: __deps :: bytes :: Bytes , std :: iter :: Map < std :: slice :: Iter < hydro_std :: __staged :: __deps :: hydro_lang :: location :: cluster :: cluster_id :: ClusterId < hydro_test :: cluster :: paxos :: Proposer > > , _ > > ({ use hydro_lang :: __staged :: __deps :: * ; use hydro_lang :: __staged :: stream :: * ; let ids__free = unsafe { :: std :: mem :: transmute :: < _ , & [hydro_lang :: ClusterId < hydro_test :: cluster :: paxos :: Proposer >] > (__hydro_lang_cluster_ids_0) } ; | v | { ids__free . iter () . map (move | id | (id . raw_id , v . clone ())) } }),
                        input: Map {
                            f: stageleft :: runtime_support :: fn1_type_hint :: < hydro_test :: cluster :: paxos :: Ballot , hydro_std :: __staged :: __deps :: hydro_lang :: __staged :: __deps :: bytes :: Bytes > ({ use hydro_lang :: __staged :: __deps :: * ; use hydro_lang :: __staged :: stream :: * ; | v | bincode :: serialize (& v) . unwrap () . into () }),
                            input: Map {
                                f: stageleft :: runtime_support :: fn1_type_hint :: < (hydro_test :: cluster :: paxos :: Ballot , ()) , hydro_test :: cluster :: paxos :: Ballot > ({ use hydro_lang :: __staged :: __deps :: * ; use hydro_lang :: __staged :: optional :: * ; | (d , _signal) | d }),
                                input: CrossSingleton {
                                    left: Map {
                                        f: stageleft :: runtime_support :: fn1_type_hint :: < (hydro_test :: cluster :: paxos :: Ballot , ()) , hydro_test :: cluster :: paxos :: Ballot > ({ use hydro_lang :: __staged :: __deps :: * ; use hydro_lang :: __staged :: singleton :: * ; | (d , _signal) | d }),
                                        input: CrossSingleton {
                                            left: Tee {
                                                inner: <tee 3>: Map {
                                                    f: stageleft :: runtime_support :: fn1_type_hint :: < u32 , hydro_test :: cluster :: paxos :: Ballot > ({ use crate :: __staged :: __deps :: * ; use crate :: __staged :: cluster :: paxos :: * ; let CLUSTER_SELF_ID__free = hydro_lang :: ClusterId :: < hydro_test :: cluster :: paxos :: Proposer > :: from_raw (__hydro_lang_cluster_self_id_0) ; move | num | Ballot { num , proposer_id : CLUSTER_SELF_ID__free } }),
                                                    input: Tee {
                                                        inner: <tee 1>,
                                                        metadata: HydroIrMetadata {
                                                            location_kind: Cluster(
                                                                0,
                                                            ),
                                                            output_type: Some(
                                                                u32,
                                                            ),
                                                            cardinality: None,
                                                            cpu_usage: None,
                                                        },
                                                    },
>>>>>>> d5b5df2c
                                                    metadata: HydroIrMetadata {
                                                        location_kind: Cluster(
                                                            0,
                                                        ),
                                                        output_type: Some(
                                                            hydro_test :: cluster :: paxos :: Ballot,
                                                        ),
                                                        cardinality: None,
                                                        cpu_usage: None,
                                                    },
                                                },
                                                metadata: HydroIrMetadata {
                                                    location_kind: Cluster(
                                                        0,
                                                    ),
                                                    output_type: Some(
                                                        hydro_test :: cluster :: paxos :: Ballot,
                                                    ),
                                                    cardinality: None,
                                                    cpu_usage: None,
                                                },
                                            },
<<<<<<< HEAD
                                            metadata: HydroIrMetadata {
                                                location_kind: Cluster(
                                                    0,
                                                ),
                                                output_type: Some(
                                                    hydro_test :: cluster :: paxos :: Ballot,
                                                ),
                                                cardinality: None,
                                                cpu_usage: None,
                                            },
                                        },
                                        right: Map {
                                            f: stageleft :: runtime_support :: fn1_type_hint :: < () , () > ({ use hydro_lang :: __staged :: __deps :: * ; use hydro_lang :: __staged :: singleton :: * ; | _u | () }),
                                            input: Tee {
                                                inner: <tee 4>: CycleSource {
                                                    ident: Ident {
                                                        sym: cycle_3,
                                                    },
                                                    location_kind: Tick(
                                                        1,
                                                        Cluster(
                                                            0,
=======
                                            right: Map {
                                                f: stageleft :: runtime_support :: fn1_type_hint :: < () , () > ({ use hydro_lang :: __staged :: __deps :: * ; use hydro_lang :: __staged :: singleton :: * ; | _u | () }),
                                                input: Tee {
                                                    inner: <tee 4>: CycleSource {
                                                        ident: Ident {
                                                            sym: cycle_3,
                                                        },
                                                        location_kind: Tick(
                                                            1,
                                                            Cluster(
                                                                0,
                                                            ),
>>>>>>> d5b5df2c
                                                        ),
                                                        metadata: HydroIrMetadata {
                                                            location_kind: Cluster(
                                                                0,
                                                            ),
                                                            output_type: Some(
                                                                (),
                                                            ),
                                                            cardinality: None,
                                                            cpu_usage: None,
                                                        },
                                                    },
                                                    metadata: HydroIrMetadata {
                                                        location_kind: Cluster(
                                                            0,
                                                        ),
                                                        output_type: Some(
                                                            (),
                                                        ),
                                                        cardinality: None,
                                                        cpu_usage: None,
                                                    },
                                                },
                                                metadata: HydroIrMetadata {
                                                    location_kind: Cluster(
                                                        0,
                                                    ),
                                                    output_type: Some(
                                                        (),
                                                    ),
                                                    cardinality: None,
                                                    cpu_usage: None,
                                                },
                                            },
                                            metadata: HydroIrMetadata {
                                                location_kind: Cluster(
                                                    0,
                                                ),
                                                output_type: Some(
                                                    (hydro_test :: cluster :: paxos :: Ballot , ()),
                                                ),
                                                cardinality: None,
                                                cpu_usage: None,
                                            },
                                        },
                                        metadata: HydroIrMetadata {
                                            location_kind: Cluster(
                                                0,
                                            ),
                                            output_type: Some(
                                                hydro_test :: cluster :: paxos :: Ballot,
                                            ),
                                            cardinality: None,
                                            cpu_usage: None,
                                        },
                                    },
<<<<<<< HEAD
                                    metadata: HydroIrMetadata {
                                        location_kind: Cluster(
                                            0,
                                        ),
                                        output_type: Some(
                                            hydro_test :: cluster :: paxos :: Ballot,
                                        ),
                                        cardinality: None,
                                        cpu_usage: None,
                                    },
                                },
                                right: Map {
                                    f: stageleft :: runtime_support :: fn1_type_hint :: < hydro_std :: __staged :: __deps :: hydro_lang :: __staged :: __deps :: tokio :: time :: Instant , () > ({ use hydro_lang :: __staged :: __deps :: * ; use hydro_lang :: __staged :: optional :: * ; | _u | () }),
                                    input: Source {
                                        source: Stream(
                                            { use hydro_lang :: __staged :: __deps :: * ; use hydro_lang :: __staged :: location :: * ; let interval__free = { use crate :: __staged :: __deps :: * ; use crate :: __staged :: cluster :: paxos :: * ; let i_am_leader_send_timeout__free = 1u64 ; Duration :: from_secs (i_am_leader_send_timeout__free) } ; tokio_stream :: wrappers :: IntervalStream :: new (tokio :: time :: interval (interval__free)) },
                                        ),
                                        location_kind: Cluster(
                                            0,
                                        ),
=======
                                    right: Map {
                                        f: stageleft :: runtime_support :: fn1_type_hint :: < hydro_std :: __staged :: __deps :: hydro_lang :: __staged :: __deps :: tokio :: time :: Instant , () > ({ use hydro_lang :: __staged :: __deps :: * ; use hydro_lang :: __staged :: optional :: * ; | _u | () }),
                                        input: Source {
                                            source: Stream(
                                                { use hydro_lang :: __staged :: __deps :: * ; use hydro_lang :: __staged :: location :: * ; let interval__free = { use crate :: __staged :: __deps :: * ; use crate :: __staged :: cluster :: paxos :: * ; let i_am_leader_send_timeout__free = 1u64 ; Duration :: from_secs (i_am_leader_send_timeout__free) } ; tokio_stream :: wrappers :: IntervalStream :: new (tokio :: time :: interval (interval__free)) },
                                            ),
                                            location_kind: Cluster(
                                                0,
                                            ),
                                            metadata: HydroIrMetadata {
                                                location_kind: Cluster(
                                                    0,
                                                ),
                                                output_type: Some(
                                                    hydro_std :: __staged :: __deps :: hydro_lang :: __staged :: __deps :: tokio :: time :: Instant,
                                                ),
                                                cardinality: None,
                                                cpu_usage: None,
                                            },
                                        },
>>>>>>> d5b5df2c
                                        metadata: HydroIrMetadata {
                                            location_kind: Cluster(
                                                0,
                                            ),
                                            output_type: Some(
<<<<<<< HEAD
                                                hydro_std :: __staged :: __deps :: hydro_lang :: __staged :: __deps :: tokio :: time :: Instant,
=======
                                                (),
>>>>>>> d5b5df2c
                                            ),
                                            cardinality: None,
                                            cpu_usage: None,
                                        },
                                    },
                                    metadata: HydroIrMetadata {
                                        location_kind: Cluster(
                                            0,
                                        ),
                                        output_type: Some(
                                            (hydro_test :: cluster :: paxos :: Ballot , ()),
                                        ),
                                        cardinality: None,
                                        cpu_usage: None,
                                    },
                                },
                                metadata: HydroIrMetadata {
                                    location_kind: Cluster(
                                        0,
                                    ),
                                    output_type: Some(
                                        hydro_test :: cluster :: paxos :: Ballot,
                                    ),
                                    cardinality: None,
                                    cpu_usage: None,
                                },
                            },
                            metadata: HydroIrMetadata {
                                location_kind: Cluster(
                                    0,
                                ),
                                output_type: Some(
                                    hydro_std :: __staged :: __deps :: hydro_lang :: __staged :: __deps :: bytes :: Bytes,
                                ),
                                cardinality: None,
                                cpu_usage: None,
                            },
                        },
                        metadata: HydroIrMetadata {
                            location_kind: Cluster(
                                0,
                            ),
                            output_type: Some(
<<<<<<< HEAD
                                (hydro_std :: __staged :: __deps :: hydro_lang :: location :: cluster :: cluster_id :: ClusterId < hydro_test :: cluster :: paxos :: Proposer > , hydro_test :: cluster :: paxos :: Ballot),
=======
                                (u32 , hydro_std :: __staged :: __deps :: hydro_lang :: __staged :: __deps :: bytes :: Bytes),
>>>>>>> d5b5df2c
                            ),
                            cardinality: None,
                            cpu_usage: None,
                        },
                    },
                    metadata: HydroIrMetadata {
                        location_kind: Cluster(
                            0,
                        ),
                        output_type: Some(
                            hydro_test :: cluster :: paxos :: Ballot,
                        ),
                        cardinality: None,
                        cpu_usage: None,
                    },
                },
                metadata: HydroIrMetadata {
                    location_kind: Cluster(
                        0,
                    ),
                    output_type: Some(
                        hydro_test :: cluster :: paxos :: Ballot,
                    ),
                    cardinality: None,
                    cpu_usage: None,
                },
            },
            metadata: HydroIrMetadata {
                location_kind: Cluster(
                    0,
                ),
                output_type: Some(
                    hydro_test :: cluster :: paxos :: Ballot,
                ),
                cardinality: None,
                cpu_usage: None,
            },
        },
        metadata: HydroIrMetadata {
            location_kind: Cluster(
                0,
            ),
            output_type: Some(
                hydro_test :: cluster :: paxos :: Ballot,
            ),
            cardinality: None,
            cpu_usage: None,
        },
    },
    CycleSink {
        ident: Ident {
            sym: cycle_6,
        },
        location_kind: Tick(
            1,
            Cluster(
                0,
            ),
        ),
        input: DeferTick {
            input: Difference {
                pos: FilterMap {
                    f: stageleft :: runtime_support :: fn1_type_hint :: < (hydro_test :: cluster :: paxos :: Ballot , (usize , usize)) , core :: option :: Option < hydro_test :: cluster :: paxos :: Ballot > > ({ use hydro_std :: __staged :: __deps :: * ; use hydro_std :: __staged :: quorum :: * ; let min__free = 2usize ; move | (key , (success , _error)) | if success >= min__free { Some (key) } else { None } }),
                    input: Tee {
                        inner: <tee 5>: FoldKeyed {
                            init: stageleft :: runtime_support :: fn0_type_hint :: < (usize , usize) > ({ use hydro_std :: __staged :: __deps :: * ; use hydro_std :: __staged :: quorum :: * ; move | | (0 , 0) }),
                            acc: stageleft :: runtime_support :: fn2_borrow_mut_type_hint :: < (usize , usize) , core :: result :: Result < (core :: option :: Option < usize > , std :: collections :: hash_map :: HashMap < usize , hydro_test :: cluster :: paxos :: LogValue < hydro_test :: cluster :: kv_replica :: KvPayload < u32 , (hydro_std :: __staged :: __deps :: hydro_lang :: location :: cluster :: cluster_id :: ClusterId < hydro_test :: cluster :: paxos_bench :: Client > , u32) > > >) , hydro_test :: cluster :: paxos :: Ballot > , () > ({ use hydro_std :: __staged :: __deps :: * ; use hydro_std :: __staged :: quorum :: * ; move | accum , value | { if value . is_ok () { accum . 0 += 1 ; } else { accum . 1 += 1 ; } } }),
                            input: Tee {
                                inner: <tee 6>: Chain {
                                    first: CycleSource {
                                        ident: Ident {
                                            sym: cycle_5,
                                        },
                                        location_kind: Tick(
                                            1,
                                            Cluster(
                                                0,
                                            ),
                                        ),
                                        metadata: HydroIrMetadata {
                                            location_kind: Cluster(
                                                0,
                                            ),
                                            output_type: Some(
                                                (hydro_test :: cluster :: paxos :: Ballot , core :: result :: Result < (core :: option :: Option < usize > , std :: collections :: hash_map :: HashMap < usize , hydro_test :: cluster :: paxos :: LogValue < hydro_test :: cluster :: kv_replica :: KvPayload < u32 , (hydro_std :: __staged :: __deps :: hydro_lang :: location :: cluster :: cluster_id :: ClusterId < hydro_test :: cluster :: paxos_bench :: Client > , u32) > > >) , hydro_test :: cluster :: paxos :: Ballot >),
                                            ),
                                            cardinality: None,
                                            cpu_usage: None,
                                        },
                                    },
                                    second: Tee {
                                        inner: <tee 7>: Inspect {
                                            f: stageleft :: runtime_support :: fn1_borrow_type_hint :: < (hydro_test :: cluster :: paxos :: Ballot , core :: result :: Result < (core :: option :: Option < usize > , std :: collections :: hash_map :: HashMap < usize , hydro_test :: cluster :: paxos :: LogValue < hydro_test :: cluster :: kv_replica :: KvPayload < u32 , (hydro_std :: __staged :: __deps :: hydro_lang :: location :: cluster :: cluster_id :: ClusterId < hydro_test :: cluster :: paxos_bench :: Client > , u32) > > >) , hydro_test :: cluster :: paxos :: Ballot >) , () > ({ use crate :: __staged :: __deps :: * ; use crate :: __staged :: cluster :: paxos :: * ; | p1b | println ! ("Proposer received P1b: {:?}" , p1b) }),
                                            input: Map {
                                                f: stageleft :: runtime_support :: fn1_type_hint :: < (hydro_std :: __staged :: __deps :: hydro_lang :: location :: cluster :: cluster_id :: ClusterId < hydro_test :: cluster :: paxos :: Acceptor > , (hydro_test :: cluster :: paxos :: Ballot , core :: result :: Result < (core :: option :: Option < usize > , std :: collections :: hash_map :: HashMap < usize , hydro_test :: cluster :: paxos :: LogValue < hydro_test :: cluster :: kv_replica :: KvPayload < u32 , (hydro_std :: __staged :: __deps :: hydro_lang :: location :: cluster :: cluster_id :: ClusterId < hydro_test :: cluster :: paxos_bench :: Client > , u32) > > >) , hydro_test :: cluster :: paxos :: Ballot >)) , (hydro_test :: cluster :: paxos :: Ballot , core :: result :: Result < (core :: option :: Option < usize > , std :: collections :: hash_map :: HashMap < usize , hydro_test :: cluster :: paxos :: LogValue < hydro_test :: cluster :: kv_replica :: KvPayload < u32 , (hydro_std :: __staged :: __deps :: hydro_lang :: location :: cluster :: cluster_id :: ClusterId < hydro_test :: cluster :: paxos_bench :: Client > , u32) > > >) , hydro_test :: cluster :: paxos :: Ballot >) > ({ use hydro_lang :: __staged :: __deps :: * ; use hydro_lang :: __staged :: stream :: * ; | (_ , b) | b }),
                                                input: Network {
                                                    from_key: None,
                                                    to_location: Cluster(
                                                        0,
                                                    ),
                                                    to_key: None,
                                                    serialize_fn: Some(
                                                        :: hydro_lang :: runtime_support :: stageleft :: runtime_support :: fn1_type_hint :: < (hydro_lang :: ClusterId < _ > , (hydro_test :: cluster :: paxos :: Ballot , core :: result :: Result < (core :: option :: Option < usize > , std :: collections :: hash_map :: HashMap < usize , hydro_test :: cluster :: paxos :: LogValue < hydro_test :: cluster :: kv_replica :: KvPayload < u32 , (hydro_std :: __staged :: __deps :: hydro_lang :: location :: cluster :: cluster_id :: ClusterId < hydro_test :: cluster :: paxos_bench :: Client > , u32) > > >) , hydro_test :: cluster :: paxos :: Ballot >)) , _ > (| (id , data) | { (id . raw_id , hydro_lang :: runtime_support :: bincode :: serialize (& data) . unwrap () . into ()) }),
                                                    ),
                                                    instantiate_fn: <network instantiate>,
                                                    deserialize_fn: Some(
                                                        | res | { let (id , b) = res . unwrap () ; (hydro_lang :: ClusterId :: < hydro_test :: cluster :: paxos :: Acceptor > :: from_raw (id) , hydro_lang :: runtime_support :: bincode :: deserialize :: < (hydro_test :: cluster :: paxos :: Ballot , core :: result :: Result < (core :: option :: Option < usize > , std :: collections :: hash_map :: HashMap < usize , hydro_test :: cluster :: paxos :: LogValue < hydro_test :: cluster :: kv_replica :: KvPayload < u32 , (hydro_std :: __staged :: __deps :: hydro_lang :: location :: cluster :: cluster_id :: ClusterId < hydro_test :: cluster :: paxos_bench :: Client > , u32) > > >) , hydro_test :: cluster :: paxos :: Ballot >) > (& b) . unwrap ()) },
                                                    ),
                                                    input: Map {
                                                        f: stageleft :: runtime_support :: fn1_type_hint :: < ((hydro_test :: cluster :: paxos :: Ballot , hydro_test :: cluster :: paxos :: Ballot) , (core :: option :: Option < usize > , std :: collections :: hash_map :: HashMap < usize , hydro_test :: cluster :: paxos :: LogValue < hydro_test :: cluster :: kv_replica :: KvPayload < u32 , (hydro_std :: __staged :: __deps :: hydro_lang :: location :: cluster :: cluster_id :: ClusterId < hydro_test :: cluster :: paxos_bench :: Client > , u32) > > >)) , (hydro_std :: __staged :: __deps :: hydro_lang :: location :: cluster :: cluster_id :: ClusterId < hydro_test :: cluster :: paxos :: Proposer > , (hydro_test :: cluster :: paxos :: Ballot , core :: result :: Result < (core :: option :: Option < usize > , std :: collections :: hash_map :: HashMap < usize , hydro_test :: cluster :: paxos :: LogValue < hydro_test :: cluster :: kv_replica :: KvPayload < u32 , (hydro_std :: __staged :: __deps :: hydro_lang :: location :: cluster :: cluster_id :: ClusterId < hydro_test :: cluster :: paxos_bench :: Client > , u32) > > >) , hydro_test :: cluster :: paxos :: Ballot >)) > ({ use crate :: __staged :: __deps :: * ; use crate :: __staged :: cluster :: paxos :: * ; | ((ballot , max_ballot) , log) | (ballot . proposer_id , (ballot , if ballot == max_ballot { Ok (log) } else { Err (max_ballot) })) }),
                                                        input: CrossSingleton {
                                                            left: CrossSingleton {
                                                                left: Tee {
                                                                    inner: <tee 8>: Map {
                                                                        f: stageleft :: runtime_support :: fn1_type_hint :: < (hydro_std :: __staged :: __deps :: hydro_lang :: location :: cluster :: cluster_id :: ClusterId < hydro_test :: cluster :: paxos :: Proposer > , hydro_test :: cluster :: paxos :: Ballot) , hydro_test :: cluster :: paxos :: Ballot > ({ use hydro_lang :: __staged :: __deps :: * ; use hydro_lang :: __staged :: stream :: * ; | (_ , b) | b }),
                                                                        input: Network {
                                                                            from_key: None,
                                                                            to_location: Cluster(
                                                                                1,
                                                                            ),
                                                                            to_key: None,
                                                                            serialize_fn: None,
                                                                            instantiate_fn: <network instantiate>,
                                                                            deserialize_fn: Some(
                                                                                | res | { let (id , b) = res . unwrap () ; (hydro_lang :: ClusterId :: < hydro_test :: cluster :: paxos :: Proposer > :: from_raw (id) , hydro_lang :: runtime_support :: bincode :: deserialize :: < hydro_test :: cluster :: paxos :: Ballot > (& b) . unwrap ()) },
                                                                            ),
                                                                            input: FlatMap {
<<<<<<< HEAD
                                                                                f: stageleft :: runtime_support :: fn1_type_hint :: < hydro_test :: cluster :: paxos :: Ballot , std :: iter :: Map < std :: slice :: Iter < hydro_std :: __staged :: __deps :: hydro_lang :: location :: cluster :: cluster_id :: ClusterId < hydro_test :: cluster :: paxos :: Acceptor > > , _ > > ({ use hydro_lang :: __staged :: __deps :: * ; use hydro_lang :: __staged :: stream :: * ; let ids__free = unsafe { :: std :: mem :: transmute :: < _ , & [hydro_lang :: ClusterId < hydro_test :: cluster :: paxos :: Acceptor >] > (__hydro_lang_cluster_ids_1) } ; | b | ids__free . iter () . map (move | id | (:: std :: clone :: Clone :: clone (id) , :: std :: clone :: Clone :: clone (& b))) }),
                                                                                input: Inspect {
                                                                                    f: stageleft :: runtime_support :: fn1_borrow_type_hint :: < hydro_test :: cluster :: paxos :: Ballot , () > ({ use crate :: __staged :: __deps :: * ; use crate :: __staged :: cluster :: paxos :: * ; | _ | println ! ("Proposer leader expired, sending P1a") }),
                                                                                    input: Map {
                                                                                        f: stageleft :: runtime_support :: fn1_type_hint :: < (hydro_test :: cluster :: paxos :: Ballot , ()) , hydro_test :: cluster :: paxos :: Ballot > ({ use hydro_lang :: __staged :: __deps :: * ; use hydro_lang :: __staged :: singleton :: * ; | (d , _signal) | d }),
                                                                                        input: CrossSingleton {
                                                                                            left: Tee {
                                                                                                inner: <tee 3>,
                                                                                                metadata: HydroIrMetadata {
                                                                                                    location_kind: Cluster(
                                                                                                        0,
                                                                                                    ),
                                                                                                    output_type: Some(
                                                                                                        hydro_test :: cluster :: paxos :: Ballot,
                                                                                                    ),
                                                                                                    cardinality: None,
                                                                                                    cpu_usage: None,
                                                                                                },
                                                                                            },
                                                                                            right: Map {
                                                                                                f: stageleft :: runtime_support :: fn1_type_hint :: < () , () > ({ use hydro_lang :: __staged :: __deps :: * ; use hydro_lang :: __staged :: singleton :: * ; | _u | () }),
                                                                                                input: Map {
                                                                                                    f: stageleft :: runtime_support :: fn1_type_hint :: < (() , ()) , () > ({ use hydro_lang :: __staged :: __deps :: * ; use hydro_lang :: __staged :: optional :: * ; | (d , _signal) | d }),
                                                                                                    input: CrossSingleton {
                                                                                                        left: Map {
                                                                                                            f: stageleft :: runtime_support :: fn1_type_hint :: < (() , ()) , () > ({ use hydro_lang :: __staged :: __deps :: * ; use hydro_lang :: __staged :: optional :: * ; | (d , _signal) | d }),
                                                                                                            input: CrossSingleton {
                                                                                                                left: FilterMap {
                                                                                                                    f: stageleft :: runtime_support :: fn1_type_hint :: < core :: option :: Option < hydro_std :: __staged :: __deps :: hydro_lang :: __staged :: __deps :: tokio :: time :: Instant > , core :: option :: Option < () > > ({ use hydro_lang :: __staged :: __deps :: * ; use hydro_lang :: __staged :: stream :: * ; let duration__free = { use crate :: __staged :: __deps :: * ; use crate :: __staged :: cluster :: paxos :: * ; let i_am_leader_check_timeout__free = 1u64 ; Duration :: from_secs (i_am_leader_check_timeout__free) } ; move | latest_received | { if let Some (latest_received) = latest_received { if Instant :: now () . duration_since (latest_received) > duration__free { Some (()) } else { None } } else { Some (()) } } }),
                                                                                                                    input: Fold {
                                                                                                                        init: stageleft :: runtime_support :: fn0_type_hint :: < core :: option :: Option < hydro_std :: __staged :: __deps :: hydro_lang :: __staged :: __deps :: tokio :: time :: Instant > > ({ use hydro_lang :: __staged :: __deps :: * ; use hydro_lang :: __staged :: stream :: * ; | | None }),
                                                                                                                        acc: stageleft :: runtime_support :: fn2_borrow_mut_type_hint :: < core :: option :: Option < hydro_std :: __staged :: __deps :: hydro_lang :: __staged :: __deps :: tokio :: time :: Instant > , hydro_test :: cluster :: paxos :: Ballot , () > ({ use hydro_lang :: __staged :: __deps :: * ; use hydro_lang :: __staged :: stream :: * ; | latest , _ | { * latest = Some (Instant :: now ()) ; } }),
                                                                                                                        input: Persist {
                                                                                                                            inner: Tee {
                                                                                                                                inner: <tee 2>,
=======
                                                                                f: stageleft :: runtime_support :: fn1_type_hint :: < hydro_std :: __staged :: __deps :: hydro_lang :: __staged :: __deps :: bytes :: Bytes , std :: iter :: Map < std :: slice :: Iter < hydro_std :: __staged :: __deps :: hydro_lang :: location :: cluster :: cluster_id :: ClusterId < hydro_test :: cluster :: paxos :: Acceptor > > , _ > > ({ use hydro_lang :: __staged :: __deps :: * ; use hydro_lang :: __staged :: stream :: * ; let ids__free = unsafe { :: std :: mem :: transmute :: < _ , & [hydro_lang :: ClusterId < hydro_test :: cluster :: paxos :: Acceptor >] > (__hydro_lang_cluster_ids_1) } ; | v | { ids__free . iter () . map (move | id | (id . raw_id , v . clone ())) } }),
                                                                                input: Map {
                                                                                    f: stageleft :: runtime_support :: fn1_type_hint :: < hydro_test :: cluster :: paxos :: Ballot , hydro_std :: __staged :: __deps :: hydro_lang :: __staged :: __deps :: bytes :: Bytes > ({ use hydro_lang :: __staged :: __deps :: * ; use hydro_lang :: __staged :: stream :: * ; | v | bincode :: serialize (& v) . unwrap () . into () }),
                                                                                    input: Inspect {
                                                                                        f: stageleft :: runtime_support :: fn1_borrow_type_hint :: < hydro_test :: cluster :: paxos :: Ballot , () > ({ use crate :: __staged :: __deps :: * ; use crate :: __staged :: cluster :: paxos :: * ; | _ | println ! ("Proposer leader expired, sending P1a") }),
                                                                                        input: Map {
                                                                                            f: stageleft :: runtime_support :: fn1_type_hint :: < (hydro_test :: cluster :: paxos :: Ballot , ()) , hydro_test :: cluster :: paxos :: Ballot > ({ use hydro_lang :: __staged :: __deps :: * ; use hydro_lang :: __staged :: singleton :: * ; | (d , _signal) | d }),
                                                                                            input: CrossSingleton {
                                                                                                left: Tee {
                                                                                                    inner: <tee 3>,
                                                                                                    metadata: HydroIrMetadata {
                                                                                                        location_kind: Cluster(
                                                                                                            0,
                                                                                                        ),
                                                                                                        output_type: Some(
                                                                                                            hydro_test :: cluster :: paxos :: Ballot,
                                                                                                        ),
                                                                                                        cardinality: None,
                                                                                                        cpu_usage: None,
                                                                                                    },
                                                                                                },
                                                                                                right: Map {
                                                                                                    f: stageleft :: runtime_support :: fn1_type_hint :: < () , () > ({ use hydro_lang :: __staged :: __deps :: * ; use hydro_lang :: __staged :: singleton :: * ; | _u | () }),
                                                                                                    input: Map {
                                                                                                        f: stageleft :: runtime_support :: fn1_type_hint :: < (() , ()) , () > ({ use hydro_lang :: __staged :: __deps :: * ; use hydro_lang :: __staged :: optional :: * ; | (d , _signal) | d }),
                                                                                                        input: CrossSingleton {
                                                                                                            left: Map {
                                                                                                                f: stageleft :: runtime_support :: fn1_type_hint :: < (() , ()) , () > ({ use hydro_lang :: __staged :: __deps :: * ; use hydro_lang :: __staged :: optional :: * ; | (d , _signal) | d }),
                                                                                                                input: CrossSingleton {
                                                                                                                    left: FilterMap {
                                                                                                                        f: stageleft :: runtime_support :: fn1_type_hint :: < core :: option :: Option < hydro_std :: __staged :: __deps :: hydro_lang :: __staged :: __deps :: tokio :: time :: Instant > , core :: option :: Option < () > > ({ use hydro_lang :: __staged :: __deps :: * ; use hydro_lang :: __staged :: stream :: * ; let duration__free = { use crate :: __staged :: __deps :: * ; use crate :: __staged :: cluster :: paxos :: * ; let i_am_leader_check_timeout__free = 1u64 ; Duration :: from_secs (i_am_leader_check_timeout__free) } ; move | latest_received | { if let Some (latest_received) = latest_received { if Instant :: now () . duration_since (latest_received) > duration__free { Some (()) } else { None } } else { Some (()) } } }),
                                                                                                                        input: Fold {
                                                                                                                            init: stageleft :: runtime_support :: fn0_type_hint :: < core :: option :: Option < hydro_std :: __staged :: __deps :: hydro_lang :: __staged :: __deps :: tokio :: time :: Instant > > ({ use hydro_lang :: __staged :: __deps :: * ; use hydro_lang :: __staged :: stream :: * ; | | None }),
                                                                                                                            acc: stageleft :: runtime_support :: fn2_borrow_mut_type_hint :: < core :: option :: Option < hydro_std :: __staged :: __deps :: hydro_lang :: __staged :: __deps :: tokio :: time :: Instant > , hydro_test :: cluster :: paxos :: Ballot , () > ({ use hydro_lang :: __staged :: __deps :: * ; use hydro_lang :: __staged :: stream :: * ; | latest , _ | { * latest = Some (Instant :: now ()) ; } }),
                                                                                                                            input: Persist {
                                                                                                                                inner: Tee {
                                                                                                                                    inner: <tee 2>,
                                                                                                                                    metadata: HydroIrMetadata {
                                                                                                                                        location_kind: Cluster(
                                                                                                                                            0,
                                                                                                                                        ),
                                                                                                                                        output_type: Some(
                                                                                                                                            hydro_test :: cluster :: paxos :: Ballot,
                                                                                                                                        ),
                                                                                                                                        cardinality: None,
                                                                                                                                        cpu_usage: None,
                                                                                                                                    },
                                                                                                                                },
>>>>>>> d5b5df2c
                                                                                                                                metadata: HydroIrMetadata {
                                                                                                                                    location_kind: Cluster(
                                                                                                                                        0,
                                                                                                                                    ),
                                                                                                                                    output_type: Some(
                                                                                                                                        hydro_test :: cluster :: paxos :: Ballot,
                                                                                                                                    ),
                                                                                                                                    cardinality: None,
                                                                                                                                    cpu_usage: None,
                                                                                                                                },
                                                                                                                            },
                                                                                                                            metadata: HydroIrMetadata {
                                                                                                                                location_kind: Cluster(
                                                                                                                                    0,
                                                                                                                                ),
                                                                                                                                output_type: Some(
                                                                                                                                    core :: option :: Option < hydro_std :: __staged :: __deps :: hydro_lang :: __staged :: __deps :: tokio :: time :: Instant >,
                                                                                                                                ),
                                                                                                                                cardinality: None,
                                                                                                                                cpu_usage: None,
                                                                                                                            },
                                                                                                                        },
                                                                                                                        metadata: HydroIrMetadata {
                                                                                                                            location_kind: Cluster(
                                                                                                                                0,
                                                                                                                            ),
                                                                                                                            output_type: Some(
<<<<<<< HEAD
                                                                                                                                core :: option :: Option < hydro_std :: __staged :: __deps :: hydro_lang :: __staged :: __deps :: tokio :: time :: Instant >,
=======
                                                                                                                                (),
>>>>>>> d5b5df2c
                                                                                                                            ),
                                                                                                                            cardinality: None,
                                                                                                                            cpu_usage: None,
                                                                                                                        },
                                                                                                                    },
<<<<<<< HEAD
                                                                                                                    metadata: HydroIrMetadata {
                                                                                                                        location_kind: Cluster(
                                                                                                                            0,
                                                                                                                        ),
                                                                                                                        output_type: Some(
                                                                                                                            (),
                                                                                                                        ),
                                                                                                                        cardinality: None,
                                                                                                                        cpu_usage: None,
                                                                                                                    },
                                                                                                                },
                                                                                                                right: Map {
                                                                                                                    f: stageleft :: runtime_support :: fn1_type_hint :: < usize , () > ({ use hydro_lang :: __staged :: __deps :: * ; use hydro_lang :: __staged :: optional :: * ; | _u | () }),
                                                                                                                    input: Filter {
                                                                                                                        f: stageleft :: runtime_support :: fn1_borrow_type_hint :: < usize , bool > ({ use hydro_lang :: __staged :: __deps :: * ; use hydro_lang :: __staged :: optional :: * ; | c | * c == 0 }),
                                                                                                                        input: Fold {
                                                                                                                            init: stageleft :: runtime_support :: fn0_type_hint :: < usize > ({ use hydro_lang :: __staged :: __deps :: * ; use hydro_lang :: __staged :: stream :: * ; | | 0usize }),
                                                                                                                            acc: stageleft :: runtime_support :: fn2_borrow_mut_type_hint :: < usize , () , () > ({ use hydro_lang :: __staged :: __deps :: * ; use hydro_lang :: __staged :: stream :: * ; | count , _ | * count += 1 }),
                                                                                                                            input: Tee {
                                                                                                                                inner: <tee 4>,
=======
                                                                                                                    right: Map {
                                                                                                                        f: stageleft :: runtime_support :: fn1_type_hint :: < usize , () > ({ use hydro_lang :: __staged :: __deps :: * ; use hydro_lang :: __staged :: optional :: * ; | _u | () }),
                                                                                                                        input: Filter {
                                                                                                                            f: stageleft :: runtime_support :: fn1_borrow_type_hint :: < usize , bool > ({ use hydro_lang :: __staged :: __deps :: * ; use hydro_lang :: __staged :: optional :: * ; | c | * c == 0 }),
                                                                                                                            input: Fold {
                                                                                                                                init: stageleft :: runtime_support :: fn0_type_hint :: < usize > ({ use hydro_lang :: __staged :: __deps :: * ; use hydro_lang :: __staged :: stream :: * ; | | 0usize }),
                                                                                                                                acc: stageleft :: runtime_support :: fn2_borrow_mut_type_hint :: < usize , () , () > ({ use hydro_lang :: __staged :: __deps :: * ; use hydro_lang :: __staged :: stream :: * ; | count , _ | * count += 1 }),
                                                                                                                                input: Tee {
                                                                                                                                    inner: <tee 4>,
                                                                                                                                    metadata: HydroIrMetadata {
                                                                                                                                        location_kind: Cluster(
                                                                                                                                            0,
                                                                                                                                        ),
                                                                                                                                        output_type: Some(
                                                                                                                                            (),
                                                                                                                                        ),
                                                                                                                                        cardinality: None,
                                                                                                                                        cpu_usage: None,
                                                                                                                                    },
                                                                                                                                },
>>>>>>> d5b5df2c
                                                                                                                                metadata: HydroIrMetadata {
                                                                                                                                    location_kind: Cluster(
                                                                                                                                        0,
                                                                                                                                    ),
                                                                                                                                    output_type: Some(
                                                                                                                                        usize,
                                                                                                                                    ),
                                                                                                                                    cardinality: None,
                                                                                                                                    cpu_usage: None,
                                                                                                                                },
                                                                                                                            },
                                                                                                                            metadata: HydroIrMetadata {
                                                                                                                                location_kind: Cluster(
                                                                                                                                    0,
                                                                                                                                ),
                                                                                                                                output_type: Some(
                                                                                                                                    usize,
                                                                                                                                ),
                                                                                                                                cardinality: None,
                                                                                                                                cpu_usage: None,
                                                                                                                            },
                                                                                                                        },
                                                                                                                        metadata: HydroIrMetadata {
                                                                                                                            location_kind: Cluster(
                                                                                                                                0,
                                                                                                                            ),
                                                                                                                            output_type: Some(
                                                                                                                                (),
                                                                                                                            ),
                                                                                                                            cardinality: None,
                                                                                                                            cpu_usage: None,
                                                                                                                        },
                                                                                                                    },
                                                                                                                    metadata: HydroIrMetadata {
                                                                                                                        location_kind: Cluster(
                                                                                                                            0,
                                                                                                                        ),
                                                                                                                        output_type: Some(
                                                                                                                            (() , ()),
                                                                                                                        ),
                                                                                                                        cardinality: None,
                                                                                                                        cpu_usage: None,
                                                                                                                    },
                                                                                                                },
                                                                                                                metadata: HydroIrMetadata {
                                                                                                                    location_kind: Cluster(
                                                                                                                        0,
                                                                                                                    ),
                                                                                                                    output_type: Some(
                                                                                                                        (),
                                                                                                                    ),
                                                                                                                    cardinality: None,
                                                                                                                    cpu_usage: None,
                                                                                                                },
                                                                                                            },
<<<<<<< HEAD
                                                                                                            metadata: HydroIrMetadata {
                                                                                                                location_kind: Cluster(
                                                                                                                    0,
                                                                                                                ),
                                                                                                                output_type: Some(
                                                                                                                    (),
                                                                                                                ),
                                                                                                                cardinality: None,
                                                                                                                cpu_usage: None,
                                                                                                            },
                                                                                                        },
                                                                                                        right: Map {
                                                                                                            f: stageleft :: runtime_support :: fn1_type_hint :: < hydro_std :: __staged :: __deps :: hydro_lang :: __staged :: __deps :: tokio :: time :: Instant , () > ({ use hydro_lang :: __staged :: __deps :: * ; use hydro_lang :: __staged :: optional :: * ; | _u | () }),
                                                                                                            input: Source {
                                                                                                                source: Stream(
                                                                                                                    { use hydro_lang :: __staged :: __deps :: * ; use hydro_lang :: __staged :: location :: * ; let delay__free = { use crate :: __staged :: __deps :: * ; use crate :: __staged :: cluster :: paxos :: * ; let CLUSTER_SELF_ID__free = hydro_lang :: ClusterId :: < hydro_test :: cluster :: paxos :: Proposer > :: from_raw (__hydro_lang_cluster_self_id_0) ; let i_am_leader_check_timeout_delay_multiplier__free = 1usize ; Duration :: from_secs ((CLUSTER_SELF_ID__free . raw_id * i_am_leader_check_timeout_delay_multiplier__free as u32) . into ()) } ; let interval__free = { use crate :: __staged :: __deps :: * ; use crate :: __staged :: cluster :: paxos :: * ; let i_am_leader_check_timeout__free = 1u64 ; Duration :: from_secs (i_am_leader_check_timeout__free) } ; tokio_stream :: wrappers :: IntervalStream :: new (tokio :: time :: interval_at (tokio :: time :: Instant :: now () + delay__free , interval__free)) },
                                                                                                                ),
                                                                                                                location_kind: Cluster(
                                                                                                                    0,
                                                                                                                ),
=======
                                                                                                            right: Map {
                                                                                                                f: stageleft :: runtime_support :: fn1_type_hint :: < hydro_std :: __staged :: __deps :: hydro_lang :: __staged :: __deps :: tokio :: time :: Instant , () > ({ use hydro_lang :: __staged :: __deps :: * ; use hydro_lang :: __staged :: optional :: * ; | _u | () }),
                                                                                                                input: Source {
                                                                                                                    source: Stream(
                                                                                                                        { use hydro_lang :: __staged :: __deps :: * ; use hydro_lang :: __staged :: location :: * ; let delay__free = { use crate :: __staged :: __deps :: * ; use crate :: __staged :: cluster :: paxos :: * ; let CLUSTER_SELF_ID__free = hydro_lang :: ClusterId :: < hydro_test :: cluster :: paxos :: Proposer > :: from_raw (__hydro_lang_cluster_self_id_0) ; let i_am_leader_check_timeout_delay_multiplier__free = 1usize ; Duration :: from_secs ((CLUSTER_SELF_ID__free . raw_id * i_am_leader_check_timeout_delay_multiplier__free as u32) . into ()) } ; let interval__free = { use crate :: __staged :: __deps :: * ; use crate :: __staged :: cluster :: paxos :: * ; let i_am_leader_check_timeout__free = 1u64 ; Duration :: from_secs (i_am_leader_check_timeout__free) } ; tokio_stream :: wrappers :: IntervalStream :: new (tokio :: time :: interval_at (tokio :: time :: Instant :: now () + delay__free , interval__free)) },
                                                                                                                    ),
                                                                                                                    location_kind: Cluster(
                                                                                                                        0,
                                                                                                                    ),
                                                                                                                    metadata: HydroIrMetadata {
                                                                                                                        location_kind: Cluster(
                                                                                                                            0,
                                                                                                                        ),
                                                                                                                        output_type: Some(
                                                                                                                            hydro_std :: __staged :: __deps :: hydro_lang :: __staged :: __deps :: tokio :: time :: Instant,
                                                                                                                        ),
                                                                                                                        cardinality: None,
                                                                                                                        cpu_usage: None,
                                                                                                                    },
                                                                                                                },
>>>>>>> d5b5df2c
                                                                                                                metadata: HydroIrMetadata {
                                                                                                                    location_kind: Cluster(
                                                                                                                        0,
                                                                                                                    ),
                                                                                                                    output_type: Some(
<<<<<<< HEAD
                                                                                                                        hydro_std :: __staged :: __deps :: hydro_lang :: __staged :: __deps :: tokio :: time :: Instant,
=======
                                                                                                                        (),
>>>>>>> d5b5df2c
                                                                                                                    ),
                                                                                                                    cardinality: None,
                                                                                                                    cpu_usage: None,
                                                                                                                },
                                                                                                            },
                                                                                                            metadata: HydroIrMetadata {
                                                                                                                location_kind: Cluster(
                                                                                                                    0,
                                                                                                                ),
                                                                                                                output_type: Some(
                                                                                                                    (() , ()),
                                                                                                                ),
                                                                                                                cardinality: None,
                                                                                                                cpu_usage: None,
                                                                                                            },
                                                                                                        },
                                                                                                        metadata: HydroIrMetadata {
                                                                                                            location_kind: Cluster(
                                                                                                                0,
                                                                                                            ),
                                                                                                            output_type: Some(
                                                                                                                (),
                                                                                                            ),
                                                                                                            cardinality: None,
                                                                                                            cpu_usage: None,
                                                                                                        },
                                                                                                    },
                                                                                                    metadata: HydroIrMetadata {
                                                                                                        location_kind: Cluster(
                                                                                                            0,
                                                                                                        ),
                                                                                                        output_type: Some(
                                                                                                            (),
                                                                                                        ),
                                                                                                        cardinality: None,
                                                                                                        cpu_usage: None,
                                                                                                    },
                                                                                                },
                                                                                                metadata: HydroIrMetadata {
                                                                                                    location_kind: Cluster(
                                                                                                        0,
                                                                                                    ),
                                                                                                    output_type: Some(
                                                                                                        (hydro_test :: cluster :: paxos :: Ballot , ()),
                                                                                                    ),
                                                                                                    cardinality: None,
                                                                                                    cpu_usage: None,
                                                                                                },
                                                                                            },
                                                                                            metadata: HydroIrMetadata {
                                                                                                location_kind: Cluster(
                                                                                                    0,
                                                                                                ),
                                                                                                output_type: Some(
                                                                                                    hydro_test :: cluster :: paxos :: Ballot,
                                                                                                ),
                                                                                                cardinality: None,
                                                                                                cpu_usage: None,
                                                                                            },
                                                                                        },
                                                                                        metadata: HydroIrMetadata {
                                                                                            location_kind: Cluster(
                                                                                                0,
                                                                                            ),
                                                                                            output_type: Some(
                                                                                                hydro_test :: cluster :: paxos :: Ballot,
                                                                                            ),
                                                                                            cardinality: None,
                                                                                            cpu_usage: None,
                                                                                        },
                                                                                    },
                                                                                    metadata: HydroIrMetadata {
                                                                                        location_kind: Cluster(
                                                                                            0,
                                                                                        ),
                                                                                        output_type: Some(
                                                                                            hydro_std :: __staged :: __deps :: hydro_lang :: __staged :: __deps :: bytes :: Bytes,
                                                                                        ),
                                                                                        cardinality: None,
                                                                                        cpu_usage: None,
                                                                                    },
                                                                                },
                                                                                metadata: HydroIrMetadata {
                                                                                    location_kind: Cluster(
                                                                                        0,
                                                                                    ),
                                                                                    output_type: Some(
<<<<<<< HEAD
                                                                                        (hydro_std :: __staged :: __deps :: hydro_lang :: location :: cluster :: cluster_id :: ClusterId < hydro_test :: cluster :: paxos :: Acceptor > , hydro_test :: cluster :: paxos :: Ballot),
=======
                                                                                        (u32 , hydro_std :: __staged :: __deps :: hydro_lang :: __staged :: __deps :: bytes :: Bytes),
>>>>>>> d5b5df2c
                                                                                    ),
                                                                                    cardinality: None,
                                                                                    cpu_usage: None,
                                                                                },
                                                                            },
                                                                            metadata: HydroIrMetadata {
                                                                                location_kind: Cluster(
                                                                                    1,
                                                                                ),
                                                                                output_type: Some(
                                                                                    hydro_test :: cluster :: paxos :: Ballot,
                                                                                ),
                                                                                cardinality: None,
                                                                                cpu_usage: None,
                                                                            },
                                                                        },
                                                                        metadata: HydroIrMetadata {
                                                                            location_kind: Cluster(
                                                                                1,
                                                                            ),
                                                                            output_type: Some(
                                                                                hydro_test :: cluster :: paxos :: Ballot,
                                                                            ),
                                                                            cardinality: None,
                                                                            cpu_usage: None,
                                                                        },
                                                                    },
                                                                    metadata: HydroIrMetadata {
                                                                        location_kind: Cluster(
                                                                            1,
                                                                        ),
                                                                        output_type: Some(
                                                                            hydro_test :: cluster :: paxos :: Ballot,
                                                                        ),
                                                                        cardinality: None,
                                                                        cpu_usage: None,
                                                                    },
                                                                },
                                                                right: Tee {
                                                                    inner: <tee 9>: Chain {
                                                                        first: Reduce {
                                                                            f: stageleft :: runtime_support :: fn2_borrow_mut_type_hint :: < hydro_test :: cluster :: paxos :: Ballot , hydro_test :: cluster :: paxos :: Ballot , () > ({ use hydro_lang :: __staged :: __deps :: * ; use hydro_lang :: __staged :: stream :: * ; | curr , new | { if new > * curr { * curr = new ; } } }),
                                                                            input: Persist {
                                                                                inner: Inspect {
                                                                                    f: stageleft :: runtime_support :: fn1_borrow_type_hint :: < hydro_test :: cluster :: paxos :: Ballot , () > ({ use crate :: __staged :: __deps :: * ; use crate :: __staged :: cluster :: paxos :: * ; | p1a | println ! ("Acceptor received P1a: {:?}" , p1a) }),
                                                                                    input: Tee {
                                                                                        inner: <tee 8>,
                                                                                        metadata: HydroIrMetadata {
                                                                                            location_kind: Cluster(
                                                                                                1,
                                                                                            ),
                                                                                            output_type: Some(
                                                                                                hydro_test :: cluster :: paxos :: Ballot,
                                                                                            ),
                                                                                            cardinality: None,
                                                                                            cpu_usage: None,
                                                                                        },
                                                                                    },
                                                                                    metadata: HydroIrMetadata {
                                                                                        location_kind: Cluster(
                                                                                            1,
                                                                                        ),
                                                                                        output_type: Some(
                                                                                            hydro_test :: cluster :: paxos :: Ballot,
                                                                                        ),
                                                                                        cardinality: None,
                                                                                        cpu_usage: None,
                                                                                    },
                                                                                },
                                                                                metadata: HydroIrMetadata {
                                                                                    location_kind: Cluster(
                                                                                        1,
                                                                                    ),
                                                                                    output_type: Some(
                                                                                        hydro_test :: cluster :: paxos :: Ballot,
                                                                                    ),
                                                                                    cardinality: None,
                                                                                    cpu_usage: None,
                                                                                },
                                                                            },
                                                                            metadata: HydroIrMetadata {
                                                                                location_kind: Cluster(
                                                                                    1,
                                                                                ),
                                                                                output_type: Some(
                                                                                    hydro_test :: cluster :: paxos :: Ballot,
                                                                                ),
                                                                                cardinality: None,
                                                                                cpu_usage: None,
                                                                            },
                                                                        },
                                                                        second: Persist {
                                                                            inner: Source {
                                                                                source: Iter(
                                                                                    { use hydro_lang :: __staged :: __deps :: * ; use hydro_lang :: __staged :: location :: * ; let e__free = { use crate :: __staged :: __deps :: * ; use crate :: __staged :: cluster :: paxos :: * ; Ballot { num : 0 , proposer_id : ClusterId :: from_raw (0) } } ; [e__free] },
                                                                                ),
                                                                                location_kind: Cluster(
                                                                                    1,
                                                                                ),
                                                                                metadata: HydroIrMetadata {
                                                                                    location_kind: Cluster(
                                                                                        1,
                                                                                    ),
                                                                                    output_type: Some(
                                                                                        hydro_test :: cluster :: paxos :: Ballot,
                                                                                    ),
                                                                                    cardinality: None,
                                                                                    cpu_usage: None,
                                                                                },
                                                                            },
                                                                            metadata: HydroIrMetadata {
                                                                                location_kind: Cluster(
                                                                                    1,
                                                                                ),
                                                                                output_type: Some(
                                                                                    hydro_test :: cluster :: paxos :: Ballot,
                                                                                ),
                                                                                cardinality: None,
                                                                                cpu_usage: None,
                                                                            },
                                                                        },
                                                                        metadata: HydroIrMetadata {
                                                                            location_kind: Cluster(
                                                                                1,
                                                                            ),
                                                                            output_type: Some(
                                                                                hydro_test :: cluster :: paxos :: Ballot,
                                                                            ),
                                                                            cardinality: None,
                                                                            cpu_usage: None,
                                                                        },
                                                                    },
                                                                    metadata: HydroIrMetadata {
                                                                        location_kind: Cluster(
                                                                            1,
                                                                        ),
                                                                        output_type: Some(
                                                                            hydro_test :: cluster :: paxos :: Ballot,
                                                                        ),
                                                                        cardinality: None,
                                                                        cpu_usage: None,
                                                                    },
                                                                },
                                                                metadata: HydroIrMetadata {
                                                                    location_kind: Cluster(
                                                                        1,
                                                                    ),
                                                                    output_type: Some(
                                                                        (hydro_test :: cluster :: paxos :: Ballot , hydro_test :: cluster :: paxos :: Ballot),
                                                                    ),
                                                                    cardinality: None,
                                                                    cpu_usage: None,
                                                                },
                                                            },
                                                            right: CycleSource {
                                                                ident: Ident {
                                                                    sym: cycle_1,
                                                                },
                                                                location_kind: Tick(
                                                                    2,
                                                                    Cluster(
                                                                        1,
                                                                    ),
                                                                ),
                                                                metadata: HydroIrMetadata {
                                                                    location_kind: Cluster(
                                                                        1,
                                                                    ),
                                                                    output_type: Some(
                                                                        (core :: option :: Option < usize > , std :: collections :: hash_map :: HashMap < usize , hydro_test :: cluster :: paxos :: LogValue < hydro_test :: cluster :: kv_replica :: KvPayload < u32 , (hydro_std :: __staged :: __deps :: hydro_lang :: location :: cluster :: cluster_id :: ClusterId < hydro_test :: cluster :: paxos_bench :: Client > , u32) > > >),
                                                                    ),
                                                                    cardinality: None,
                                                                    cpu_usage: None,
                                                                },
                                                            },
                                                            metadata: HydroIrMetadata {
                                                                location_kind: Cluster(
                                                                    1,
                                                                ),
                                                                output_type: Some(
                                                                    ((hydro_test :: cluster :: paxos :: Ballot , hydro_test :: cluster :: paxos :: Ballot) , (core :: option :: Option < usize > , std :: collections :: hash_map :: HashMap < usize , hydro_test :: cluster :: paxos :: LogValue < hydro_test :: cluster :: kv_replica :: KvPayload < u32 , (hydro_std :: __staged :: __deps :: hydro_lang :: location :: cluster :: cluster_id :: ClusterId < hydro_test :: cluster :: paxos_bench :: Client > , u32) > > >)),
                                                                ),
                                                                cardinality: None,
                                                                cpu_usage: None,
                                                            },
                                                        },
                                                        metadata: HydroIrMetadata {
                                                            location_kind: Cluster(
                                                                1,
                                                            ),
                                                            output_type: Some(
                                                                (hydro_std :: __staged :: __deps :: hydro_lang :: location :: cluster :: cluster_id :: ClusterId < hydro_test :: cluster :: paxos :: Proposer > , (hydro_test :: cluster :: paxos :: Ballot , core :: result :: Result < (core :: option :: Option < usize > , std :: collections :: hash_map :: HashMap < usize , hydro_test :: cluster :: paxos :: LogValue < hydro_test :: cluster :: kv_replica :: KvPayload < u32 , (hydro_std :: __staged :: __deps :: hydro_lang :: location :: cluster :: cluster_id :: ClusterId < hydro_test :: cluster :: paxos_bench :: Client > , u32) > > >) , hydro_test :: cluster :: paxos :: Ballot >)),
                                                            ),
                                                            cardinality: None,
                                                            cpu_usage: None,
                                                        },
                                                    },
                                                    metadata: HydroIrMetadata {
                                                        location_kind: Cluster(
                                                            0,
                                                        ),
                                                        output_type: Some(
                                                            (hydro_test :: cluster :: paxos :: Ballot , core :: result :: Result < (core :: option :: Option < usize > , std :: collections :: hash_map :: HashMap < usize , hydro_test :: cluster :: paxos :: LogValue < hydro_test :: cluster :: kv_replica :: KvPayload < u32 , (hydro_std :: __staged :: __deps :: hydro_lang :: location :: cluster :: cluster_id :: ClusterId < hydro_test :: cluster :: paxos_bench :: Client > , u32) > > >) , hydro_test :: cluster :: paxos :: Ballot >),
                                                        ),
                                                        cardinality: None,
                                                        cpu_usage: None,
                                                    },
                                                },
                                                metadata: HydroIrMetadata {
                                                    location_kind: Cluster(
                                                        0,
                                                    ),
                                                    output_type: Some(
                                                        (hydro_test :: cluster :: paxos :: Ballot , core :: result :: Result < (core :: option :: Option < usize > , std :: collections :: hash_map :: HashMap < usize , hydro_test :: cluster :: paxos :: LogValue < hydro_test :: cluster :: kv_replica :: KvPayload < u32 , (hydro_std :: __staged :: __deps :: hydro_lang :: location :: cluster :: cluster_id :: ClusterId < hydro_test :: cluster :: paxos_bench :: Client > , u32) > > >) , hydro_test :: cluster :: paxos :: Ballot >),
                                                    ),
                                                    cardinality: None,
                                                    cpu_usage: None,
                                                },
                                            },
                                            metadata: HydroIrMetadata {
                                                location_kind: Cluster(
                                                    0,
                                                ),
                                                output_type: Some(
                                                    (hydro_test :: cluster :: paxos :: Ballot , core :: result :: Result < (core :: option :: Option < usize > , std :: collections :: hash_map :: HashMap < usize , hydro_test :: cluster :: paxos :: LogValue < hydro_test :: cluster :: kv_replica :: KvPayload < u32 , (hydro_std :: __staged :: __deps :: hydro_lang :: location :: cluster :: cluster_id :: ClusterId < hydro_test :: cluster :: paxos_bench :: Client > , u32) > > >) , hydro_test :: cluster :: paxos :: Ballot >),
                                                ),
                                                cardinality: None,
                                                cpu_usage: None,
                                            },
                                        },
                                        metadata: HydroIrMetadata {
                                            location_kind: Tick(
                                                1,
                                                Cluster(
                                                    0,
                                                ),
                                            ),
                                            output_type: Some(
                                                (hydro_test :: cluster :: paxos :: Ballot , core :: result :: Result < (core :: option :: Option < usize > , std :: collections :: hash_map :: HashMap < usize , hydro_test :: cluster :: paxos :: LogValue < hydro_test :: cluster :: kv_replica :: KvPayload < u32 , (hydro_std :: __staged :: __deps :: hydro_lang :: location :: cluster :: cluster_id :: ClusterId < hydro_test :: cluster :: paxos_bench :: Client > , u32) > > >) , hydro_test :: cluster :: paxos :: Ballot >),
                                            ),
                                            cardinality: None,
                                            cpu_usage: None,
                                        },
                                    },
                                    metadata: HydroIrMetadata {
                                        location_kind: Cluster(
                                            0,
                                        ),
                                        output_type: Some(
                                            (hydro_test :: cluster :: paxos :: Ballot , core :: result :: Result < (core :: option :: Option < usize > , std :: collections :: hash_map :: HashMap < usize , hydro_test :: cluster :: paxos :: LogValue < hydro_test :: cluster :: kv_replica :: KvPayload < u32 , (hydro_std :: __staged :: __deps :: hydro_lang :: location :: cluster :: cluster_id :: ClusterId < hydro_test :: cluster :: paxos_bench :: Client > , u32) > > >) , hydro_test :: cluster :: paxos :: Ballot >),
                                        ),
                                        cardinality: None,
                                        cpu_usage: None,
                                    },
                                },
                                metadata: HydroIrMetadata {
                                    location_kind: Cluster(
                                        0,
                                    ),
                                    output_type: Some(
                                        (hydro_test :: cluster :: paxos :: Ballot , core :: result :: Result < (core :: option :: Option < usize > , std :: collections :: hash_map :: HashMap < usize , hydro_test :: cluster :: paxos :: LogValue < hydro_test :: cluster :: kv_replica :: KvPayload < u32 , (hydro_std :: __staged :: __deps :: hydro_lang :: location :: cluster :: cluster_id :: ClusterId < hydro_test :: cluster :: paxos_bench :: Client > , u32) > > >) , hydro_test :: cluster :: paxos :: Ballot >),
                                    ),
                                    cardinality: None,
                                    cpu_usage: None,
                                },
                            },
                            metadata: HydroIrMetadata {
                                location_kind: Cluster(
                                    0,
                                ),
                                output_type: Some(
                                    (hydro_test :: cluster :: paxos :: Ballot , (usize , usize)),
                                ),
                                cardinality: None,
                                cpu_usage: None,
                            },
                        },
                        metadata: HydroIrMetadata {
                            location_kind: Cluster(
                                0,
                            ),
                            output_type: Some(
                                (hydro_test :: cluster :: paxos :: Ballot , (usize , usize)),
                            ),
                            cardinality: None,
                            cpu_usage: None,
                        },
                    },
                    metadata: HydroIrMetadata {
                        location_kind: Cluster(
                            0,
                        ),
                        output_type: Some(
                            hydro_test :: cluster :: paxos :: Ballot,
                        ),
                        cardinality: None,
                        cpu_usage: None,
                    },
                },
                neg: Tee {
                    inner: <tee 10>: FilterMap {
                        f: stageleft :: runtime_support :: fn1_type_hint :: < (hydro_test :: cluster :: paxos :: Ballot , (usize , usize)) , core :: option :: Option < hydro_test :: cluster :: paxos :: Ballot > > ({ use hydro_std :: __staged :: __deps :: * ; use hydro_std :: __staged :: quorum :: * ; let max__free = 3usize ; move | (key , (success , error)) | if (success + error) >= max__free { Some (key) } else { None } }),
                        input: Tee {
                            inner: <tee 5>,
                            metadata: HydroIrMetadata {
                                location_kind: Cluster(
                                    0,
                                ),
                                output_type: Some(
                                    (hydro_test :: cluster :: paxos :: Ballot , (usize , usize)),
                                ),
                                cardinality: None,
                                cpu_usage: None,
                            },
                        },
                        metadata: HydroIrMetadata {
                            location_kind: Cluster(
                                0,
                            ),
                            output_type: Some(
                                hydro_test :: cluster :: paxos :: Ballot,
                            ),
                            cardinality: None,
                            cpu_usage: None,
                        },
                    },
                    metadata: HydroIrMetadata {
                        location_kind: Cluster(
                            0,
                        ),
                        output_type: Some(
                            hydro_test :: cluster :: paxos :: Ballot,
                        ),
                        cardinality: None,
                        cpu_usage: None,
                    },
                },
                metadata: HydroIrMetadata {
                    location_kind: Cluster(
                        0,
                    ),
                    output_type: Some(
                        hydro_test :: cluster :: paxos :: Ballot,
                    ),
                    cardinality: None,
                    cpu_usage: None,
                },
            },
            metadata: HydroIrMetadata {
                location_kind: Cluster(
                    0,
                ),
                output_type: Some(
                    hydro_test :: cluster :: paxos :: Ballot,
                ),
                cardinality: None,
                cpu_usage: None,
            },
        },
        metadata: HydroIrMetadata {
            location_kind: Cluster(
                0,
            ),
            output_type: Some(
                hydro_test :: cluster :: paxos :: Ballot,
            ),
            cardinality: None,
            cpu_usage: None,
        },
    },
    CycleSink {
        ident: Ident {
            sym: cycle_5,
        },
        location_kind: Tick(
            1,
            Cluster(
                0,
            ),
        ),
        input: DeferTick {
            input: AntiJoin {
                pos: Tee {
                    inner: <tee 6>,
                    metadata: HydroIrMetadata {
                        location_kind: Cluster(
                            0,
                        ),
                        output_type: Some(
                            (hydro_test :: cluster :: paxos :: Ballot , core :: result :: Result < (core :: option :: Option < usize > , std :: collections :: hash_map :: HashMap < usize , hydro_test :: cluster :: paxos :: LogValue < hydro_test :: cluster :: kv_replica :: KvPayload < u32 , (hydro_std :: __staged :: __deps :: hydro_lang :: location :: cluster :: cluster_id :: ClusterId < hydro_test :: cluster :: paxos_bench :: Client > , u32) > > >) , hydro_test :: cluster :: paxos :: Ballot >),
                        ),
                        cardinality: None,
                        cpu_usage: None,
                    },
                },
                neg: Tee {
                    inner: <tee 10>,
                    metadata: HydroIrMetadata {
                        location_kind: Cluster(
                            0,
                        ),
                        output_type: Some(
                            hydro_test :: cluster :: paxos :: Ballot,
                        ),
                        cardinality: None,
                        cpu_usage: None,
                    },
                },
                metadata: HydroIrMetadata {
                    location_kind: Cluster(
                        0,
                    ),
                    output_type: Some(
                        (hydro_test :: cluster :: paxos :: Ballot , core :: result :: Result < (core :: option :: Option < usize > , std :: collections :: hash_map :: HashMap < usize , hydro_test :: cluster :: paxos :: LogValue < hydro_test :: cluster :: kv_replica :: KvPayload < u32 , (hydro_std :: __staged :: __deps :: hydro_lang :: location :: cluster :: cluster_id :: ClusterId < hydro_test :: cluster :: paxos_bench :: Client > , u32) > > >) , hydro_test :: cluster :: paxos :: Ballot >),
                    ),
                    cardinality: None,
                    cpu_usage: None,
                },
            },
            metadata: HydroIrMetadata {
                location_kind: Cluster(
                    0,
                ),
                output_type: Some(
                    (hydro_test :: cluster :: paxos :: Ballot , core :: result :: Result < (core :: option :: Option < usize > , std :: collections :: hash_map :: HashMap < usize , hydro_test :: cluster :: paxos :: LogValue < hydro_test :: cluster :: kv_replica :: KvPayload < u32 , (hydro_std :: __staged :: __deps :: hydro_lang :: location :: cluster :: cluster_id :: ClusterId < hydro_test :: cluster :: paxos_bench :: Client > , u32) > > >) , hydro_test :: cluster :: paxos :: Ballot >),
                ),
                cardinality: None,
                cpu_usage: None,
            },
        },
        metadata: HydroIrMetadata {
            location_kind: Cluster(
                0,
            ),
            output_type: Some(
                (hydro_test :: cluster :: paxos :: Ballot , core :: result :: Result < (core :: option :: Option < usize > , std :: collections :: hash_map :: HashMap < usize , hydro_test :: cluster :: paxos :: LogValue < hydro_test :: cluster :: kv_replica :: KvPayload < u32 , (hydro_std :: __staged :: __deps :: hydro_lang :: location :: cluster :: cluster_id :: ClusterId < hydro_test :: cluster :: paxos_bench :: Client > , u32) > > >) , hydro_test :: cluster :: paxos :: Ballot >),
            ),
            cardinality: None,
            cpu_usage: None,
        },
    },
    CycleSink {
        ident: Ident {
            sym: cycle_3,
        },
        location_kind: Tick(
            1,
            Cluster(
                0,
            ),
        ),
        input: Tee {
            inner: <tee 11>: Map {
                f: stageleft :: runtime_support :: fn1_type_hint :: < (() , ()) , () > ({ use hydro_lang :: __staged :: __deps :: * ; use hydro_lang :: __staged :: optional :: * ; | (d , _signal) | d }),
                input: CrossSingleton {
                    left: Map {
                        f: stageleft :: runtime_support :: fn1_type_hint :: < std :: vec :: Vec < (core :: option :: Option < usize > , std :: collections :: hash_map :: HashMap < usize , hydro_test :: cluster :: paxos :: LogValue < hydro_test :: cluster :: kv_replica :: KvPayload < u32 , (hydro_std :: __staged :: __deps :: hydro_lang :: location :: cluster :: cluster_id :: ClusterId < hydro_test :: cluster :: paxos_bench :: Client > , u32) > > >) > , () > ({ use crate :: __staged :: __deps :: * ; use crate :: __staged :: cluster :: paxos :: * ; | _ | () }),
                        input: Tee {
                            inner: <tee 12>: FilterMap {
                                f: stageleft :: runtime_support :: fn1_type_hint :: < ((hydro_test :: cluster :: paxos :: Ballot , std :: vec :: Vec < (core :: option :: Option < usize > , std :: collections :: hash_map :: HashMap < usize , hydro_test :: cluster :: paxos :: LogValue < hydro_test :: cluster :: kv_replica :: KvPayload < u32 , (hydro_std :: __staged :: __deps :: hydro_lang :: location :: cluster :: cluster_id :: ClusterId < hydro_test :: cluster :: paxos_bench :: Client > , u32) > > >) >) , hydro_test :: cluster :: paxos :: Ballot) , core :: option :: Option < std :: vec :: Vec < (core :: option :: Option < usize > , std :: collections :: hash_map :: HashMap < usize , hydro_test :: cluster :: paxos :: LogValue < hydro_test :: cluster :: kv_replica :: KvPayload < u32 , (hydro_std :: __staged :: __deps :: hydro_lang :: location :: cluster :: cluster_id :: ClusterId < hydro_test :: cluster :: paxos_bench :: Client > , u32) > > >) > > > ({ use crate :: __staged :: __deps :: * ; use crate :: __staged :: cluster :: paxos :: * ; move | ((quorum_ballot , quorum_accepted) , my_ballot) | if quorum_ballot == my_ballot { Some (quorum_accepted) } else { None } }),
                                input: CrossSingleton {
                                    left: Reduce {
                                        f: { let key_fn = stageleft :: runtime_support :: fn1_borrow_type_hint :: < (hydro_test :: cluster :: paxos :: Ballot , std :: vec :: Vec < (core :: option :: Option < usize > , std :: collections :: hash_map :: HashMap < usize , hydro_test :: cluster :: paxos :: LogValue < hydro_test :: cluster :: kv_replica :: KvPayload < u32 , (hydro_std :: __staged :: __deps :: hydro_lang :: location :: cluster :: cluster_id :: ClusterId < hydro_test :: cluster :: paxos_bench :: Client > , u32) > > >) >) , hydro_test :: cluster :: paxos :: Ballot > ({ use crate :: __staged :: __deps :: * ; use crate :: __staged :: cluster :: paxos :: * ; | t | t . 0 }) ; move | curr , new | { if key_fn (& new) > key_fn (& * curr) { * curr = new ; } } },
                                        input: FoldKeyed {
                                            init: stageleft :: runtime_support :: fn0_type_hint :: < std :: vec :: Vec < (core :: option :: Option < usize > , std :: collections :: hash_map :: HashMap < usize , hydro_test :: cluster :: paxos :: LogValue < hydro_test :: cluster :: kv_replica :: KvPayload < u32 , (hydro_std :: __staged :: __deps :: hydro_lang :: location :: cluster :: cluster_id :: ClusterId < hydro_test :: cluster :: paxos_bench :: Client > , u32) > > >) > > ({ use crate :: __staged :: __deps :: * ; use crate :: __staged :: cluster :: paxos :: * ; | | vec ! [] }),
                                            acc: stageleft :: runtime_support :: fn2_borrow_mut_type_hint :: < std :: vec :: Vec < (core :: option :: Option < usize > , std :: collections :: hash_map :: HashMap < usize , hydro_test :: cluster :: paxos :: LogValue < hydro_test :: cluster :: kv_replica :: KvPayload < u32 , (hydro_std :: __staged :: __deps :: hydro_lang :: location :: cluster :: cluster_id :: ClusterId < hydro_test :: cluster :: paxos_bench :: Client > , u32) > > >) > , (core :: option :: Option < usize > , std :: collections :: hash_map :: HashMap < usize , hydro_test :: cluster :: paxos :: LogValue < hydro_test :: cluster :: kv_replica :: KvPayload < u32 , (hydro_std :: __staged :: __deps :: hydro_lang :: location :: cluster :: cluster_id :: ClusterId < hydro_test :: cluster :: paxos_bench :: Client > , u32) > > >) , () > ({ use crate :: __staged :: __deps :: * ; use crate :: __staged :: cluster :: paxos :: * ; | logs , log | { logs . push (log) ; } }),
                                            input: Persist {
                                                inner: FilterMap {
                                                    f: stageleft :: runtime_support :: fn1_type_hint :: < (hydro_test :: cluster :: paxos :: Ballot , core :: result :: Result < (core :: option :: Option < usize > , std :: collections :: hash_map :: HashMap < usize , hydro_test :: cluster :: paxos :: LogValue < hydro_test :: cluster :: kv_replica :: KvPayload < u32 , (hydro_std :: __staged :: __deps :: hydro_lang :: location :: cluster :: cluster_id :: ClusterId < hydro_test :: cluster :: paxos_bench :: Client > , u32) > > >) , hydro_test :: cluster :: paxos :: Ballot >) , core :: option :: Option < (hydro_test :: cluster :: paxos :: Ballot , (core :: option :: Option < usize > , std :: collections :: hash_map :: HashMap < usize , hydro_test :: cluster :: paxos :: LogValue < hydro_test :: cluster :: kv_replica :: KvPayload < u32 , (hydro_std :: __staged :: __deps :: hydro_lang :: location :: cluster :: cluster_id :: ClusterId < hydro_test :: cluster :: paxos_bench :: Client > , u32) > > >)) > > ({ use hydro_std :: __staged :: __deps :: * ; use hydro_std :: __staged :: quorum :: * ; move | (key , res) | match res { Ok (v) => Some ((key , v)) , Err (_) => None , } }),
                                                    input: AntiJoin {
                                                        pos: AntiJoin {
                                                            pos: Tee {
                                                                inner: <tee 6>,
                                                                metadata: HydroIrMetadata {
                                                                    location_kind: Cluster(
                                                                        0,
                                                                    ),
                                                                    output_type: Some(
                                                                        (hydro_test :: cluster :: paxos :: Ballot , core :: result :: Result < (core :: option :: Option < usize > , std :: collections :: hash_map :: HashMap < usize , hydro_test :: cluster :: paxos :: LogValue < hydro_test :: cluster :: kv_replica :: KvPayload < u32 , (hydro_std :: __staged :: __deps :: hydro_lang :: location :: cluster :: cluster_id :: ClusterId < hydro_test :: cluster :: paxos_bench :: Client > , u32) > > >) , hydro_test :: cluster :: paxos :: Ballot >),
                                                                    ),
                                                                    cardinality: None,
                                                                    cpu_usage: None,
                                                                },
                                                            },
                                                            neg: FilterMap {
                                                                f: stageleft :: runtime_support :: fn1_type_hint :: < (hydro_test :: cluster :: paxos :: Ballot , (usize , usize)) , core :: option :: Option < hydro_test :: cluster :: paxos :: Ballot > > ({ use hydro_std :: __staged :: __deps :: * ; use hydro_std :: __staged :: quorum :: * ; let min__free = 2usize ; move | (key , (success , _error)) | if success < min__free { Some (key) } else { None } }),
                                                                input: Tee {
                                                                    inner: <tee 5>,
                                                                    metadata: HydroIrMetadata {
                                                                        location_kind: Cluster(
                                                                            0,
                                                                        ),
                                                                        output_type: Some(
                                                                            (hydro_test :: cluster :: paxos :: Ballot , (usize , usize)),
                                                                        ),
                                                                        cardinality: None,
                                                                        cpu_usage: None,
                                                                    },
                                                                },
                                                                metadata: HydroIrMetadata {
                                                                    location_kind: Cluster(
                                                                        0,
                                                                    ),
                                                                    output_type: Some(
                                                                        hydro_test :: cluster :: paxos :: Ballot,
                                                                    ),
                                                                    cardinality: None,
                                                                    cpu_usage: None,
                                                                },
                                                            },
                                                            metadata: HydroIrMetadata {
                                                                location_kind: Cluster(
                                                                    0,
                                                                ),
                                                                output_type: Some(
                                                                    (hydro_test :: cluster :: paxos :: Ballot , core :: result :: Result < (core :: option :: Option < usize > , std :: collections :: hash_map :: HashMap < usize , hydro_test :: cluster :: paxos :: LogValue < hydro_test :: cluster :: kv_replica :: KvPayload < u32 , (hydro_std :: __staged :: __deps :: hydro_lang :: location :: cluster :: cluster_id :: ClusterId < hydro_test :: cluster :: paxos_bench :: Client > , u32) > > >) , hydro_test :: cluster :: paxos :: Ballot >),
                                                                ),
                                                                cardinality: None,
                                                                cpu_usage: None,
                                                            },
                                                        },
                                                        neg: CycleSource {
                                                            ident: Ident {
                                                                sym: cycle_6,
                                                            },
                                                            location_kind: Tick(
                                                                1,
                                                                Cluster(
                                                                    0,
                                                                ),
                                                            ),
                                                            metadata: HydroIrMetadata {
                                                                location_kind: Cluster(
                                                                    0,
                                                                ),
                                                                output_type: Some(
                                                                    hydro_test :: cluster :: paxos :: Ballot,
                                                                ),
                                                                cardinality: None,
                                                                cpu_usage: None,
                                                            },
                                                        },
                                                        metadata: HydroIrMetadata {
                                                            location_kind: Cluster(
                                                                0,
                                                            ),
                                                            output_type: Some(
                                                                (hydro_test :: cluster :: paxos :: Ballot , core :: result :: Result < (core :: option :: Option < usize > , std :: collections :: hash_map :: HashMap < usize , hydro_test :: cluster :: paxos :: LogValue < hydro_test :: cluster :: kv_replica :: KvPayload < u32 , (hydro_std :: __staged :: __deps :: hydro_lang :: location :: cluster :: cluster_id :: ClusterId < hydro_test :: cluster :: paxos_bench :: Client > , u32) > > >) , hydro_test :: cluster :: paxos :: Ballot >),
                                                            ),
                                                            cardinality: None,
                                                            cpu_usage: None,
                                                        },
                                                    },
                                                    metadata: HydroIrMetadata {
                                                        location_kind: Cluster(
                                                            0,
                                                        ),
                                                        output_type: Some(
                                                            (hydro_test :: cluster :: paxos :: Ballot , (core :: option :: Option < usize > , std :: collections :: hash_map :: HashMap < usize , hydro_test :: cluster :: paxos :: LogValue < hydro_test :: cluster :: kv_replica :: KvPayload < u32 , (hydro_std :: __staged :: __deps :: hydro_lang :: location :: cluster :: cluster_id :: ClusterId < hydro_test :: cluster :: paxos_bench :: Client > , u32) > > >)),
                                                        ),
                                                        cardinality: None,
                                                        cpu_usage: None,
                                                    },
                                                },
                                                metadata: HydroIrMetadata {
                                                    location_kind: Cluster(
                                                        0,
                                                    ),
                                                    output_type: Some(
                                                        (hydro_test :: cluster :: paxos :: Ballot , (core :: option :: Option < usize > , std :: collections :: hash_map :: HashMap < usize , hydro_test :: cluster :: paxos :: LogValue < hydro_test :: cluster :: kv_replica :: KvPayload < u32 , (hydro_std :: __staged :: __deps :: hydro_lang :: location :: cluster :: cluster_id :: ClusterId < hydro_test :: cluster :: paxos_bench :: Client > , u32) > > >)),
                                                    ),
                                                    cardinality: None,
                                                    cpu_usage: None,
                                                },
                                            },
                                            metadata: HydroIrMetadata {
                                                location_kind: Cluster(
                                                    0,
                                                ),
                                                output_type: Some(
                                                    (hydro_test :: cluster :: paxos :: Ballot , std :: vec :: Vec < (core :: option :: Option < usize > , std :: collections :: hash_map :: HashMap < usize , hydro_test :: cluster :: paxos :: LogValue < hydro_test :: cluster :: kv_replica :: KvPayload < u32 , (hydro_std :: __staged :: __deps :: hydro_lang :: location :: cluster :: cluster_id :: ClusterId < hydro_test :: cluster :: paxos_bench :: Client > , u32) > > >) >),
                                                ),
                                                cardinality: None,
                                                cpu_usage: None,
                                            },
                                        },
                                        metadata: HydroIrMetadata {
                                            location_kind: Cluster(
                                                0,
                                            ),
                                            output_type: Some(
                                                (hydro_test :: cluster :: paxos :: Ballot , std :: vec :: Vec < (core :: option :: Option < usize > , std :: collections :: hash_map :: HashMap < usize , hydro_test :: cluster :: paxos :: LogValue < hydro_test :: cluster :: kv_replica :: KvPayload < u32 , (hydro_std :: __staged :: __deps :: hydro_lang :: location :: cluster :: cluster_id :: ClusterId < hydro_test :: cluster :: paxos_bench :: Client > , u32) > > >) >),
                                            ),
                                            cardinality: None,
                                            cpu_usage: None,
                                        },
                                    },
                                    right: Tee {
                                        inner: <tee 3>,
                                        metadata: HydroIrMetadata {
                                            location_kind: Cluster(
                                                0,
                                            ),
                                            output_type: Some(
                                                hydro_test :: cluster :: paxos :: Ballot,
                                            ),
                                            cardinality: None,
                                            cpu_usage: None,
                                        },
                                    },
                                    metadata: HydroIrMetadata {
                                        location_kind: Cluster(
                                            0,
                                        ),
                                        output_type: Some(
                                            ((hydro_test :: cluster :: paxos :: Ballot , std :: vec :: Vec < (core :: option :: Option < usize > , std :: collections :: hash_map :: HashMap < usize , hydro_test :: cluster :: paxos :: LogValue < hydro_test :: cluster :: kv_replica :: KvPayload < u32 , (hydro_std :: __staged :: __deps :: hydro_lang :: location :: cluster :: cluster_id :: ClusterId < hydro_test :: cluster :: paxos_bench :: Client > , u32) > > >) >) , hydro_test :: cluster :: paxos :: Ballot),
                                        ),
                                        cardinality: None,
                                        cpu_usage: None,
                                    },
                                },
                                metadata: HydroIrMetadata {
                                    location_kind: Cluster(
                                        0,
                                    ),
                                    output_type: Some(
                                        std :: vec :: Vec < (core :: option :: Option < usize > , std :: collections :: hash_map :: HashMap < usize , hydro_test :: cluster :: paxos :: LogValue < hydro_test :: cluster :: kv_replica :: KvPayload < u32 , (hydro_std :: __staged :: __deps :: hydro_lang :: location :: cluster :: cluster_id :: ClusterId < hydro_test :: cluster :: paxos_bench :: Client > , u32) > > >) >,
                                    ),
                                    cardinality: None,
                                    cpu_usage: None,
                                },
                            },
                            metadata: HydroIrMetadata {
                                location_kind: Cluster(
                                    0,
                                ),
                                output_type: Some(
                                    std :: vec :: Vec < (core :: option :: Option < usize > , std :: collections :: hash_map :: HashMap < usize , hydro_test :: cluster :: paxos :: LogValue < hydro_test :: cluster :: kv_replica :: KvPayload < u32 , (hydro_std :: __staged :: __deps :: hydro_lang :: location :: cluster :: cluster_id :: ClusterId < hydro_test :: cluster :: paxos_bench :: Client > , u32) > > >) >,
                                ),
                                cardinality: None,
                                cpu_usage: None,
                            },
                        },
                        metadata: HydroIrMetadata {
                            location_kind: Cluster(
                                0,
                            ),
                            output_type: Some(
                                (),
                            ),
                            cardinality: None,
                            cpu_usage: None,
                        },
                    },
                    right: Map {
                        f: stageleft :: runtime_support :: fn1_type_hint :: < () , () > ({ use hydro_lang :: __staged :: __deps :: * ; use hydro_lang :: __staged :: optional :: * ; | _u | () }),
                        input: Tee {
                            inner: <tee 13>: Map {
                                f: stageleft :: runtime_support :: fn1_type_hint :: < (hydro_test :: cluster :: paxos :: Ballot , hydro_test :: cluster :: paxos :: Ballot) , () > ({ use crate :: __staged :: __deps :: * ; use crate :: __staged :: cluster :: paxos :: * ; | _ | () }),
                                input: Filter {
                                    f: stageleft :: runtime_support :: fn1_borrow_type_hint :: < (hydro_test :: cluster :: paxos :: Ballot , hydro_test :: cluster :: paxos :: Ballot) , bool > ({ use crate :: __staged :: __deps :: * ; use crate :: __staged :: cluster :: paxos :: * ; | (received_max_ballot , cur_ballot) | * received_max_ballot <= * cur_ballot }),
                                    input: CrossSingleton {
                                        left: Tee {
                                            inner: <tee 0>,
                                            metadata: HydroIrMetadata {
                                                location_kind: Cluster(
                                                    0,
                                                ),
                                                output_type: Some(
                                                    hydro_test :: cluster :: paxos :: Ballot,
                                                ),
                                                cardinality: None,
                                                cpu_usage: None,
                                            },
                                        },
                                        right: Tee {
                                            inner: <tee 3>,
                                            metadata: HydroIrMetadata {
                                                location_kind: Cluster(
                                                    0,
                                                ),
                                                output_type: Some(
                                                    hydro_test :: cluster :: paxos :: Ballot,
                                                ),
                                                cardinality: None,
                                                cpu_usage: None,
                                            },
                                        },
                                        metadata: HydroIrMetadata {
                                            location_kind: Cluster(
                                                0,
                                            ),
                                            output_type: Some(
                                                (hydro_test :: cluster :: paxos :: Ballot , hydro_test :: cluster :: paxos :: Ballot),
                                            ),
                                            cardinality: None,
                                            cpu_usage: None,
                                        },
                                    },
                                    metadata: HydroIrMetadata {
                                        location_kind: Cluster(
                                            0,
                                        ),
                                        output_type: Some(
                                            (hydro_test :: cluster :: paxos :: Ballot , hydro_test :: cluster :: paxos :: Ballot),
                                        ),
                                        cardinality: None,
                                        cpu_usage: None,
                                    },
                                },
                                metadata: HydroIrMetadata {
                                    location_kind: Cluster(
                                        0,
                                    ),
                                    output_type: Some(
                                        (),
                                    ),
                                    cardinality: None,
                                    cpu_usage: None,
                                },
                            },
                            metadata: HydroIrMetadata {
                                location_kind: Cluster(
                                    0,
                                ),
                                output_type: Some(
                                    (),
                                ),
                                cardinality: None,
                                cpu_usage: None,
                            },
                        },
                        metadata: HydroIrMetadata {
                            location_kind: Cluster(
                                0,
                            ),
                            output_type: Some(
                                (),
                            ),
                            cardinality: None,
                            cpu_usage: None,
                        },
                    },
                    metadata: HydroIrMetadata {
                        location_kind: Cluster(
                            0,
                        ),
                        output_type: Some(
                            (() , ()),
                        ),
                        cardinality: None,
                        cpu_usage: None,
                    },
                },
                metadata: HydroIrMetadata {
                    location_kind: Cluster(
                        0,
                    ),
                    output_type: Some(
                        (),
                    ),
                    cardinality: None,
                    cpu_usage: None,
                },
            },
            metadata: HydroIrMetadata {
                location_kind: Cluster(
                    0,
                ),
                output_type: Some(
                    (),
                ),
                cardinality: None,
                cpu_usage: None,
            },
        },
        metadata: HydroIrMetadata {
            location_kind: Cluster(
                0,
            ),
            output_type: Some(
                (),
            ),
            cardinality: None,
            cpu_usage: None,
        },
    },
    CycleSink {
        ident: Ident {
            sym: cycle_1,
        },
        location_kind: Cluster(
            0,
        ),
        input: Map {
            f: stageleft :: runtime_support :: fn1_type_hint :: < (hydro_test :: cluster :: paxos :: Ballot , hydro_test :: cluster :: paxos :: Ballot) , hydro_test :: cluster :: paxos :: Ballot > ({ use crate :: __staged :: __deps :: * ; use crate :: __staged :: cluster :: paxos :: * ; | (_ , ballot) | ballot }),
            input: FilterMap {
                f: stageleft :: runtime_support :: fn1_type_hint :: < (hydro_test :: cluster :: paxos :: Ballot , core :: result :: Result < (core :: option :: Option < usize > , std :: collections :: hash_map :: HashMap < usize , hydro_test :: cluster :: paxos :: LogValue < hydro_test :: cluster :: kv_replica :: KvPayload < u32 , (hydro_std :: __staged :: __deps :: hydro_lang :: location :: cluster :: cluster_id :: ClusterId < hydro_test :: cluster :: paxos_bench :: Client > , u32) > > >) , hydro_test :: cluster :: paxos :: Ballot >) , core :: option :: Option < (hydro_test :: cluster :: paxos :: Ballot , hydro_test :: cluster :: paxos :: Ballot) > > ({ use hydro_std :: __staged :: __deps :: * ; use hydro_std :: __staged :: quorum :: * ; move | (key , res) | match res { Ok (_) => None , Err (e) => Some ((key , e)) , } }),
                input: Tee {
                    inner: <tee 7>,
                    metadata: HydroIrMetadata {
                        location_kind: Tick(
                            1,
                            Cluster(
                                0,
                            ),
                        ),
                        output_type: Some(
                            (hydro_test :: cluster :: paxos :: Ballot , core :: result :: Result < (core :: option :: Option < usize > , std :: collections :: hash_map :: HashMap < usize , hydro_test :: cluster :: paxos :: LogValue < hydro_test :: cluster :: kv_replica :: KvPayload < u32 , (hydro_std :: __staged :: __deps :: hydro_lang :: location :: cluster :: cluster_id :: ClusterId < hydro_test :: cluster :: paxos_bench :: Client > , u32) > > >) , hydro_test :: cluster :: paxos :: Ballot >),
                        ),
                        cardinality: None,
                        cpu_usage: None,
                    },
                },
                metadata: HydroIrMetadata {
                    location_kind: Tick(
                        1,
                        Cluster(
                            0,
                        ),
                    ),
                    output_type: Some(
                        (hydro_test :: cluster :: paxos :: Ballot , hydro_test :: cluster :: paxos :: Ballot),
                    ),
                    cardinality: None,
                    cpu_usage: None,
                },
            },
            metadata: HydroIrMetadata {
                location_kind: Tick(
                    1,
                    Cluster(
                        0,
                    ),
                ),
                output_type: Some(
                    hydro_test :: cluster :: paxos :: Ballot,
                ),
                cardinality: None,
                cpu_usage: None,
            },
        },
        metadata: HydroIrMetadata {
            location_kind: Cluster(
                0,
            ),
            output_type: Some(
                hydro_test :: cluster :: paxos :: Ballot,
            ),
            cardinality: None,
            cpu_usage: None,
        },
    },
    CycleSink {
        ident: Ident {
            sym: cycle_1,
        },
        location_kind: Tick(
            7,
            Cluster(
                2,
            ),
        ),
        input: DeferTick {
            input: Map {
                f: stageleft :: runtime_support :: fn1_type_hint :: < (hydro_test :: cluster :: kv_replica :: KvPayload < u32 , (hydro_std :: __staged :: __deps :: hydro_lang :: location :: cluster :: cluster_id :: ClusterId < hydro_test :: cluster :: paxos_bench :: Client > , u32) > , ()) , hydro_test :: cluster :: kv_replica :: KvPayload < u32 , (hydro_std :: __staged :: __deps :: hydro_lang :: location :: cluster :: cluster_id :: ClusterId < hydro_test :: cluster :: paxos_bench :: Client > , u32) > > ({ use hydro_lang :: __staged :: __deps :: * ; use hydro_lang :: __staged :: stream :: * ; | (d , _signal) | d }),
                input: CrossSingleton {
                    left: Tee {
                        inner: <tee 14>: Chain {
                            first: CycleSource {
                                ident: Ident {
                                    sym: cycle_1,
                                },
                                location_kind: Tick(
                                    7,
                                    Cluster(
                                        2,
                                    ),
                                ),
                                metadata: HydroIrMetadata {
                                    location_kind: Cluster(
                                        2,
                                    ),
                                    output_type: Some(
                                        hydro_test :: cluster :: kv_replica :: KvPayload < u32 , (hydro_std :: __staged :: __deps :: hydro_lang :: location :: cluster :: cluster_id :: ClusterId < hydro_test :: cluster :: paxos_bench :: Client > , u32) >,
                                    ),
                                    cardinality: None,
                                    cpu_usage: None,
                                },
                            },
                            second: Map {
                                f: stageleft :: runtime_support :: fn1_type_hint :: < (u32 , u32) , hydro_test :: cluster :: kv_replica :: KvPayload < u32 , (hydro_std :: __staged :: __deps :: hydro_lang :: location :: cluster :: cluster_id :: ClusterId < hydro_test :: cluster :: paxos_bench :: Client > , u32) > > ({ use crate :: __staged :: __deps :: * ; use crate :: __staged :: cluster :: paxos_bench :: * ; let CLUSTER_SELF_ID__free = hydro_lang :: ClusterId :: < hydro_test :: cluster :: paxos_bench :: Client > :: from_raw (__hydro_lang_cluster_self_id_2) ; move | (key , value) | KvPayload { key , value : (CLUSTER_SELF_ID__free , value) } }),
                                input: CycleSource {
                                    ident: Ident {
                                        sym: cycle_0,
                                    },
                                    location_kind: Cluster(
                                        2,
                                    ),
                                    metadata: HydroIrMetadata {
                                        location_kind: Cluster(
                                            2,
                                        ),
                                        output_type: Some(
                                            (u32 , u32),
                                        ),
                                        cardinality: None,
                                        cpu_usage: None,
                                    },
                                },
                                metadata: HydroIrMetadata {
                                    location_kind: Cluster(
                                        2,
                                    ),
                                    output_type: Some(
                                        hydro_test :: cluster :: kv_replica :: KvPayload < u32 , (hydro_std :: __staged :: __deps :: hydro_lang :: location :: cluster :: cluster_id :: ClusterId < hydro_test :: cluster :: paxos_bench :: Client > , u32) >,
                                    ),
                                    cardinality: None,
                                    cpu_usage: None,
                                },
                            },
                            metadata: HydroIrMetadata {
                                location_kind: Cluster(
                                    2,
                                ),
                                output_type: Some(
                                    hydro_test :: cluster :: kv_replica :: KvPayload < u32 , (hydro_std :: __staged :: __deps :: hydro_lang :: location :: cluster :: cluster_id :: ClusterId < hydro_test :: cluster :: paxos_bench :: Client > , u32) >,
                                ),
                                cardinality: None,
                                cpu_usage: None,
                            },
                        },
                        metadata: HydroIrMetadata {
                            location_kind: Cluster(
                                2,
                            ),
                            output_type: Some(
                                hydro_test :: cluster :: kv_replica :: KvPayload < u32 , (hydro_std :: __staged :: __deps :: hydro_lang :: location :: cluster :: cluster_id :: ClusterId < hydro_test :: cluster :: paxos_bench :: Client > , u32) >,
                            ),
                            cardinality: None,
                            cpu_usage: None,
                        },
                    },
                    right: Map {
                        f: stageleft :: runtime_support :: fn1_type_hint :: < usize , () > ({ use hydro_lang :: __staged :: __deps :: * ; use hydro_lang :: __staged :: stream :: * ; | _u | () }),
                        input: Filter {
                            f: stageleft :: runtime_support :: fn1_borrow_type_hint :: < usize , bool > ({ use hydro_lang :: __staged :: __deps :: * ; use hydro_lang :: __staged :: stream :: * ; | c | * c == 0 }),
                            input: Fold {
                                init: stageleft :: runtime_support :: fn0_type_hint :: < usize > ({ use hydro_lang :: __staged :: __deps :: * ; use hydro_lang :: __staged :: stream :: * ; | | 0usize }),
                                acc: stageleft :: runtime_support :: fn2_borrow_mut_type_hint :: < usize , hydro_std :: __staged :: __deps :: hydro_lang :: location :: cluster :: cluster_id :: ClusterId < hydro_test :: cluster :: paxos :: Proposer > , () > ({ use hydro_lang :: __staged :: __deps :: * ; use hydro_lang :: __staged :: stream :: * ; | count , _ | * count += 1 }),
                                input: Tee {
                                    inner: <tee 15>: Map {
                                        f: stageleft :: runtime_support :: fn1_type_hint :: < hydro_test :: cluster :: paxos :: Ballot , hydro_std :: __staged :: __deps :: hydro_lang :: location :: cluster :: cluster_id :: ClusterId < hydro_test :: cluster :: paxos :: Proposer > > ({ use crate :: __staged :: __deps :: * ; use crate :: __staged :: cluster :: paxos :: * ; | ballot | ballot . proposer_id }),
                                        input: Reduce {
                                            f: stageleft :: runtime_support :: fn2_borrow_mut_type_hint :: < hydro_test :: cluster :: paxos :: Ballot , hydro_test :: cluster :: paxos :: Ballot , () > ({ use hydro_lang :: __staged :: __deps :: * ; use hydro_lang :: __staged :: stream :: * ; | curr , new | { if new > * curr { * curr = new ; } } }),
                                            input: Persist {
                                                inner: Inspect {
                                                    f: stageleft :: runtime_support :: fn1_borrow_type_hint :: < hydro_test :: cluster :: paxos :: Ballot , () > ({ use crate :: __staged :: __deps :: * ; use crate :: __staged :: cluster :: paxos_with_client :: * ; | ballot | println ! ("Client notified that leader was elected: {:?}" , ballot) }),
                                                    input: Map {
                                                        f: stageleft :: runtime_support :: fn1_type_hint :: < (hydro_std :: __staged :: __deps :: hydro_lang :: location :: cluster :: cluster_id :: ClusterId < hydro_test :: cluster :: paxos :: Proposer > , hydro_test :: cluster :: paxos :: Ballot) , hydro_test :: cluster :: paxos :: Ballot > ({ use hydro_lang :: __staged :: __deps :: * ; use hydro_lang :: __staged :: stream :: * ; | (_ , b) | b }),
                                                        input: Network {
                                                            from_key: None,
                                                            to_location: Cluster(
                                                                2,
                                                            ),
                                                            to_key: None,
                                                            serialize_fn: None,
                                                            instantiate_fn: <network instantiate>,
                                                            deserialize_fn: Some(
                                                                | res | { let (id , b) = res . unwrap () ; (hydro_lang :: ClusterId :: < hydro_test :: cluster :: paxos :: Proposer > :: from_raw (id) , hydro_lang :: runtime_support :: bincode :: deserialize :: < hydro_test :: cluster :: paxos :: Ballot > (& b) . unwrap ()) },
                                                            ),
                                                            input: FlatMap {
<<<<<<< HEAD
                                                                f: stageleft :: runtime_support :: fn1_type_hint :: < hydro_test :: cluster :: paxos :: Ballot , std :: iter :: Map < std :: slice :: Iter < hydro_std :: __staged :: __deps :: hydro_lang :: location :: cluster :: cluster_id :: ClusterId < hydro_test :: cluster :: paxos_bench :: Client > > , _ > > ({ use hydro_lang :: __staged :: __deps :: * ; use hydro_lang :: __staged :: stream :: * ; let ids__free = unsafe { :: std :: mem :: transmute :: < _ , & [hydro_lang :: ClusterId < hydro_test :: cluster :: paxos_bench :: Client >] > (__hydro_lang_cluster_ids_2) } ; | b | ids__free . iter () . map (move | id | (:: std :: clone :: Clone :: clone (id) , :: std :: clone :: Clone :: clone (& b))) }),
                                                                input: Map {
                                                                    f: stageleft :: runtime_support :: fn1_type_hint :: < (hydro_test :: cluster :: paxos :: Ballot , ()) , hydro_test :: cluster :: paxos :: Ballot > ({ use hydro_lang :: __staged :: __deps :: * ; use hydro_lang :: __staged :: singleton :: * ; | (d , _signal) | d }),
                                                                    input: CrossSingleton {
                                                                        left: Tee {
                                                                            inner: <tee 3>,
                                                                            metadata: HydroIrMetadata {
                                                                                location_kind: Cluster(
                                                                                    0,
                                                                                ),
                                                                                output_type: Some(
                                                                                    hydro_test :: cluster :: paxos :: Ballot,
                                                                                ),
                                                                                cardinality: None,
                                                                                cpu_usage: None,
                                                                            },
                                                                        },
                                                                        right: Map {
                                                                            f: stageleft :: runtime_support :: fn1_type_hint :: < () , () > ({ use hydro_lang :: __staged :: __deps :: * ; use hydro_lang :: __staged :: singleton :: * ; | _u | () }),
                                                                            input: Tee {
                                                                                inner: <tee 16>: Map {
                                                                                    f: stageleft :: runtime_support :: fn1_type_hint :: < (() , ()) , () > ({ use hydro_lang :: __staged :: __deps :: * ; use hydro_lang :: __staged :: optional :: * ; | (d , _signal) | d }),
                                                                                    input: CrossSingleton {
                                                                                        left: Tee {
                                                                                            inner: <tee 11>,
                                                                                            metadata: HydroIrMetadata {
                                                                                                location_kind: Cluster(
                                                                                                    0,
                                                                                                ),
                                                                                                output_type: Some(
                                                                                                    (),
                                                                                                ),
                                                                                                cardinality: None,
                                                                                                cpu_usage: None,
                                                                                            },
                                                                                        },
                                                                                        right: Map {
                                                                                            f: stageleft :: runtime_support :: fn1_type_hint :: < usize , () > ({ use hydro_lang :: __staged :: __deps :: * ; use hydro_lang :: __staged :: optional :: * ; | _u | () }),
                                                                                            input: Filter {
                                                                                                f: stageleft :: runtime_support :: fn1_borrow_type_hint :: < usize , bool > ({ use hydro_lang :: __staged :: __deps :: * ; use hydro_lang :: __staged :: optional :: * ; | c | * c == 0 }),
                                                                                                input: Fold {
                                                                                                    init: stageleft :: runtime_support :: fn0_type_hint :: < usize > ({ use hydro_lang :: __staged :: __deps :: * ; use hydro_lang :: __staged :: stream :: * ; | | 0usize }),
                                                                                                    acc: stageleft :: runtime_support :: fn2_borrow_mut_type_hint :: < usize , () , () > ({ use hydro_lang :: __staged :: __deps :: * ; use hydro_lang :: __staged :: stream :: * ; | count , _ | * count += 1 }),
                                                                                                    input: DeferTick {
                                                                                                        input: Tee {
                                                                                                            inner: <tee 11>,
=======
                                                                f: stageleft :: runtime_support :: fn1_type_hint :: < hydro_std :: __staged :: __deps :: hydro_lang :: __staged :: __deps :: bytes :: Bytes , std :: iter :: Map < std :: slice :: Iter < hydro_std :: __staged :: __deps :: hydro_lang :: location :: cluster :: cluster_id :: ClusterId < hydro_test :: cluster :: paxos_bench :: Client > > , _ > > ({ use hydro_lang :: __staged :: __deps :: * ; use hydro_lang :: __staged :: stream :: * ; let ids__free = unsafe { :: std :: mem :: transmute :: < _ , & [hydro_lang :: ClusterId < hydro_test :: cluster :: paxos_bench :: Client >] > (__hydro_lang_cluster_ids_2) } ; | v | { ids__free . iter () . map (move | id | (id . raw_id , v . clone ())) } }),
                                                                input: Map {
                                                                    f: stageleft :: runtime_support :: fn1_type_hint :: < hydro_test :: cluster :: paxos :: Ballot , hydro_std :: __staged :: __deps :: hydro_lang :: __staged :: __deps :: bytes :: Bytes > ({ use hydro_lang :: __staged :: __deps :: * ; use hydro_lang :: __staged :: stream :: * ; | v | bincode :: serialize (& v) . unwrap () . into () }),
                                                                    input: Map {
                                                                        f: stageleft :: runtime_support :: fn1_type_hint :: < (hydro_test :: cluster :: paxos :: Ballot , ()) , hydro_test :: cluster :: paxos :: Ballot > ({ use hydro_lang :: __staged :: __deps :: * ; use hydro_lang :: __staged :: singleton :: * ; | (d , _signal) | d }),
                                                                        input: CrossSingleton {
                                                                            left: Tee {
                                                                                inner: <tee 3>,
                                                                                metadata: HydroIrMetadata {
                                                                                    location_kind: Cluster(
                                                                                        0,
                                                                                    ),
                                                                                    output_type: Some(
                                                                                        hydro_test :: cluster :: paxos :: Ballot,
                                                                                    ),
                                                                                    cardinality: None,
                                                                                    cpu_usage: None,
                                                                                },
                                                                            },
                                                                            right: Map {
                                                                                f: stageleft :: runtime_support :: fn1_type_hint :: < () , () > ({ use hydro_lang :: __staged :: __deps :: * ; use hydro_lang :: __staged :: singleton :: * ; | _u | () }),
                                                                                input: Tee {
                                                                                    inner: <tee 16>: Map {
                                                                                        f: stageleft :: runtime_support :: fn1_type_hint :: < (() , ()) , () > ({ use hydro_lang :: __staged :: __deps :: * ; use hydro_lang :: __staged :: optional :: * ; | (d , _signal) | d }),
                                                                                        input: CrossSingleton {
                                                                                            left: Tee {
                                                                                                inner: <tee 11>,
                                                                                                metadata: HydroIrMetadata {
                                                                                                    location_kind: Cluster(
                                                                                                        0,
                                                                                                    ),
                                                                                                    output_type: Some(
                                                                                                        (),
                                                                                                    ),
                                                                                                    cardinality: None,
                                                                                                    cpu_usage: None,
                                                                                                },
                                                                                            },
                                                                                            right: Map {
                                                                                                f: stageleft :: runtime_support :: fn1_type_hint :: < usize , () > ({ use hydro_lang :: __staged :: __deps :: * ; use hydro_lang :: __staged :: optional :: * ; | _u | () }),
                                                                                                input: Filter {
                                                                                                    f: stageleft :: runtime_support :: fn1_borrow_type_hint :: < usize , bool > ({ use hydro_lang :: __staged :: __deps :: * ; use hydro_lang :: __staged :: optional :: * ; | c | * c == 0 }),
                                                                                                    input: Fold {
                                                                                                        init: stageleft :: runtime_support :: fn0_type_hint :: < usize > ({ use hydro_lang :: __staged :: __deps :: * ; use hydro_lang :: __staged :: stream :: * ; | | 0usize }),
                                                                                                        acc: stageleft :: runtime_support :: fn2_borrow_mut_type_hint :: < usize , () , () > ({ use hydro_lang :: __staged :: __deps :: * ; use hydro_lang :: __staged :: stream :: * ; | count , _ | * count += 1 }),
                                                                                                        input: DeferTick {
                                                                                                            input: Tee {
                                                                                                                inner: <tee 11>,
                                                                                                                metadata: HydroIrMetadata {
                                                                                                                    location_kind: Cluster(
                                                                                                                        0,
                                                                                                                    ),
                                                                                                                    output_type: Some(
                                                                                                                        (),
                                                                                                                    ),
                                                                                                                    cardinality: None,
                                                                                                                    cpu_usage: None,
                                                                                                                },
                                                                                                            },
>>>>>>> d5b5df2c
                                                                                                            metadata: HydroIrMetadata {
                                                                                                                location_kind: Cluster(
                                                                                                                    0,
                                                                                                                ),
                                                                                                                output_type: Some(
                                                                                                                    (),
                                                                                                                ),
                                                                                                                cardinality: None,
                                                                                                                cpu_usage: None,
                                                                                                            },
                                                                                                        },
                                                                                                        metadata: HydroIrMetadata {
                                                                                                            location_kind: Cluster(
                                                                                                                0,
                                                                                                            ),
                                                                                                            output_type: Some(
                                                                                                                usize,
                                                                                                            ),
                                                                                                            cardinality: None,
                                                                                                            cpu_usage: None,
                                                                                                        },
                                                                                                    },
                                                                                                    metadata: HydroIrMetadata {
                                                                                                        location_kind: Cluster(
                                                                                                            0,
                                                                                                        ),
                                                                                                        output_type: Some(
                                                                                                            usize,
                                                                                                        ),
                                                                                                        cardinality: None,
                                                                                                        cpu_usage: None,
                                                                                                    },
                                                                                                },
                                                                                                metadata: HydroIrMetadata {
                                                                                                    location_kind: Cluster(
                                                                                                        0,
                                                                                                    ),
                                                                                                    output_type: Some(
                                                                                                        (),
                                                                                                    ),
                                                                                                    cardinality: None,
                                                                                                    cpu_usage: None,
                                                                                                },
                                                                                            },
                                                                                            metadata: HydroIrMetadata {
                                                                                                location_kind: Cluster(
                                                                                                    0,
                                                                                                ),
                                                                                                output_type: Some(
                                                                                                    (() , ()),
                                                                                                ),
                                                                                                cardinality: None,
                                                                                                cpu_usage: None,
                                                                                            },
                                                                                        },
                                                                                        metadata: HydroIrMetadata {
                                                                                            location_kind: Cluster(
                                                                                                0,
                                                                                            ),
                                                                                            output_type: Some(
                                                                                                (),
                                                                                            ),
                                                                                            cardinality: None,
                                                                                            cpu_usage: None,
                                                                                        },
                                                                                    },
                                                                                    metadata: HydroIrMetadata {
                                                                                        location_kind: Cluster(
                                                                                            0,
                                                                                        ),
                                                                                        output_type: Some(
                                                                                            (),
                                                                                        ),
                                                                                        cardinality: None,
                                                                                        cpu_usage: None,
                                                                                    },
                                                                                },
                                                                                metadata: HydroIrMetadata {
                                                                                    location_kind: Cluster(
                                                                                        0,
                                                                                    ),
                                                                                    output_type: Some(
                                                                                        (),
                                                                                    ),
                                                                                    cardinality: None,
                                                                                    cpu_usage: None,
                                                                                },
                                                                            },
                                                                            metadata: HydroIrMetadata {
                                                                                location_kind: Cluster(
                                                                                    0,
                                                                                ),
                                                                                output_type: Some(
                                                                                    (hydro_test :: cluster :: paxos :: Ballot , ()),
                                                                                ),
                                                                                cardinality: None,
                                                                                cpu_usage: None,
                                                                            },
                                                                        },
                                                                        metadata: HydroIrMetadata {
                                                                            location_kind: Cluster(
                                                                                0,
                                                                            ),
                                                                            output_type: Some(
                                                                                hydro_test :: cluster :: paxos :: Ballot,
                                                                            ),
                                                                            cardinality: None,
                                                                            cpu_usage: None,
                                                                        },
                                                                    },
                                                                    metadata: HydroIrMetadata {
                                                                        location_kind: Cluster(
                                                                            0,
                                                                        ),
                                                                        output_type: Some(
                                                                            hydro_std :: __staged :: __deps :: hydro_lang :: __staged :: __deps :: bytes :: Bytes,
                                                                        ),
                                                                        cardinality: None,
                                                                        cpu_usage: None,
                                                                    },
                                                                },
                                                                metadata: HydroIrMetadata {
                                                                    location_kind: Cluster(
                                                                        0,
                                                                    ),
                                                                    output_type: Some(
<<<<<<< HEAD
                                                                        (hydro_std :: __staged :: __deps :: hydro_lang :: location :: cluster :: cluster_id :: ClusterId < hydro_test :: cluster :: paxos_bench :: Client > , hydro_test :: cluster :: paxos :: Ballot),
=======
                                                                        (u32 , hydro_std :: __staged :: __deps :: hydro_lang :: __staged :: __deps :: bytes :: Bytes),
>>>>>>> d5b5df2c
                                                                    ),
                                                                    cardinality: None,
                                                                    cpu_usage: None,
                                                                },
                                                            },
                                                            metadata: HydroIrMetadata {
                                                                location_kind: Cluster(
                                                                    2,
                                                                ),
                                                                output_type: Some(
                                                                    hydro_test :: cluster :: paxos :: Ballot,
                                                                ),
                                                                cardinality: None,
                                                                cpu_usage: None,
                                                            },
                                                        },
                                                        metadata: HydroIrMetadata {
                                                            location_kind: Cluster(
                                                                2,
                                                            ),
                                                            output_type: Some(
                                                                hydro_test :: cluster :: paxos :: Ballot,
                                                            ),
                                                            cardinality: None,
                                                            cpu_usage: None,
                                                        },
                                                    },
                                                    metadata: HydroIrMetadata {
                                                        location_kind: Cluster(
                                                            2,
                                                        ),
                                                        output_type: Some(
                                                            hydro_test :: cluster :: paxos :: Ballot,
                                                        ),
                                                        cardinality: None,
                                                        cpu_usage: None,
                                                    },
                                                },
                                                metadata: HydroIrMetadata {
                                                    location_kind: Cluster(
                                                        2,
                                                    ),
                                                    output_type: Some(
                                                        hydro_test :: cluster :: paxos :: Ballot,
                                                    ),
                                                    cardinality: None,
                                                    cpu_usage: None,
                                                },
                                            },
                                            metadata: HydroIrMetadata {
                                                location_kind: Cluster(
                                                    2,
                                                ),
                                                output_type: Some(
                                                    hydro_test :: cluster :: paxos :: Ballot,
                                                ),
                                                cardinality: None,
                                                cpu_usage: None,
                                            },
                                        },
                                        metadata: HydroIrMetadata {
                                            location_kind: Cluster(
                                                2,
                                            ),
                                            output_type: Some(
                                                hydro_std :: __staged :: __deps :: hydro_lang :: location :: cluster :: cluster_id :: ClusterId < hydro_test :: cluster :: paxos :: Proposer >,
                                            ),
                                            cardinality: None,
                                            cpu_usage: None,
                                        },
                                    },
                                    metadata: HydroIrMetadata {
                                        location_kind: Cluster(
                                            2,
                                        ),
                                        output_type: Some(
                                            hydro_std :: __staged :: __deps :: hydro_lang :: location :: cluster :: cluster_id :: ClusterId < hydro_test :: cluster :: paxos :: Proposer >,
                                        ),
                                        cardinality: None,
                                        cpu_usage: None,
                                    },
                                },
                                metadata: HydroIrMetadata {
                                    location_kind: Cluster(
                                        2,
                                    ),
                                    output_type: Some(
                                        usize,
                                    ),
                                    cardinality: None,
                                    cpu_usage: None,
                                },
                            },
                            metadata: HydroIrMetadata {
                                location_kind: Cluster(
                                    2,
                                ),
                                output_type: Some(
                                    usize,
                                ),
                                cardinality: None,
                                cpu_usage: None,
                            },
                        },
                        metadata: HydroIrMetadata {
                            location_kind: Cluster(
                                2,
                            ),
                            output_type: Some(
                                (),
                            ),
                            cardinality: None,
                            cpu_usage: None,
                        },
                    },
                    metadata: HydroIrMetadata {
                        location_kind: Cluster(
                            2,
                        ),
                        output_type: Some(
                            (hydro_test :: cluster :: kv_replica :: KvPayload < u32 , (hydro_std :: __staged :: __deps :: hydro_lang :: location :: cluster :: cluster_id :: ClusterId < hydro_test :: cluster :: paxos_bench :: Client > , u32) > , ()),
                        ),
                        cardinality: None,
                        cpu_usage: None,
                    },
                },
                metadata: HydroIrMetadata {
                    location_kind: Cluster(
                        2,
                    ),
                    output_type: Some(
                        hydro_test :: cluster :: kv_replica :: KvPayload < u32 , (hydro_std :: __staged :: __deps :: hydro_lang :: location :: cluster :: cluster_id :: ClusterId < hydro_test :: cluster :: paxos_bench :: Client > , u32) >,
                    ),
                    cardinality: None,
                    cpu_usage: None,
                },
            },
            metadata: HydroIrMetadata {
                location_kind: Cluster(
                    2,
                ),
                output_type: Some(
                    hydro_test :: cluster :: kv_replica :: KvPayload < u32 , (hydro_std :: __staged :: __deps :: hydro_lang :: location :: cluster :: cluster_id :: ClusterId < hydro_test :: cluster :: paxos_bench :: Client > , u32) >,
                ),
                cardinality: None,
                cpu_usage: None,
            },
        },
        metadata: HydroIrMetadata {
            location_kind: Cluster(
                2,
            ),
            output_type: Some(
                hydro_test :: cluster :: kv_replica :: KvPayload < u32 , (hydro_std :: __staged :: __deps :: hydro_lang :: location :: cluster :: cluster_id :: ClusterId < hydro_test :: cluster :: paxos_bench :: Client > , u32) >,
            ),
            cardinality: None,
            cpu_usage: None,
        },
    },
    CycleSink {
        ident: Ident {
            sym: cycle_7,
        },
        location_kind: Tick(
            1,
            Cluster(
                0,
            ),
        ),
        input: DeferTick {
            input: Map {
                f: stageleft :: runtime_support :: fn1_type_hint :: < (usize , usize) , usize > ({ use crate :: __staged :: __deps :: * ; use crate :: __staged :: cluster :: paxos :: * ; | (num_payloads , base_slot) | base_slot + num_payloads }),
                input: CrossSingleton {
                    left: Tee {
                        inner: <tee 17>: Fold {
                            init: stageleft :: runtime_support :: fn0_type_hint :: < usize > ({ use hydro_lang :: __staged :: __deps :: * ; use hydro_lang :: __staged :: stream :: * ; | | 0usize }),
                            acc: stageleft :: runtime_support :: fn2_borrow_mut_type_hint :: < usize , (usize , hydro_test :: cluster :: kv_replica :: KvPayload < u32 , (hydro_std :: __staged :: __deps :: hydro_lang :: location :: cluster :: cluster_id :: ClusterId < hydro_test :: cluster :: paxos_bench :: Client > , u32) >) , () > ({ use hydro_lang :: __staged :: __deps :: * ; use hydro_lang :: __staged :: stream :: * ; | count , _ | * count += 1 }),
                            input: Tee {
                                inner: <tee 18>: Map {
                                    f: stageleft :: runtime_support :: fn1_type_hint :: < ((usize , hydro_test :: cluster :: kv_replica :: KvPayload < u32 , (hydro_std :: __staged :: __deps :: hydro_lang :: location :: cluster :: cluster_id :: ClusterId < hydro_test :: cluster :: paxos_bench :: Client > , u32) >) , usize) , (usize , hydro_test :: cluster :: kv_replica :: KvPayload < u32 , (hydro_std :: __staged :: __deps :: hydro_lang :: location :: cluster :: cluster_id :: ClusterId < hydro_test :: cluster :: paxos_bench :: Client > , u32) >) > ({ use crate :: __staged :: __deps :: * ; use crate :: __staged :: cluster :: paxos :: * ; | ((index , payload) , base_slot) | (base_slot + index , payload) }),
                                    input: CrossSingleton {
                                        left: Enumerate {
                                            is_static: false,
                                            input: Map {
                                                f: stageleft :: runtime_support :: fn1_type_hint :: < (hydro_test :: cluster :: kv_replica :: KvPayload < u32 , (hydro_std :: __staged :: __deps :: hydro_lang :: location :: cluster :: cluster_id :: ClusterId < hydro_test :: cluster :: paxos_bench :: Client > , u32) > , ()) , hydro_test :: cluster :: kv_replica :: KvPayload < u32 , (hydro_std :: __staged :: __deps :: hydro_lang :: location :: cluster :: cluster_id :: ClusterId < hydro_test :: cluster :: paxos_bench :: Client > , u32) > > ({ use hydro_lang :: __staged :: __deps :: * ; use hydro_lang :: __staged :: stream :: * ; | (d , _signal) | d }),
                                                input: CrossSingleton {
                                                    left: Map {
                                                        f: stageleft :: runtime_support :: fn1_type_hint :: < (hydro_std :: __staged :: __deps :: hydro_lang :: location :: cluster :: cluster_id :: ClusterId < hydro_test :: cluster :: paxos_bench :: Client > , hydro_test :: cluster :: kv_replica :: KvPayload < u32 , (hydro_std :: __staged :: __deps :: hydro_lang :: location :: cluster :: cluster_id :: ClusterId < hydro_test :: cluster :: paxos_bench :: Client > , u32) >) , hydro_test :: cluster :: kv_replica :: KvPayload < u32 , (hydro_std :: __staged :: __deps :: hydro_lang :: location :: cluster :: cluster_id :: ClusterId < hydro_test :: cluster :: paxos_bench :: Client > , u32) > > ({ use hydro_lang :: __staged :: __deps :: * ; use hydro_lang :: __staged :: stream :: * ; | (_ , b) | b }),
                                                        input: Network {
                                                            from_key: None,
                                                            to_location: Cluster(
                                                                0,
                                                            ),
                                                            to_key: None,
                                                            serialize_fn: Some(
                                                                :: hydro_lang :: runtime_support :: stageleft :: runtime_support :: fn1_type_hint :: < (hydro_lang :: ClusterId < _ > , hydro_test :: cluster :: kv_replica :: KvPayload < u32 , (hydro_std :: __staged :: __deps :: hydro_lang :: location :: cluster :: cluster_id :: ClusterId < hydro_test :: cluster :: paxos_bench :: Client > , u32) >) , _ > (| (id , data) | { (id . raw_id , hydro_lang :: runtime_support :: bincode :: serialize (& data) . unwrap () . into ()) }),
                                                            ),
                                                            instantiate_fn: <network instantiate>,
                                                            deserialize_fn: Some(
                                                                | res | { let (id , b) = res . unwrap () ; (hydro_lang :: ClusterId :: < hydro_test :: cluster :: paxos_bench :: Client > :: from_raw (id) , hydro_lang :: runtime_support :: bincode :: deserialize :: < hydro_test :: cluster :: kv_replica :: KvPayload < u32 , (hydro_std :: __staged :: __deps :: hydro_lang :: location :: cluster :: cluster_id :: ClusterId < hydro_test :: cluster :: paxos_bench :: Client > , u32) > > (& b) . unwrap ()) },
                                                            ),
                                                            input: Map {
                                                                f: stageleft :: runtime_support :: fn1_type_hint :: < (hydro_test :: cluster :: kv_replica :: KvPayload < u32 , (hydro_std :: __staged :: __deps :: hydro_lang :: location :: cluster :: cluster_id :: ClusterId < hydro_test :: cluster :: paxos_bench :: Client > , u32) > , hydro_std :: __staged :: __deps :: hydro_lang :: location :: cluster :: cluster_id :: ClusterId < hydro_test :: cluster :: paxos :: Proposer >) , (hydro_std :: __staged :: __deps :: hydro_lang :: location :: cluster :: cluster_id :: ClusterId < hydro_test :: cluster :: paxos :: Proposer > , hydro_test :: cluster :: kv_replica :: KvPayload < u32 , (hydro_std :: __staged :: __deps :: hydro_lang :: location :: cluster :: cluster_id :: ClusterId < hydro_test :: cluster :: paxos_bench :: Client > , u32) >) > ({ use crate :: __staged :: __deps :: * ; use crate :: __staged :: cluster :: paxos_with_client :: * ; move | (payload , leader_id) | (leader_id , payload) }),
                                                                input: CrossSingleton {
                                                                    left: Tee {
                                                                        inner: <tee 14>,
                                                                        metadata: HydroIrMetadata {
                                                                            location_kind: Cluster(
                                                                                2,
                                                                            ),
                                                                            output_type: Some(
                                                                                hydro_test :: cluster :: kv_replica :: KvPayload < u32 , (hydro_std :: __staged :: __deps :: hydro_lang :: location :: cluster :: cluster_id :: ClusterId < hydro_test :: cluster :: paxos_bench :: Client > , u32) >,
                                                                            ),
                                                                            cardinality: None,
                                                                            cpu_usage: None,
                                                                        },
                                                                    },
                                                                    right: Tee {
                                                                        inner: <tee 15>,
                                                                        metadata: HydroIrMetadata {
                                                                            location_kind: Cluster(
                                                                                2,
                                                                            ),
                                                                            output_type: Some(
                                                                                hydro_std :: __staged :: __deps :: hydro_lang :: location :: cluster :: cluster_id :: ClusterId < hydro_test :: cluster :: paxos :: Proposer >,
                                                                            ),
                                                                            cardinality: None,
                                                                            cpu_usage: None,
                                                                        },
                                                                    },
                                                                    metadata: HydroIrMetadata {
                                                                        location_kind: Cluster(
                                                                            2,
                                                                        ),
                                                                        output_type: Some(
                                                                            (hydro_test :: cluster :: kv_replica :: KvPayload < u32 , (hydro_std :: __staged :: __deps :: hydro_lang :: location :: cluster :: cluster_id :: ClusterId < hydro_test :: cluster :: paxos_bench :: Client > , u32) > , hydro_std :: __staged :: __deps :: hydro_lang :: location :: cluster :: cluster_id :: ClusterId < hydro_test :: cluster :: paxos :: Proposer >),
                                                                        ),
                                                                        cardinality: None,
                                                                        cpu_usage: None,
                                                                    },
                                                                },
                                                                metadata: HydroIrMetadata {
                                                                    location_kind: Cluster(
                                                                        2,
                                                                    ),
                                                                    output_type: Some(
                                                                        (hydro_std :: __staged :: __deps :: hydro_lang :: location :: cluster :: cluster_id :: ClusterId < hydro_test :: cluster :: paxos :: Proposer > , hydro_test :: cluster :: kv_replica :: KvPayload < u32 , (hydro_std :: __staged :: __deps :: hydro_lang :: location :: cluster :: cluster_id :: ClusterId < hydro_test :: cluster :: paxos_bench :: Client > , u32) >),
                                                                    ),
                                                                    cardinality: None,
                                                                    cpu_usage: None,
                                                                },
                                                            },
                                                            metadata: HydroIrMetadata {
                                                                location_kind: Cluster(
                                                                    0,
                                                                ),
                                                                output_type: Some(
                                                                    hydro_test :: cluster :: kv_replica :: KvPayload < u32 , (hydro_std :: __staged :: __deps :: hydro_lang :: location :: cluster :: cluster_id :: ClusterId < hydro_test :: cluster :: paxos_bench :: Client > , u32) >,
                                                                ),
                                                                cardinality: None,
                                                                cpu_usage: None,
                                                            },
                                                        },
                                                        metadata: HydroIrMetadata {
                                                            location_kind: Cluster(
                                                                0,
                                                            ),
                                                            output_type: Some(
                                                                hydro_test :: cluster :: kv_replica :: KvPayload < u32 , (hydro_std :: __staged :: __deps :: hydro_lang :: location :: cluster :: cluster_id :: ClusterId < hydro_test :: cluster :: paxos_bench :: Client > , u32) >,
                                                            ),
                                                            cardinality: None,
                                                            cpu_usage: None,
                                                        },
                                                    },
                                                    right: Map {
                                                        f: stageleft :: runtime_support :: fn1_type_hint :: < () , () > ({ use hydro_lang :: __staged :: __deps :: * ; use hydro_lang :: __staged :: stream :: * ; | _u | () }),
                                                        input: Tee {
                                                            inner: <tee 11>,
                                                            metadata: HydroIrMetadata {
                                                                location_kind: Cluster(
                                                                    0,
                                                                ),
                                                                output_type: Some(
                                                                    (),
                                                                ),
                                                                cardinality: None,
                                                                cpu_usage: None,
                                                            },
                                                        },
                                                        metadata: HydroIrMetadata {
                                                            location_kind: Cluster(
                                                                0,
                                                            ),
                                                            output_type: Some(
                                                                (),
                                                            ),
                                                            cardinality: None,
                                                            cpu_usage: None,
                                                        },
                                                    },
                                                    metadata: HydroIrMetadata {
                                                        location_kind: Cluster(
                                                            0,
                                                        ),
                                                        output_type: Some(
                                                            (hydro_test :: cluster :: kv_replica :: KvPayload < u32 , (hydro_std :: __staged :: __deps :: hydro_lang :: location :: cluster :: cluster_id :: ClusterId < hydro_test :: cluster :: paxos_bench :: Client > , u32) > , ()),
                                                        ),
                                                        cardinality: None,
                                                        cpu_usage: None,
                                                    },
                                                },
                                                metadata: HydroIrMetadata {
                                                    location_kind: Cluster(
                                                        0,
                                                    ),
                                                    output_type: Some(
                                                        hydro_test :: cluster :: kv_replica :: KvPayload < u32 , (hydro_std :: __staged :: __deps :: hydro_lang :: location :: cluster :: cluster_id :: ClusterId < hydro_test :: cluster :: paxos_bench :: Client > , u32) >,
                                                    ),
                                                    cardinality: None,
                                                    cpu_usage: None,
                                                },
                                            },
                                            metadata: HydroIrMetadata {
                                                location_kind: Cluster(
                                                    0,
                                                ),
                                                output_type: Some(
                                                    (usize , hydro_test :: cluster :: kv_replica :: KvPayload < u32 , (hydro_std :: __staged :: __deps :: hydro_lang :: location :: cluster :: cluster_id :: ClusterId < hydro_test :: cluster :: paxos_bench :: Client > , u32) >),
                                                ),
                                                cardinality: None,
                                                cpu_usage: None,
                                            },
                                        },
                                        right: Tee {
                                            inner: <tee 19>: Chain {
                                                first: Map {
                                                    f: stageleft :: runtime_support :: fn1_type_hint :: < usize , usize > ({ use crate :: __staged :: __deps :: * ; use crate :: __staged :: cluster :: paxos :: * ; | max_slot | max_slot + 1 }),
                                                    input: Tee {
                                                        inner: <tee 20>: Reduce {
                                                            f: stageleft :: runtime_support :: fn2_borrow_mut_type_hint :: < usize , usize , () > ({ use hydro_lang :: __staged :: __deps :: * ; use hydro_lang :: __staged :: stream :: * ; | curr , new | { if new > * curr { * curr = new ; } } }),
                                                            input: Map {
                                                                f: stageleft :: runtime_support :: fn1_type_hint :: < (usize , (usize , hydro_test :: cluster :: paxos :: LogValue < hydro_test :: cluster :: kv_replica :: KvPayload < u32 , (hydro_std :: __staged :: __deps :: hydro_lang :: location :: cluster :: cluster_id :: ClusterId < hydro_test :: cluster :: paxos_bench :: Client > , u32) > >)) , usize > ({ use crate :: __staged :: __deps :: * ; use crate :: __staged :: cluster :: paxos :: * ; | (slot , _) | slot }),
                                                                input: Tee {
                                                                    inner: <tee 21>: Map {
                                                                        f: stageleft :: runtime_support :: fn1_type_hint :: < (usize , (usize , core :: option :: Option < hydro_test :: cluster :: paxos :: LogValue < hydro_test :: cluster :: kv_replica :: KvPayload < u32 , (hydro_std :: __staged :: __deps :: hydro_lang :: location :: cluster :: cluster_id :: ClusterId < hydro_test :: cluster :: paxos_bench :: Client > , u32) > > >)) , (usize , (usize , hydro_test :: cluster :: paxos :: LogValue < hydro_test :: cluster :: kv_replica :: KvPayload < u32 , (hydro_std :: __staged :: __deps :: hydro_lang :: location :: cluster :: cluster_id :: ClusterId < hydro_test :: cluster :: paxos_bench :: Client > , u32) > >)) > ({ use crate :: __staged :: __deps :: * ; use crate :: __staged :: cluster :: paxos :: * ; | (slot , (count , entry)) | (slot , (count , entry . unwrap ())) }),
                                                                        input: FoldKeyed {
                                                                            init: stageleft :: runtime_support :: fn0_type_hint :: < (usize , core :: option :: Option < hydro_test :: cluster :: paxos :: LogValue < hydro_test :: cluster :: kv_replica :: KvPayload < u32 , (hydro_std :: __staged :: __deps :: hydro_lang :: location :: cluster :: cluster_id :: ClusterId < hydro_test :: cluster :: paxos_bench :: Client > , u32) > > >) > ({ use crate :: __staged :: __deps :: * ; use crate :: __staged :: cluster :: paxos :: * ; | | (0 , None) }),
                                                                            acc: stageleft :: runtime_support :: fn2_borrow_mut_type_hint :: < (usize , core :: option :: Option < hydro_test :: cluster :: paxos :: LogValue < hydro_test :: cluster :: kv_replica :: KvPayload < u32 , (hydro_std :: __staged :: __deps :: hydro_lang :: location :: cluster :: cluster_id :: ClusterId < hydro_test :: cluster :: paxos_bench :: Client > , u32) > > >) , hydro_test :: cluster :: paxos :: LogValue < hydro_test :: cluster :: kv_replica :: KvPayload < u32 , (hydro_std :: __staged :: __deps :: hydro_lang :: location :: cluster :: cluster_id :: ClusterId < hydro_test :: cluster :: paxos_bench :: Client > , u32) > > , () > ({ use crate :: __staged :: __deps :: * ; use crate :: __staged :: cluster :: paxos :: * ; | curr_entry , new_entry | { if let Some (curr_entry_payload) = & mut curr_entry . 1 { let same_values = new_entry . value == curr_entry_payload . value ; let higher_ballot = new_entry . ballot > curr_entry_payload . ballot ; if same_values { curr_entry . 0 += 1 ; } if higher_ballot { curr_entry_payload . ballot = new_entry . ballot ; if ! same_values { curr_entry . 0 = 1 ; curr_entry_payload . value = new_entry . value ; } } } else { * curr_entry = (1 , Some (new_entry)) ; } } }),
                                                                            input: FlatMap {
                                                                                f: stageleft :: runtime_support :: fn1_type_hint :: < std :: collections :: hash_map :: HashMap < usize , hydro_test :: cluster :: paxos :: LogValue < hydro_test :: cluster :: kv_replica :: KvPayload < u32 , (hydro_std :: __staged :: __deps :: hydro_lang :: location :: cluster :: cluster_id :: ClusterId < hydro_test :: cluster :: paxos_bench :: Client > , u32) > > > , std :: collections :: hash_map :: HashMap < usize , hydro_test :: cluster :: paxos :: LogValue < hydro_test :: cluster :: kv_replica :: KvPayload < u32 , (hydro_std :: __staged :: __deps :: hydro_lang :: location :: cluster :: cluster_id :: ClusterId < hydro_test :: cluster :: paxos_bench :: Client > , u32) > > > > ({ use hydro_lang :: __staged :: __deps :: * ; use hydro_lang :: __staged :: stream :: * ; | d | d }),
                                                                                input: Map {
                                                                                    f: stageleft :: runtime_support :: fn1_type_hint :: < (core :: option :: Option < usize > , std :: collections :: hash_map :: HashMap < usize , hydro_test :: cluster :: paxos :: LogValue < hydro_test :: cluster :: kv_replica :: KvPayload < u32 , (hydro_std :: __staged :: __deps :: hydro_lang :: location :: cluster :: cluster_id :: ClusterId < hydro_test :: cluster :: paxos_bench :: Client > , u32) > > >) , std :: collections :: hash_map :: HashMap < usize , hydro_test :: cluster :: paxos :: LogValue < hydro_test :: cluster :: kv_replica :: KvPayload < u32 , (hydro_std :: __staged :: __deps :: hydro_lang :: location :: cluster :: cluster_id :: ClusterId < hydro_test :: cluster :: paxos_bench :: Client > , u32) > > > > ({ use crate :: __staged :: __deps :: * ; use crate :: __staged :: cluster :: paxos :: * ; | (_checkpoint , log) | log }),
                                                                                    input: Tee {
                                                                                        inner: <tee 22>: FlatMap {
                                                                                            f: stageleft :: runtime_support :: fn1_type_hint :: < std :: vec :: Vec < (core :: option :: Option < usize > , std :: collections :: hash_map :: HashMap < usize , hydro_test :: cluster :: paxos :: LogValue < hydro_test :: cluster :: kv_replica :: KvPayload < u32 , (hydro_std :: __staged :: __deps :: hydro_lang :: location :: cluster :: cluster_id :: ClusterId < hydro_test :: cluster :: paxos_bench :: Client > , u32) > > >) > , std :: vec :: Vec < (core :: option :: Option < usize > , std :: collections :: hash_map :: HashMap < usize , hydro_test :: cluster :: paxos :: LogValue < hydro_test :: cluster :: kv_replica :: KvPayload < u32 , (hydro_std :: __staged :: __deps :: hydro_lang :: location :: cluster :: cluster_id :: ClusterId < hydro_test :: cluster :: paxos_bench :: Client > , u32) > > >) > > ({ use hydro_lang :: __staged :: __deps :: * ; use hydro_lang :: __staged :: optional :: * ; | v | v }),
                                                                                            input: Tee {
                                                                                                inner: <tee 12>,
                                                                                                metadata: HydroIrMetadata {
                                                                                                    location_kind: Cluster(
                                                                                                        0,
                                                                                                    ),
                                                                                                    output_type: Some(
                                                                                                        std :: vec :: Vec < (core :: option :: Option < usize > , std :: collections :: hash_map :: HashMap < usize , hydro_test :: cluster :: paxos :: LogValue < hydro_test :: cluster :: kv_replica :: KvPayload < u32 , (hydro_std :: __staged :: __deps :: hydro_lang :: location :: cluster :: cluster_id :: ClusterId < hydro_test :: cluster :: paxos_bench :: Client > , u32) > > >) >,
                                                                                                    ),
                                                                                                    cardinality: None,
                                                                                                    cpu_usage: None,
                                                                                                },
                                                                                            },
                                                                                            metadata: HydroIrMetadata {
                                                                                                location_kind: Cluster(
                                                                                                    0,
                                                                                                ),
                                                                                                output_type: Some(
                                                                                                    (core :: option :: Option < usize > , std :: collections :: hash_map :: HashMap < usize , hydro_test :: cluster :: paxos :: LogValue < hydro_test :: cluster :: kv_replica :: KvPayload < u32 , (hydro_std :: __staged :: __deps :: hydro_lang :: location :: cluster :: cluster_id :: ClusterId < hydro_test :: cluster :: paxos_bench :: Client > , u32) > > >),
                                                                                                ),
                                                                                                cardinality: None,
                                                                                                cpu_usage: None,
                                                                                            },
                                                                                        },
                                                                                        metadata: HydroIrMetadata {
                                                                                            location_kind: Cluster(
                                                                                                0,
                                                                                            ),
                                                                                            output_type: Some(
                                                                                                (core :: option :: Option < usize > , std :: collections :: hash_map :: HashMap < usize , hydro_test :: cluster :: paxos :: LogValue < hydro_test :: cluster :: kv_replica :: KvPayload < u32 , (hydro_std :: __staged :: __deps :: hydro_lang :: location :: cluster :: cluster_id :: ClusterId < hydro_test :: cluster :: paxos_bench :: Client > , u32) > > >),
                                                                                            ),
                                                                                            cardinality: None,
                                                                                            cpu_usage: None,
                                                                                        },
                                                                                    },
                                                                                    metadata: HydroIrMetadata {
                                                                                        location_kind: Cluster(
                                                                                            0,
                                                                                        ),
                                                                                        output_type: Some(
                                                                                            std :: collections :: hash_map :: HashMap < usize , hydro_test :: cluster :: paxos :: LogValue < hydro_test :: cluster :: kv_replica :: KvPayload < u32 , (hydro_std :: __staged :: __deps :: hydro_lang :: location :: cluster :: cluster_id :: ClusterId < hydro_test :: cluster :: paxos_bench :: Client > , u32) > > >,
                                                                                        ),
                                                                                        cardinality: None,
                                                                                        cpu_usage: None,
                                                                                    },
                                                                                },
                                                                                metadata: HydroIrMetadata {
                                                                                    location_kind: Cluster(
                                                                                        0,
                                                                                    ),
                                                                                    output_type: Some(
                                                                                        (usize , hydro_test :: cluster :: paxos :: LogValue < hydro_test :: cluster :: kv_replica :: KvPayload < u32 , (hydro_std :: __staged :: __deps :: hydro_lang :: location :: cluster :: cluster_id :: ClusterId < hydro_test :: cluster :: paxos_bench :: Client > , u32) > >),
                                                                                    ),
                                                                                    cardinality: None,
                                                                                    cpu_usage: None,
                                                                                },
                                                                            },
                                                                            metadata: HydroIrMetadata {
                                                                                location_kind: Cluster(
                                                                                    0,
                                                                                ),
                                                                                output_type: Some(
                                                                                    (usize , (usize , core :: option :: Option < hydro_test :: cluster :: paxos :: LogValue < hydro_test :: cluster :: kv_replica :: KvPayload < u32 , (hydro_std :: __staged :: __deps :: hydro_lang :: location :: cluster :: cluster_id :: ClusterId < hydro_test :: cluster :: paxos_bench :: Client > , u32) > > >)),
                                                                                ),
                                                                                cardinality: None,
                                                                                cpu_usage: None,
                                                                            },
                                                                        },
                                                                        metadata: HydroIrMetadata {
                                                                            location_kind: Cluster(
                                                                                0,
                                                                            ),
                                                                            output_type: Some(
                                                                                (usize , (usize , hydro_test :: cluster :: paxos :: LogValue < hydro_test :: cluster :: kv_replica :: KvPayload < u32 , (hydro_std :: __staged :: __deps :: hydro_lang :: location :: cluster :: cluster_id :: ClusterId < hydro_test :: cluster :: paxos_bench :: Client > , u32) > >)),
                                                                            ),
                                                                            cardinality: None,
                                                                            cpu_usage: None,
                                                                        },
                                                                    },
                                                                    metadata: HydroIrMetadata {
                                                                        location_kind: Cluster(
                                                                            0,
                                                                        ),
                                                                        output_type: Some(
                                                                            (usize , (usize , hydro_test :: cluster :: paxos :: LogValue < hydro_test :: cluster :: kv_replica :: KvPayload < u32 , (hydro_std :: __staged :: __deps :: hydro_lang :: location :: cluster :: cluster_id :: ClusterId < hydro_test :: cluster :: paxos_bench :: Client > , u32) > >)),
                                                                        ),
                                                                        cardinality: None,
                                                                        cpu_usage: None,
                                                                    },
                                                                },
                                                                metadata: HydroIrMetadata {
                                                                    location_kind: Cluster(
                                                                        0,
                                                                    ),
                                                                    output_type: Some(
                                                                        usize,
                                                                    ),
                                                                    cardinality: None,
                                                                    cpu_usage: None,
                                                                },
                                                            },
                                                            metadata: HydroIrMetadata {
                                                                location_kind: Cluster(
                                                                    0,
                                                                ),
                                                                output_type: Some(
                                                                    usize,
                                                                ),
                                                                cardinality: None,
                                                                cpu_usage: None,
                                                            },
                                                        },
                                                        metadata: HydroIrMetadata {
                                                            location_kind: Cluster(
                                                                0,
                                                            ),
                                                            output_type: Some(
                                                                usize,
                                                            ),
                                                            cardinality: None,
                                                            cpu_usage: None,
                                                        },
                                                    },
                                                    metadata: HydroIrMetadata {
                                                        location_kind: Cluster(
                                                            0,
                                                        ),
                                                        output_type: Some(
                                                            usize,
                                                        ),
                                                        cardinality: None,
                                                        cpu_usage: None,
                                                    },
                                                },
                                                second: Chain {
                                                    first: CycleSource {
                                                        ident: Ident {
                                                            sym: cycle_7,
                                                        },
                                                        location_kind: Tick(
                                                            1,
                                                            Cluster(
                                                                0,
                                                            ),
                                                        ),
                                                        metadata: HydroIrMetadata {
                                                            location_kind: Cluster(
                                                                0,
                                                            ),
                                                            output_type: Some(
                                                                usize,
                                                            ),
                                                            cardinality: None,
                                                            cpu_usage: None,
                                                        },
                                                    },
                                                    second: Persist {
                                                        inner: Source {
                                                            source: Iter(
                                                                { use hydro_lang :: __staged :: __deps :: * ; use hydro_lang :: __staged :: location :: * ; let e__free = { use crate :: __staged :: __deps :: * ; use crate :: __staged :: cluster :: paxos :: * ; 0 } ; [e__free] },
                                                            ),
                                                            location_kind: Cluster(
                                                                0,
                                                            ),
                                                            metadata: HydroIrMetadata {
                                                                location_kind: Cluster(
                                                                    0,
                                                                ),
                                                                output_type: Some(
                                                                    usize,
                                                                ),
                                                                cardinality: None,
                                                                cpu_usage: None,
                                                            },
                                                        },
                                                        metadata: HydroIrMetadata {
                                                            location_kind: Cluster(
                                                                0,
                                                            ),
                                                            output_type: Some(
                                                                usize,
                                                            ),
                                                            cardinality: None,
                                                            cpu_usage: None,
                                                        },
                                                    },
                                                    metadata: HydroIrMetadata {
                                                        location_kind: Cluster(
                                                            0,
                                                        ),
                                                        output_type: Some(
                                                            usize,
                                                        ),
                                                        cardinality: None,
                                                        cpu_usage: None,
                                                    },
                                                },
                                                metadata: HydroIrMetadata {
                                                    location_kind: Cluster(
                                                        0,
                                                    ),
                                                    output_type: Some(
                                                        usize,
                                                    ),
                                                    cardinality: None,
                                                    cpu_usage: None,
                                                },
                                            },
                                            metadata: HydroIrMetadata {
                                                location_kind: Cluster(
                                                    0,
                                                ),
                                                output_type: Some(
                                                    usize,
                                                ),
                                                cardinality: None,
                                                cpu_usage: None,
                                            },
                                        },
                                        metadata: HydroIrMetadata {
                                            location_kind: Cluster(
                                                0,
                                            ),
                                            output_type: Some(
                                                ((usize , hydro_test :: cluster :: kv_replica :: KvPayload < u32 , (hydro_std :: __staged :: __deps :: hydro_lang :: location :: cluster :: cluster_id :: ClusterId < hydro_test :: cluster :: paxos_bench :: Client > , u32) >) , usize),
                                            ),
                                            cardinality: None,
                                            cpu_usage: None,
                                        },
                                    },
                                    metadata: HydroIrMetadata {
                                        location_kind: Cluster(
                                            0,
                                        ),
                                        output_type: Some(
                                            (usize , hydro_test :: cluster :: kv_replica :: KvPayload < u32 , (hydro_std :: __staged :: __deps :: hydro_lang :: location :: cluster :: cluster_id :: ClusterId < hydro_test :: cluster :: paxos_bench :: Client > , u32) >),
                                        ),
                                        cardinality: None,
                                        cpu_usage: None,
                                    },
                                },
                                metadata: HydroIrMetadata {
                                    location_kind: Cluster(
                                        0,
                                    ),
                                    output_type: Some(
                                        (usize , hydro_test :: cluster :: kv_replica :: KvPayload < u32 , (hydro_std :: __staged :: __deps :: hydro_lang :: location :: cluster :: cluster_id :: ClusterId < hydro_test :: cluster :: paxos_bench :: Client > , u32) >),
                                    ),
                                    cardinality: None,
                                    cpu_usage: None,
                                },
                            },
                            metadata: HydroIrMetadata {
                                location_kind: Cluster(
                                    0,
                                ),
                                output_type: Some(
                                    usize,
                                ),
                                cardinality: None,
                                cpu_usage: None,
                            },
                        },
                        metadata: HydroIrMetadata {
                            location_kind: Cluster(
                                0,
                            ),
                            output_type: Some(
                                usize,
                            ),
                            cardinality: None,
                            cpu_usage: None,
                        },
                    },
                    right: Tee {
                        inner: <tee 19>,
                        metadata: HydroIrMetadata {
                            location_kind: Cluster(
                                0,
                            ),
                            output_type: Some(
                                usize,
                            ),
                            cardinality: None,
                            cpu_usage: None,
                        },
                    },
                    metadata: HydroIrMetadata {
                        location_kind: Cluster(
                            0,
                        ),
                        output_type: Some(
                            (usize , usize),
                        ),
                        cardinality: None,
                        cpu_usage: None,
                    },
                },
                metadata: HydroIrMetadata {
                    location_kind: Cluster(
                        0,
                    ),
                    output_type: Some(
                        usize,
                    ),
                    cardinality: None,
                    cpu_usage: None,
                },
            },
            metadata: HydroIrMetadata {
                location_kind: Cluster(
                    0,
                ),
                output_type: Some(
                    usize,
                ),
                cardinality: None,
                cpu_usage: None,
            },
        },
        metadata: HydroIrMetadata {
            location_kind: Cluster(
                0,
            ),
            output_type: Some(
                usize,
            ),
            cardinality: None,
            cpu_usage: None,
        },
    },
    CycleSink {
        ident: Ident {
            sym: cycle_9,
        },
        location_kind: Tick(
            1,
            Cluster(
                0,
            ),
        ),
        input: DeferTick {
            input: Difference {
                pos: Tee {
                    inner: <tee 23>: FilterMap {
                        f: stageleft :: runtime_support :: fn1_type_hint :: < ((usize , hydro_test :: cluster :: paxos :: Ballot) , (usize , usize)) , core :: option :: Option < (usize , hydro_test :: cluster :: paxos :: Ballot) > > ({ use hydro_std :: __staged :: __deps :: * ; use hydro_std :: __staged :: quorum :: * ; let min__free = 2usize ; move | (key , (success , _error)) | if success >= min__free { Some (key) } else { None } }),
                        input: Tee {
                            inner: <tee 24>: FoldKeyed {
                                init: stageleft :: runtime_support :: fn0_type_hint :: < (usize , usize) > ({ use hydro_std :: __staged :: __deps :: * ; use hydro_std :: __staged :: quorum :: * ; move | | (0 , 0) }),
                                acc: stageleft :: runtime_support :: fn2_borrow_mut_type_hint :: < (usize , usize) , core :: result :: Result < () , hydro_test :: cluster :: paxos :: Ballot > , () > ({ use hydro_std :: __staged :: __deps :: * ; use hydro_std :: __staged :: quorum :: * ; move | accum , value | { if value . is_ok () { accum . 0 += 1 ; } else { accum . 1 += 1 ; } } }),
                                input: Tee {
                                    inner: <tee 25>: Chain {
                                        first: CycleSource {
                                            ident: Ident {
                                                sym: cycle_8,
                                            },
                                            location_kind: Tick(
                                                1,
                                                Cluster(
                                                    0,
                                                ),
                                            ),
                                            metadata: HydroIrMetadata {
                                                location_kind: Cluster(
                                                    0,
                                                ),
                                                output_type: Some(
                                                    ((usize , hydro_test :: cluster :: paxos :: Ballot) , core :: result :: Result < () , hydro_test :: cluster :: paxos :: Ballot >),
                                                ),
                                                cardinality: None,
                                                cpu_usage: None,
                                            },
                                        },
                                        second: Tee {
                                            inner: <tee 26>: Map {
                                                f: stageleft :: runtime_support :: fn1_type_hint :: < (hydro_std :: __staged :: __deps :: hydro_lang :: location :: cluster :: cluster_id :: ClusterId < hydro_test :: cluster :: paxos :: Acceptor > , ((usize , hydro_test :: cluster :: paxos :: Ballot) , core :: result :: Result < () , hydro_test :: cluster :: paxos :: Ballot >)) , ((usize , hydro_test :: cluster :: paxos :: Ballot) , core :: result :: Result < () , hydro_test :: cluster :: paxos :: Ballot >) > ({ use hydro_lang :: __staged :: __deps :: * ; use hydro_lang :: __staged :: stream :: * ; | (_ , b) | b }),
                                                input: Network {
                                                    from_key: None,
                                                    to_location: Cluster(
                                                        0,
                                                    ),
                                                    to_key: None,
                                                    serialize_fn: Some(
                                                        :: hydro_lang :: runtime_support :: stageleft :: runtime_support :: fn1_type_hint :: < (hydro_lang :: ClusterId < _ > , ((usize , hydro_test :: cluster :: paxos :: Ballot) , core :: result :: Result < () , hydro_test :: cluster :: paxos :: Ballot >)) , _ > (| (id , data) | { (id . raw_id , hydro_lang :: runtime_support :: bincode :: serialize (& data) . unwrap () . into ()) }),
                                                    ),
                                                    instantiate_fn: <network instantiate>,
                                                    deserialize_fn: Some(
                                                        | res | { let (id , b) = res . unwrap () ; (hydro_lang :: ClusterId :: < hydro_test :: cluster :: paxos :: Acceptor > :: from_raw (id) , hydro_lang :: runtime_support :: bincode :: deserialize :: < ((usize , hydro_test :: cluster :: paxos :: Ballot) , core :: result :: Result < () , hydro_test :: cluster :: paxos :: Ballot >) > (& b) . unwrap ()) },
                                                    ),
                                                    input: Map {
                                                        f: stageleft :: runtime_support :: fn1_type_hint :: < (hydro_test :: cluster :: paxos :: P2a < hydro_test :: cluster :: kv_replica :: KvPayload < u32 , (hydro_std :: __staged :: __deps :: hydro_lang :: location :: cluster :: cluster_id :: ClusterId < hydro_test :: cluster :: paxos_bench :: Client > , u32) > , hydro_test :: cluster :: paxos :: Proposer > , hydro_test :: cluster :: paxos :: Ballot) , (hydro_std :: __staged :: __deps :: hydro_lang :: location :: cluster :: cluster_id :: ClusterId < hydro_test :: cluster :: paxos :: Proposer > , ((usize , hydro_test :: cluster :: paxos :: Ballot) , core :: result :: Result < () , hydro_test :: cluster :: paxos :: Ballot >)) > ({ use crate :: __staged :: __deps :: * ; use crate :: __staged :: cluster :: paxos :: * ; | (p2a , max_ballot) | (p2a . sender , ((p2a . slot , p2a . ballot) , if p2a . ballot == max_ballot { Ok (()) } else { Err (max_ballot) })) }),
                                                        input: CrossSingleton {
                                                            left: Tee {
                                                                inner: <tee 27>: Map {
                                                                    f: stageleft :: runtime_support :: fn1_type_hint :: < (hydro_std :: __staged :: __deps :: hydro_lang :: location :: cluster :: cluster_id :: ClusterId < hydro_test :: cluster :: paxos :: Proposer > , hydro_test :: cluster :: paxos :: P2a < hydro_test :: cluster :: kv_replica :: KvPayload < u32 , (hydro_std :: __staged :: __deps :: hydro_lang :: location :: cluster :: cluster_id :: ClusterId < hydro_test :: cluster :: paxos_bench :: Client > , u32) > , hydro_test :: cluster :: paxos :: Proposer >) , hydro_test :: cluster :: paxos :: P2a < hydro_test :: cluster :: kv_replica :: KvPayload < u32 , (hydro_std :: __staged :: __deps :: hydro_lang :: location :: cluster :: cluster_id :: ClusterId < hydro_test :: cluster :: paxos_bench :: Client > , u32) > , hydro_test :: cluster :: paxos :: Proposer > > ({ use hydro_lang :: __staged :: __deps :: * ; use hydro_lang :: __staged :: stream :: * ; | (_ , b) | b }),
                                                                    input: Network {
                                                                        from_key: None,
                                                                        to_location: Cluster(
                                                                            1,
                                                                        ),
                                                                        to_key: None,
<<<<<<< HEAD
                                                                        serialize_fn: Some(
                                                                            :: hydro_lang :: runtime_support :: stageleft :: runtime_support :: fn1_type_hint :: < (hydro_lang :: ClusterId < _ > , hydro_test :: cluster :: paxos :: P2a < hydro_test :: cluster :: kv_replica :: KvPayload < u32 , (hydro_std :: __staged :: __deps :: hydro_lang :: location :: cluster :: cluster_id :: ClusterId < hydro_test :: cluster :: paxos_bench :: Client > , u32) > , hydro_test :: cluster :: paxos :: Proposer >) , _ > (| (id , data) | { (id . raw_id , hydro_lang :: runtime_support :: bincode :: serialize (& data) . unwrap () . into ()) }),
                                                                        ),
=======
                                                                        serialize_fn: None,
>>>>>>> d5b5df2c
                                                                        instantiate_fn: <network instantiate>,
                                                                        deserialize_fn: Some(
                                                                            | res | { let (id , b) = res . unwrap () ; (hydro_lang :: ClusterId :: < hydro_test :: cluster :: paxos :: Proposer > :: from_raw (id) , hydro_lang :: runtime_support :: bincode :: deserialize :: < hydro_test :: cluster :: paxos :: P2a < hydro_test :: cluster :: kv_replica :: KvPayload < u32 , (hydro_std :: __staged :: __deps :: hydro_lang :: location :: cluster :: cluster_id :: ClusterId < hydro_test :: cluster :: paxos_bench :: Client > , u32) > , hydro_test :: cluster :: paxos :: Proposer > > (& b) . unwrap ()) },
                                                                        ),
                                                                        input: FlatMap {
<<<<<<< HEAD
                                                                            f: stageleft :: runtime_support :: fn1_type_hint :: < hydro_test :: cluster :: paxos :: P2a < hydro_test :: cluster :: kv_replica :: KvPayload < u32 , (hydro_std :: __staged :: __deps :: hydro_lang :: location :: cluster :: cluster_id :: ClusterId < hydro_test :: cluster :: paxos_bench :: Client > , u32) > , hydro_test :: cluster :: paxos :: Proposer > , std :: iter :: Map < std :: slice :: Iter < hydro_std :: __staged :: __deps :: hydro_lang :: location :: cluster :: cluster_id :: ClusterId < hydro_test :: cluster :: paxos :: Acceptor > > , _ > > ({ use hydro_lang :: __staged :: __deps :: * ; use hydro_lang :: __staged :: stream :: * ; let ids__free = unsafe { :: std :: mem :: transmute :: < _ , & [hydro_lang :: ClusterId < hydro_test :: cluster :: paxos :: Acceptor >] > (__hydro_lang_cluster_ids_1) } ; | b | ids__free . iter () . map (move | id | (:: std :: clone :: Clone :: clone (id) , :: std :: clone :: Clone :: clone (& b))) }),
                                                                            input: Map {
                                                                                f: stageleft :: runtime_support :: fn1_type_hint :: < ((usize , hydro_test :: cluster :: paxos :: Ballot) , core :: option :: Option < hydro_test :: cluster :: kv_replica :: KvPayload < u32 , (hydro_std :: __staged :: __deps :: hydro_lang :: location :: cluster :: cluster_id :: ClusterId < hydro_test :: cluster :: paxos_bench :: Client > , u32) > >) , hydro_test :: cluster :: paxos :: P2a < hydro_test :: cluster :: kv_replica :: KvPayload < u32 , (hydro_std :: __staged :: __deps :: hydro_lang :: location :: cluster :: cluster_id :: ClusterId < hydro_test :: cluster :: paxos_bench :: Client > , u32) > , hydro_test :: cluster :: paxos :: Proposer > > ({ use crate :: __staged :: __deps :: * ; use crate :: __staged :: cluster :: paxos :: * ; let CLUSTER_SELF_ID__free = hydro_lang :: ClusterId :: < hydro_test :: cluster :: paxos :: Proposer > :: from_raw (__hydro_lang_cluster_self_id_0) ; move | ((slot , ballot) , value) | P2a { sender : CLUSTER_SELF_ID__free , ballot , slot , value } }),
                                                                                input: Tee {
                                                                                    inner: <tee 28>: Map {
                                                                                        f: stageleft :: runtime_support :: fn1_type_hint :: < (((usize , hydro_test :: cluster :: paxos :: Ballot) , core :: option :: Option < hydro_test :: cluster :: kv_replica :: KvPayload < u32 , (hydro_std :: __staged :: __deps :: hydro_lang :: location :: cluster :: cluster_id :: ClusterId < hydro_test :: cluster :: paxos_bench :: Client > , u32) > >) , ()) , ((usize , hydro_test :: cluster :: paxos :: Ballot) , core :: option :: Option < hydro_test :: cluster :: kv_replica :: KvPayload < u32 , (hydro_std :: __staged :: __deps :: hydro_lang :: location :: cluster :: cluster_id :: ClusterId < hydro_test :: cluster :: paxos_bench :: Client > , u32) > >) > ({ use hydro_lang :: __staged :: __deps :: * ; use hydro_lang :: __staged :: stream :: * ; | (d , _signal) | d }),
                                                                                        input: CrossSingleton {
                                                                                            left: Chain {
                                                                                                first: Map {
                                                                                                    f: stageleft :: runtime_support :: fn1_type_hint :: < ((usize , hydro_test :: cluster :: kv_replica :: KvPayload < u32 , (hydro_std :: __staged :: __deps :: hydro_lang :: location :: cluster :: cluster_id :: ClusterId < hydro_test :: cluster :: paxos_bench :: Client > , u32) >) , hydro_test :: cluster :: paxos :: Ballot) , ((usize , hydro_test :: cluster :: paxos :: Ballot) , core :: option :: Option < hydro_test :: cluster :: kv_replica :: KvPayload < u32 , (hydro_std :: __staged :: __deps :: hydro_lang :: location :: cluster :: cluster_id :: ClusterId < hydro_test :: cluster :: paxos_bench :: Client > , u32) > >) > ({ use crate :: __staged :: __deps :: * ; use crate :: __staged :: cluster :: paxos :: * ; | ((slot , payload) , ballot) | ((slot , ballot) , Some (payload)) }),
                                                                                                    input: CrossSingleton {
                                                                                                        left: Tee {
                                                                                                            inner: <tee 18>,
                                                                                                            metadata: HydroIrMetadata {
                                                                                                                location_kind: Cluster(
                                                                                                                    0,
                                                                                                                ),
                                                                                                                output_type: Some(
                                                                                                                    (usize , hydro_test :: cluster :: kv_replica :: KvPayload < u32 , (hydro_std :: __staged :: __deps :: hydro_lang :: location :: cluster :: cluster_id :: ClusterId < hydro_test :: cluster :: paxos_bench :: Client > , u32) >),
                                                                                                                ),
                                                                                                                cardinality: None,
                                                                                                                cpu_usage: None,
                                                                                                            },
                                                                                                        },
                                                                                                        right: Tee {
                                                                                                            inner: <tee 3>,
=======
                                                                            f: stageleft :: runtime_support :: fn1_type_hint :: < hydro_std :: __staged :: __deps :: hydro_lang :: __staged :: __deps :: bytes :: Bytes , std :: iter :: Map < std :: slice :: Iter < hydro_std :: __staged :: __deps :: hydro_lang :: location :: cluster :: cluster_id :: ClusterId < hydro_test :: cluster :: paxos :: Acceptor > > , _ > > ({ use hydro_lang :: __staged :: __deps :: * ; use hydro_lang :: __staged :: stream :: * ; let ids__free = unsafe { :: std :: mem :: transmute :: < _ , & [hydro_lang :: ClusterId < hydro_test :: cluster :: paxos :: Acceptor >] > (__hydro_lang_cluster_ids_1) } ; | v | { ids__free . iter () . map (move | id | (id . raw_id , v . clone ())) } }),
                                                                            input: Map {
                                                                                f: stageleft :: runtime_support :: fn1_type_hint :: < hydro_test :: cluster :: paxos :: P2a < hydro_test :: cluster :: kv_replica :: KvPayload < u32 , (hydro_std :: __staged :: __deps :: hydro_lang :: location :: cluster :: cluster_id :: ClusterId < hydro_test :: cluster :: paxos_bench :: Client > , u32) > , hydro_test :: cluster :: paxos :: Proposer > , hydro_std :: __staged :: __deps :: hydro_lang :: __staged :: __deps :: bytes :: Bytes > ({ use hydro_lang :: __staged :: __deps :: * ; use hydro_lang :: __staged :: stream :: * ; | v | bincode :: serialize (& v) . unwrap () . into () }),
                                                                                input: Map {
                                                                                    f: stageleft :: runtime_support :: fn1_type_hint :: < ((usize , hydro_test :: cluster :: paxos :: Ballot) , core :: option :: Option < hydro_test :: cluster :: kv_replica :: KvPayload < u32 , (hydro_std :: __staged :: __deps :: hydro_lang :: location :: cluster :: cluster_id :: ClusterId < hydro_test :: cluster :: paxos_bench :: Client > , u32) > >) , hydro_test :: cluster :: paxos :: P2a < hydro_test :: cluster :: kv_replica :: KvPayload < u32 , (hydro_std :: __staged :: __deps :: hydro_lang :: location :: cluster :: cluster_id :: ClusterId < hydro_test :: cluster :: paxos_bench :: Client > , u32) > , hydro_test :: cluster :: paxos :: Proposer > > ({ use crate :: __staged :: __deps :: * ; use crate :: __staged :: cluster :: paxos :: * ; let CLUSTER_SELF_ID__free = hydro_lang :: ClusterId :: < hydro_test :: cluster :: paxos :: Proposer > :: from_raw (__hydro_lang_cluster_self_id_0) ; move | ((slot , ballot) , value) | P2a { sender : CLUSTER_SELF_ID__free , ballot , slot , value } }),
                                                                                    input: Tee {
                                                                                        inner: <tee 28>: Map {
                                                                                            f: stageleft :: runtime_support :: fn1_type_hint :: < (((usize , hydro_test :: cluster :: paxos :: Ballot) , core :: option :: Option < hydro_test :: cluster :: kv_replica :: KvPayload < u32 , (hydro_std :: __staged :: __deps :: hydro_lang :: location :: cluster :: cluster_id :: ClusterId < hydro_test :: cluster :: paxos_bench :: Client > , u32) > >) , ()) , ((usize , hydro_test :: cluster :: paxos :: Ballot) , core :: option :: Option < hydro_test :: cluster :: kv_replica :: KvPayload < u32 , (hydro_std :: __staged :: __deps :: hydro_lang :: location :: cluster :: cluster_id :: ClusterId < hydro_test :: cluster :: paxos_bench :: Client > , u32) > >) > ({ use hydro_lang :: __staged :: __deps :: * ; use hydro_lang :: __staged :: stream :: * ; | (d , _signal) | d }),
                                                                                            input: CrossSingleton {
                                                                                                left: Chain {
                                                                                                    first: Map {
                                                                                                        f: stageleft :: runtime_support :: fn1_type_hint :: < ((usize , hydro_test :: cluster :: kv_replica :: KvPayload < u32 , (hydro_std :: __staged :: __deps :: hydro_lang :: location :: cluster :: cluster_id :: ClusterId < hydro_test :: cluster :: paxos_bench :: Client > , u32) >) , hydro_test :: cluster :: paxos :: Ballot) , ((usize , hydro_test :: cluster :: paxos :: Ballot) , core :: option :: Option < hydro_test :: cluster :: kv_replica :: KvPayload < u32 , (hydro_std :: __staged :: __deps :: hydro_lang :: location :: cluster :: cluster_id :: ClusterId < hydro_test :: cluster :: paxos_bench :: Client > , u32) > >) > ({ use crate :: __staged :: __deps :: * ; use crate :: __staged :: cluster :: paxos :: * ; | ((slot , payload) , ballot) | ((slot , ballot) , Some (payload)) }),
                                                                                                        input: CrossSingleton {
                                                                                                            left: Tee {
                                                                                                                inner: <tee 18>,
                                                                                                                metadata: HydroIrMetadata {
                                                                                                                    location_kind: Cluster(
                                                                                                                        0,
                                                                                                                    ),
                                                                                                                    output_type: Some(
                                                                                                                        (usize , hydro_test :: cluster :: kv_replica :: KvPayload < u32 , (hydro_std :: __staged :: __deps :: hydro_lang :: location :: cluster :: cluster_id :: ClusterId < hydro_test :: cluster :: paxos_bench :: Client > , u32) >),
                                                                                                                    ),
                                                                                                                    cardinality: None,
                                                                                                                    cpu_usage: None,
                                                                                                                },
                                                                                                            },
                                                                                                            right: Tee {
                                                                                                                inner: <tee 3>,
                                                                                                                metadata: HydroIrMetadata {
                                                                                                                    location_kind: Cluster(
                                                                                                                        0,
                                                                                                                    ),
                                                                                                                    output_type: Some(
                                                                                                                        hydro_test :: cluster :: paxos :: Ballot,
                                                                                                                    ),
                                                                                                                    cardinality: None,
                                                                                                                    cpu_usage: None,
                                                                                                                },
                                                                                                            },
>>>>>>> d5b5df2c
                                                                                                            metadata: HydroIrMetadata {
                                                                                                                location_kind: Cluster(
                                                                                                                    0,
                                                                                                                ),
                                                                                                                output_type: Some(
                                                                                                                    ((usize , hydro_test :: cluster :: kv_replica :: KvPayload < u32 , (hydro_std :: __staged :: __deps :: hydro_lang :: location :: cluster :: cluster_id :: ClusterId < hydro_test :: cluster :: paxos_bench :: Client > , u32) >) , hydro_test :: cluster :: paxos :: Ballot),
                                                                                                                ),
                                                                                                                cardinality: None,
                                                                                                                cpu_usage: None,
                                                                                                            },
                                                                                                        },
                                                                                                        metadata: HydroIrMetadata {
                                                                                                            location_kind: Cluster(
                                                                                                                0,
                                                                                                            ),
                                                                                                            output_type: Some(
<<<<<<< HEAD
                                                                                                                ((usize , hydro_test :: cluster :: kv_replica :: KvPayload < u32 , (hydro_std :: __staged :: __deps :: hydro_lang :: location :: cluster :: cluster_id :: ClusterId < hydro_test :: cluster :: paxos_bench :: Client > , u32) >) , hydro_test :: cluster :: paxos :: Ballot),
=======
                                                                                                                ((usize , hydro_test :: cluster :: paxos :: Ballot) , core :: option :: Option < hydro_test :: cluster :: kv_replica :: KvPayload < u32 , (hydro_std :: __staged :: __deps :: hydro_lang :: location :: cluster :: cluster_id :: ClusterId < hydro_test :: cluster :: paxos_bench :: Client > , u32) > >),
>>>>>>> d5b5df2c
                                                                                                            ),
                                                                                                            cardinality: None,
                                                                                                            cpu_usage: None,
                                                                                                        },
                                                                                                    },
<<<<<<< HEAD
                                                                                                    metadata: HydroIrMetadata {
                                                                                                        location_kind: Cluster(
                                                                                                            0,
                                                                                                        ),
                                                                                                        output_type: Some(
                                                                                                            ((usize , hydro_test :: cluster :: paxos :: Ballot) , core :: option :: Option < hydro_test :: cluster :: kv_replica :: KvPayload < u32 , (hydro_std :: __staged :: __deps :: hydro_lang :: location :: cluster :: cluster_id :: ClusterId < hydro_test :: cluster :: paxos_bench :: Client > , u32) > >),
                                                                                                        ),
                                                                                                        cardinality: None,
                                                                                                        cpu_usage: None,
                                                                                                    },
                                                                                                },
                                                                                                second: Chain {
                                                                                                    first: FilterMap {
                                                                                                        f: stageleft :: runtime_support :: fn1_type_hint :: < (((usize , (usize , hydro_test :: cluster :: paxos :: LogValue < hydro_test :: cluster :: kv_replica :: KvPayload < u32 , (hydro_std :: __staged :: __deps :: hydro_lang :: location :: cluster :: cluster_id :: ClusterId < hydro_test :: cluster :: paxos_bench :: Client > , u32) > >)) , hydro_test :: cluster :: paxos :: Ballot) , core :: option :: Option < usize >) , core :: option :: Option < ((usize , hydro_test :: cluster :: paxos :: Ballot) , core :: option :: Option < hydro_test :: cluster :: kv_replica :: KvPayload < u32 , (hydro_std :: __staged :: __deps :: hydro_lang :: location :: cluster :: cluster_id :: ClusterId < hydro_test :: cluster :: paxos_bench :: Client > , u32) > >) > > ({ use crate :: __staged :: __deps :: * ; use crate :: __staged :: cluster :: paxos :: * ; let f__free = 1usize ; move | (((slot , (count , entry)) , ballot) , checkpoint) | { if count > f__free { return None ; } else if let Some (checkpoint) = checkpoint { if slot <= checkpoint { return None ; } } Some (((slot , ballot) , entry . value)) } }),
                                                                                                        input: CrossSingleton {
                                                                                                            left: CrossSingleton {
                                                                                                                left: Tee {
                                                                                                                    inner: <tee 21>,
                                                                                                                    metadata: HydroIrMetadata {
                                                                                                                        location_kind: Cluster(
                                                                                                                            0,
                                                                                                                        ),
                                                                                                                        output_type: Some(
                                                                                                                            (usize , (usize , hydro_test :: cluster :: paxos :: LogValue < hydro_test :: cluster :: kv_replica :: KvPayload < u32 , (hydro_std :: __staged :: __deps :: hydro_lang :: location :: cluster :: cluster_id :: ClusterId < hydro_test :: cluster :: paxos_bench :: Client > , u32) > >)),
                                                                                                                        ),
                                                                                                                        cardinality: None,
                                                                                                                        cpu_usage: None,
=======
                                                                                                    second: Chain {
                                                                                                        first: FilterMap {
                                                                                                            f: stageleft :: runtime_support :: fn1_type_hint :: < (((usize , (usize , hydro_test :: cluster :: paxos :: LogValue < hydro_test :: cluster :: kv_replica :: KvPayload < u32 , (hydro_std :: __staged :: __deps :: hydro_lang :: location :: cluster :: cluster_id :: ClusterId < hydro_test :: cluster :: paxos_bench :: Client > , u32) > >)) , hydro_test :: cluster :: paxos :: Ballot) , core :: option :: Option < usize >) , core :: option :: Option < ((usize , hydro_test :: cluster :: paxos :: Ballot) , core :: option :: Option < hydro_test :: cluster :: kv_replica :: KvPayload < u32 , (hydro_std :: __staged :: __deps :: hydro_lang :: location :: cluster :: cluster_id :: ClusterId < hydro_test :: cluster :: paxos_bench :: Client > , u32) > >) > > ({ use crate :: __staged :: __deps :: * ; use crate :: __staged :: cluster :: paxos :: * ; let f__free = 1usize ; move | (((slot , (count , entry)) , ballot) , checkpoint) | { if count > f__free { return None ; } else if let Some (checkpoint) = checkpoint { if slot <= checkpoint { return None ; } } Some (((slot , ballot) , entry . value)) } }),
                                                                                                            input: CrossSingleton {
                                                                                                                left: CrossSingleton {
                                                                                                                    left: Tee {
                                                                                                                        inner: <tee 21>,
                                                                                                                        metadata: HydroIrMetadata {
                                                                                                                            location_kind: Cluster(
                                                                                                                                0,
                                                                                                                            ),
                                                                                                                            output_type: Some(
                                                                                                                                (usize , (usize , hydro_test :: cluster :: paxos :: LogValue < hydro_test :: cluster :: kv_replica :: KvPayload < u32 , (hydro_std :: __staged :: __deps :: hydro_lang :: location :: cluster :: cluster_id :: ClusterId < hydro_test :: cluster :: paxos_bench :: Client > , u32) > >)),
                                                                                                                            ),
                                                                                                                            cardinality: None,
                                                                                                                            cpu_usage: None,
                                                                                                                        },
                                                                                                                    },
                                                                                                                    right: Tee {
                                                                                                                        inner: <tee 3>,
                                                                                                                        metadata: HydroIrMetadata {
                                                                                                                            location_kind: Cluster(
                                                                                                                                0,
                                                                                                                            ),
                                                                                                                            output_type: Some(
                                                                                                                                hydro_test :: cluster :: paxos :: Ballot,
                                                                                                                            ),
                                                                                                                            cardinality: None,
                                                                                                                            cpu_usage: None,
                                                                                                                        },
>>>>>>> d5b5df2c
                                                                                                                    },
                                                                                                                    metadata: HydroIrMetadata {
                                                                                                                        location_kind: Cluster(
                                                                                                                            0,
                                                                                                                        ),
                                                                                                                        output_type: Some(
                                                                                                                            ((usize , (usize , hydro_test :: cluster :: paxos :: LogValue < hydro_test :: cluster :: kv_replica :: KvPayload < u32 , (hydro_std :: __staged :: __deps :: hydro_lang :: location :: cluster :: cluster_id :: ClusterId < hydro_test :: cluster :: paxos_bench :: Client > , u32) > >)) , hydro_test :: cluster :: paxos :: Ballot),
                                                                                                                        ),
                                                                                                                        cardinality: None,
                                                                                                                        cpu_usage: None,
                                                                                                                    },
                                                                                                                },
<<<<<<< HEAD
                                                                                                                metadata: HydroIrMetadata {
                                                                                                                    location_kind: Cluster(
                                                                                                                        0,
                                                                                                                    ),
                                                                                                                    output_type: Some(
                                                                                                                        ((usize , (usize , hydro_test :: cluster :: paxos :: LogValue < hydro_test :: cluster :: kv_replica :: KvPayload < u32 , (hydro_std :: __staged :: __deps :: hydro_lang :: location :: cluster :: cluster_id :: ClusterId < hydro_test :: cluster :: paxos_bench :: Client > , u32) > >)) , hydro_test :: cluster :: paxos :: Ballot),
                                                                                                                    ),
                                                                                                                    cardinality: None,
                                                                                                                    cpu_usage: None,
                                                                                                                },
                                                                                                            },
                                                                                                            right: Tee {
                                                                                                                inner: <tee 29>: Chain {
                                                                                                                    first: Map {
                                                                                                                        f: stageleft :: runtime_support :: fn1_type_hint :: < usize , core :: option :: Option < usize > > ({ use hydro_lang :: __staged :: __deps :: * ; use hydro_lang :: __staged :: optional :: * ; | v | Some (v) }),
                                                                                                                        input: Reduce {
                                                                                                                            f: stageleft :: runtime_support :: fn2_borrow_mut_type_hint :: < usize , usize , () > ({ use hydro_lang :: __staged :: __deps :: * ; use hydro_lang :: __staged :: stream :: * ; | curr , new | { if new > * curr { * curr = new ; } } }),
                                                                                                                            input: FilterMap {
                                                                                                                                f: stageleft :: runtime_support :: fn1_type_hint :: < (core :: option :: Option < usize > , std :: collections :: hash_map :: HashMap < usize , hydro_test :: cluster :: paxos :: LogValue < hydro_test :: cluster :: kv_replica :: KvPayload < u32 , (hydro_std :: __staged :: __deps :: hydro_lang :: location :: cluster :: cluster_id :: ClusterId < hydro_test :: cluster :: paxos_bench :: Client > , u32) > > >) , core :: option :: Option < usize > > ({ use crate :: __staged :: __deps :: * ; use crate :: __staged :: cluster :: paxos :: * ; | (checkpoint , _log) | checkpoint }),
                                                                                                                                input: Tee {
                                                                                                                                    inner: <tee 22>,
=======
                                                                                                                right: Tee {
                                                                                                                    inner: <tee 29>: Chain {
                                                                                                                        first: Map {
                                                                                                                            f: stageleft :: runtime_support :: fn1_type_hint :: < usize , core :: option :: Option < usize > > ({ use hydro_lang :: __staged :: __deps :: * ; use hydro_lang :: __staged :: optional :: * ; | v | Some (v) }),
                                                                                                                            input: Reduce {
                                                                                                                                f: stageleft :: runtime_support :: fn2_borrow_mut_type_hint :: < usize , usize , () > ({ use hydro_lang :: __staged :: __deps :: * ; use hydro_lang :: __staged :: stream :: * ; | curr , new | { if new > * curr { * curr = new ; } } }),
                                                                                                                                input: FilterMap {
                                                                                                                                    f: stageleft :: runtime_support :: fn1_type_hint :: < (core :: option :: Option < usize > , std :: collections :: hash_map :: HashMap < usize , hydro_test :: cluster :: paxos :: LogValue < hydro_test :: cluster :: kv_replica :: KvPayload < u32 , (hydro_std :: __staged :: __deps :: hydro_lang :: location :: cluster :: cluster_id :: ClusterId < hydro_test :: cluster :: paxos_bench :: Client > , u32) > > >) , core :: option :: Option < usize > > ({ use crate :: __staged :: __deps :: * ; use crate :: __staged :: cluster :: paxos :: * ; | (checkpoint , _log) | checkpoint }),
                                                                                                                                    input: Tee {
                                                                                                                                        inner: <tee 22>,
                                                                                                                                        metadata: HydroIrMetadata {
                                                                                                                                            location_kind: Cluster(
                                                                                                                                                0,
                                                                                                                                            ),
                                                                                                                                            output_type: Some(
                                                                                                                                                (core :: option :: Option < usize > , std :: collections :: hash_map :: HashMap < usize , hydro_test :: cluster :: paxos :: LogValue < hydro_test :: cluster :: kv_replica :: KvPayload < u32 , (hydro_std :: __staged :: __deps :: hydro_lang :: location :: cluster :: cluster_id :: ClusterId < hydro_test :: cluster :: paxos_bench :: Client > , u32) > > >),
                                                                                                                                            ),
                                                                                                                                            cardinality: None,
                                                                                                                                            cpu_usage: None,
                                                                                                                                        },
                                                                                                                                    },
>>>>>>> d5b5df2c
                                                                                                                                    metadata: HydroIrMetadata {
                                                                                                                                        location_kind: Cluster(
                                                                                                                                            0,
                                                                                                                                        ),
                                                                                                                                        output_type: Some(
<<<<<<< HEAD
                                                                                                                                            (core :: option :: Option < usize > , std :: collections :: hash_map :: HashMap < usize , hydro_test :: cluster :: paxos :: LogValue < hydro_test :: cluster :: kv_replica :: KvPayload < u32 , (hydro_std :: __staged :: __deps :: hydro_lang :: location :: cluster :: cluster_id :: ClusterId < hydro_test :: cluster :: paxos_bench :: Client > , u32) > > >),
=======
                                                                                                                                            usize,
>>>>>>> d5b5df2c
                                                                                                                                        ),
                                                                                                                                        cardinality: None,
                                                                                                                                        cpu_usage: None,
                                                                                                                                    },
                                                                                                                                },
                                                                                                                                metadata: HydroIrMetadata {
                                                                                                                                    location_kind: Cluster(
                                                                                                                                        0,
                                                                                                                                    ),
                                                                                                                                    output_type: Some(
                                                                                                                                        usize,
                                                                                                                                    ),
                                                                                                                                    cardinality: None,
                                                                                                                                    cpu_usage: None,
                                                                                                                                },
                                                                                                                            },
                                                                                                                            metadata: HydroIrMetadata {
                                                                                                                                location_kind: Cluster(
                                                                                                                                    0,
                                                                                                                                ),
                                                                                                                                output_type: Some(
                                                                                                                                    core :: option :: Option < usize >,
                                                                                                                                ),
                                                                                                                                cardinality: None,
                                                                                                                                cpu_usage: None,
                                                                                                                            },
                                                                                                                        },
                                                                                                                        second: Persist {
                                                                                                                            inner: Source {
                                                                                                                                source: Iter(
                                                                                                                                    [:: std :: option :: Option :: None],
                                                                                                                                ),
                                                                                                                                location_kind: Cluster(
                                                                                                                                    0,
                                                                                                                                ),
                                                                                                                                metadata: HydroIrMetadata {
                                                                                                                                    location_kind: Cluster(
                                                                                                                                        0,
                                                                                                                                    ),
                                                                                                                                    output_type: Some(
                                                                                                                                        core :: option :: Option < usize >,
                                                                                                                                    ),
                                                                                                                                    cardinality: None,
                                                                                                                                    cpu_usage: None,
                                                                                                                                },
                                                                                                                            },
                                                                                                                            metadata: HydroIrMetadata {
                                                                                                                                location_kind: Cluster(
                                                                                                                                    0,
                                                                                                                                ),
                                                                                                                                output_type: Some(
                                                                                                                                    core :: option :: Option < usize >,
                                                                                                                                ),
                                                                                                                                cardinality: None,
                                                                                                                                cpu_usage: None,
                                                                                                                            },
                                                                                                                        },
                                                                                                                        metadata: HydroIrMetadata {
                                                                                                                            location_kind: Cluster(
                                                                                                                                0,
                                                                                                                            ),
                                                                                                                            output_type: Some(
                                                                                                                                core :: option :: Option < usize >,
                                                                                                                            ),
                                                                                                                            cardinality: None,
                                                                                                                            cpu_usage: None,
                                                                                                                        },
                                                                                                                    },
                                                                                                                    metadata: HydroIrMetadata {
                                                                                                                        location_kind: Cluster(
                                                                                                                            0,
                                                                                                                        ),
                                                                                                                        output_type: Some(
                                                                                                                            core :: option :: Option < usize >,
                                                                                                                        ),
                                                                                                                        cardinality: None,
                                                                                                                        cpu_usage: None,
                                                                                                                    },
                                                                                                                },
                                                                                                                metadata: HydroIrMetadata {
                                                                                                                    location_kind: Cluster(
                                                                                                                        0,
                                                                                                                    ),
                                                                                                                    output_type: Some(
                                                                                                                        (((usize , (usize , hydro_test :: cluster :: paxos :: LogValue < hydro_test :: cluster :: kv_replica :: KvPayload < u32 , (hydro_std :: __staged :: __deps :: hydro_lang :: location :: cluster :: cluster_id :: ClusterId < hydro_test :: cluster :: paxos_bench :: Client > , u32) > >)) , hydro_test :: cluster :: paxos :: Ballot) , core :: option :: Option < usize >),
                                                                                                                    ),
                                                                                                                    cardinality: None,
                                                                                                                    cpu_usage: None,
                                                                                                                },
                                                                                                            },
                                                                                                            metadata: HydroIrMetadata {
                                                                                                                location_kind: Cluster(
                                                                                                                    0,
                                                                                                                ),
                                                                                                                output_type: Some(
<<<<<<< HEAD
                                                                                                                    (((usize , (usize , hydro_test :: cluster :: paxos :: LogValue < hydro_test :: cluster :: kv_replica :: KvPayload < u32 , (hydro_std :: __staged :: __deps :: hydro_lang :: location :: cluster :: cluster_id :: ClusterId < hydro_test :: cluster :: paxos_bench :: Client > , u32) > >)) , hydro_test :: cluster :: paxos :: Ballot) , core :: option :: Option < usize >),
=======
                                                                                                                    ((usize , hydro_test :: cluster :: paxos :: Ballot) , core :: option :: Option < hydro_test :: cluster :: kv_replica :: KvPayload < u32 , (hydro_std :: __staged :: __deps :: hydro_lang :: location :: cluster :: cluster_id :: ClusterId < hydro_test :: cluster :: paxos_bench :: Client > , u32) > >),
>>>>>>> d5b5df2c
                                                                                                                ),
                                                                                                                cardinality: None,
                                                                                                                cpu_usage: None,
                                                                                                            },
                                                                                                        },
<<<<<<< HEAD
                                                                                                        metadata: HydroIrMetadata {
                                                                                                            location_kind: Cluster(
                                                                                                                0,
                                                                                                            ),
                                                                                                            output_type: Some(
                                                                                                                ((usize , hydro_test :: cluster :: paxos :: Ballot) , core :: option :: Option < hydro_test :: cluster :: kv_replica :: KvPayload < u32 , (hydro_std :: __staged :: __deps :: hydro_lang :: location :: cluster :: cluster_id :: ClusterId < hydro_test :: cluster :: paxos_bench :: Client > , u32) > >),
                                                                                                            ),
                                                                                                            cardinality: None,
                                                                                                            cpu_usage: None,
                                                                                                        },
                                                                                                    },
                                                                                                    second: Map {
                                                                                                        f: stageleft :: runtime_support :: fn1_type_hint :: < (usize , hydro_test :: cluster :: paxos :: Ballot) , ((usize , hydro_test :: cluster :: paxos :: Ballot) , core :: option :: Option < hydro_test :: cluster :: kv_replica :: KvPayload < u32 , (hydro_std :: __staged :: __deps :: hydro_lang :: location :: cluster :: cluster_id :: ClusterId < hydro_test :: cluster :: paxos_bench :: Client > , u32) > >) > ({ use crate :: __staged :: __deps :: * ; use crate :: __staged :: cluster :: paxos :: * ; move | (slot , ballot) | ((slot , ballot) , None) }),
                                                                                                        input: CrossSingleton {
                                                                                                            left: Difference {
                                                                                                                pos: FlatMap {
                                                                                                                    f: stageleft :: runtime_support :: fn1_type_hint :: < (usize , core :: option :: Option < usize >) , std :: ops :: Range < usize > > ({ use crate :: __staged :: __deps :: * ; use crate :: __staged :: cluster :: paxos :: * ; | (max_slot , checkpoint) | { if let Some (checkpoint) = checkpoint { (checkpoint + 1) .. max_slot } else { 0 .. max_slot } } }),
                                                                                                                    input: CrossSingleton {
                                                                                                                        left: Tee {
                                                                                                                            inner: <tee 20>,
=======
                                                                                                        second: Map {
                                                                                                            f: stageleft :: runtime_support :: fn1_type_hint :: < (usize , hydro_test :: cluster :: paxos :: Ballot) , ((usize , hydro_test :: cluster :: paxos :: Ballot) , core :: option :: Option < hydro_test :: cluster :: kv_replica :: KvPayload < u32 , (hydro_std :: __staged :: __deps :: hydro_lang :: location :: cluster :: cluster_id :: ClusterId < hydro_test :: cluster :: paxos_bench :: Client > , u32) > >) > ({ use crate :: __staged :: __deps :: * ; use crate :: __staged :: cluster :: paxos :: * ; move | (slot , ballot) | ((slot , ballot) , None) }),
                                                                                                            input: CrossSingleton {
                                                                                                                left: Difference {
                                                                                                                    pos: FlatMap {
                                                                                                                        f: stageleft :: runtime_support :: fn1_type_hint :: < (usize , core :: option :: Option < usize >) , std :: ops :: Range < usize > > ({ use crate :: __staged :: __deps :: * ; use crate :: __staged :: cluster :: paxos :: * ; | (max_slot , checkpoint) | { if let Some (checkpoint) = checkpoint { (checkpoint + 1) .. max_slot } else { 0 .. max_slot } } }),
                                                                                                                        input: CrossSingleton {
                                                                                                                            left: Tee {
                                                                                                                                inner: <tee 20>,
                                                                                                                                metadata: HydroIrMetadata {
                                                                                                                                    location_kind: Cluster(
                                                                                                                                        0,
                                                                                                                                    ),
                                                                                                                                    output_type: Some(
                                                                                                                                        usize,
                                                                                                                                    ),
                                                                                                                                    cardinality: None,
                                                                                                                                    cpu_usage: None,
                                                                                                                                },
                                                                                                                            },
                                                                                                                            right: Tee {
                                                                                                                                inner: <tee 29>,
                                                                                                                                metadata: HydroIrMetadata {
                                                                                                                                    location_kind: Cluster(
                                                                                                                                        0,
                                                                                                                                    ),
                                                                                                                                    output_type: Some(
                                                                                                                                        core :: option :: Option < usize >,
                                                                                                                                    ),
                                                                                                                                    cardinality: None,
                                                                                                                                    cpu_usage: None,
                                                                                                                                },
                                                                                                                            },
>>>>>>> d5b5df2c
                                                                                                                            metadata: HydroIrMetadata {
                                                                                                                                location_kind: Cluster(
                                                                                                                                    0,
                                                                                                                                ),
                                                                                                                                output_type: Some(
                                                                                                                                    (usize , core :: option :: Option < usize >),
                                                                                                                                ),
                                                                                                                                cardinality: None,
                                                                                                                                cpu_usage: None,
                                                                                                                            },
                                                                                                                        },
                                                                                                                        metadata: HydroIrMetadata {
                                                                                                                            location_kind: Cluster(
                                                                                                                                0,
                                                                                                                            ),
                                                                                                                            output_type: Some(
                                                                                                                                usize,
                                                                                                                            ),
                                                                                                                            cardinality: None,
                                                                                                                            cpu_usage: None,
                                                                                                                        },
                                                                                                                    },
                                                                                                                    neg: Map {
                                                                                                                        f: stageleft :: runtime_support :: fn1_type_hint :: < (usize , (usize , hydro_test :: cluster :: paxos :: LogValue < hydro_test :: cluster :: kv_replica :: KvPayload < u32 , (hydro_std :: __staged :: __deps :: hydro_lang :: location :: cluster :: cluster_id :: ClusterId < hydro_test :: cluster :: paxos_bench :: Client > , u32) > >)) , usize > ({ use crate :: __staged :: __deps :: * ; use crate :: __staged :: cluster :: paxos :: * ; | (slot , _) | slot }),
                                                                                                                        input: Tee {
                                                                                                                            inner: <tee 21>,
                                                                                                                            metadata: HydroIrMetadata {
                                                                                                                                location_kind: Cluster(
                                                                                                                                    0,
                                                                                                                                ),
                                                                                                                                output_type: Some(
                                                                                                                                    (usize , (usize , hydro_test :: cluster :: paxos :: LogValue < hydro_test :: cluster :: kv_replica :: KvPayload < u32 , (hydro_std :: __staged :: __deps :: hydro_lang :: location :: cluster :: cluster_id :: ClusterId < hydro_test :: cluster :: paxos_bench :: Client > , u32) > >)),
                                                                                                                                ),
                                                                                                                                cardinality: None,
                                                                                                                                cpu_usage: None,
                                                                                                                            },
                                                                                                                        },
                                                                                                                        metadata: HydroIrMetadata {
                                                                                                                            location_kind: Cluster(
                                                                                                                                0,
                                                                                                                            ),
                                                                                                                            output_type: Some(
                                                                                                                                usize,
                                                                                                                            ),
                                                                                                                            cardinality: None,
                                                                                                                            cpu_usage: None,
                                                                                                                        },
                                                                                                                    },
                                                                                                                    metadata: HydroIrMetadata {
                                                                                                                        location_kind: Cluster(
                                                                                                                            0,
                                                                                                                        ),
                                                                                                                        output_type: Some(
                                                                                                                            usize,
                                                                                                                        ),
                                                                                                                        cardinality: None,
                                                                                                                        cpu_usage: None,
                                                                                                                    },
                                                                                                                },
<<<<<<< HEAD
                                                                                                                neg: Map {
                                                                                                                    f: stageleft :: runtime_support :: fn1_type_hint :: < (usize , (usize , hydro_test :: cluster :: paxos :: LogValue < hydro_test :: cluster :: kv_replica :: KvPayload < u32 , (hydro_std :: __staged :: __deps :: hydro_lang :: location :: cluster :: cluster_id :: ClusterId < hydro_test :: cluster :: paxos_bench :: Client > , u32) > >)) , usize > ({ use crate :: __staged :: __deps :: * ; use crate :: __staged :: cluster :: paxos :: * ; | (slot , _) | slot }),
                                                                                                                    input: Tee {
                                                                                                                        inner: <tee 21>,
                                                                                                                        metadata: HydroIrMetadata {
                                                                                                                            location_kind: Cluster(
                                                                                                                                0,
                                                                                                                            ),
                                                                                                                            output_type: Some(
                                                                                                                                (usize , (usize , hydro_test :: cluster :: paxos :: LogValue < hydro_test :: cluster :: kv_replica :: KvPayload < u32 , (hydro_std :: __staged :: __deps :: hydro_lang :: location :: cluster :: cluster_id :: ClusterId < hydro_test :: cluster :: paxos_bench :: Client > , u32) > >)),
                                                                                                                            ),
                                                                                                                            cardinality: None,
                                                                                                                            cpu_usage: None,
                                                                                                                        },
                                                                                                                    },
=======
                                                                                                                right: Tee {
                                                                                                                    inner: <tee 3>,
>>>>>>> d5b5df2c
                                                                                                                    metadata: HydroIrMetadata {
                                                                                                                        location_kind: Cluster(
                                                                                                                            0,
                                                                                                                        ),
                                                                                                                        output_type: Some(
                                                                                                                            hydro_test :: cluster :: paxos :: Ballot,
                                                                                                                        ),
                                                                                                                        cardinality: None,
                                                                                                                        cpu_usage: None,
                                                                                                                    },
                                                                                                                },
                                                                                                                metadata: HydroIrMetadata {
                                                                                                                    location_kind: Cluster(
                                                                                                                        0,
                                                                                                                    ),
                                                                                                                    output_type: Some(
                                                                                                                        (usize , hydro_test :: cluster :: paxos :: Ballot),
                                                                                                                    ),
                                                                                                                    cardinality: None,
                                                                                                                    cpu_usage: None,
                                                                                                                },
                                                                                                            },
                                                                                                            metadata: HydroIrMetadata {
                                                                                                                location_kind: Cluster(
                                                                                                                    0,
                                                                                                                ),
                                                                                                                output_type: Some(
                                                                                                                    ((usize , hydro_test :: cluster :: paxos :: Ballot) , core :: option :: Option < hydro_test :: cluster :: kv_replica :: KvPayload < u32 , (hydro_std :: __staged :: __deps :: hydro_lang :: location :: cluster :: cluster_id :: ClusterId < hydro_test :: cluster :: paxos_bench :: Client > , u32) > >),
                                                                                                                ),
                                                                                                                cardinality: None,
                                                                                                                cpu_usage: None,
                                                                                                            },
                                                                                                        },
                                                                                                        metadata: HydroIrMetadata {
                                                                                                            location_kind: Cluster(
                                                                                                                0,
                                                                                                            ),
                                                                                                            output_type: Some(
                                                                                                                ((usize , hydro_test :: cluster :: paxos :: Ballot) , core :: option :: Option < hydro_test :: cluster :: kv_replica :: KvPayload < u32 , (hydro_std :: __staged :: __deps :: hydro_lang :: location :: cluster :: cluster_id :: ClusterId < hydro_test :: cluster :: paxos_bench :: Client > , u32) > >),
                                                                                                            ),
                                                                                                            cardinality: None,
                                                                                                            cpu_usage: None,
                                                                                                        },
                                                                                                    },
                                                                                                    metadata: HydroIrMetadata {
                                                                                                        location_kind: Cluster(
                                                                                                            0,
                                                                                                        ),
                                                                                                        output_type: Some(
                                                                                                            ((usize , hydro_test :: cluster :: paxos :: Ballot) , core :: option :: Option < hydro_test :: cluster :: kv_replica :: KvPayload < u32 , (hydro_std :: __staged :: __deps :: hydro_lang :: location :: cluster :: cluster_id :: ClusterId < hydro_test :: cluster :: paxos_bench :: Client > , u32) > >),
                                                                                                        ),
                                                                                                        cardinality: None,
                                                                                                        cpu_usage: None,
                                                                                                    },
                                                                                                },
<<<<<<< HEAD
                                                                                                metadata: HydroIrMetadata {
                                                                                                    location_kind: Cluster(
                                                                                                        0,
                                                                                                    ),
                                                                                                    output_type: Some(
                                                                                                        ((usize , hydro_test :: cluster :: paxos :: Ballot) , core :: option :: Option < hydro_test :: cluster :: kv_replica :: KvPayload < u32 , (hydro_std :: __staged :: __deps :: hydro_lang :: location :: cluster :: cluster_id :: ClusterId < hydro_test :: cluster :: paxos_bench :: Client > , u32) > >),
                                                                                                    ),
                                                                                                    cardinality: None,
                                                                                                    cpu_usage: None,
                                                                                                },
                                                                                            },
                                                                                            right: Map {
                                                                                                f: stageleft :: runtime_support :: fn1_type_hint :: < () , () > ({ use hydro_lang :: __staged :: __deps :: * ; use hydro_lang :: __staged :: stream :: * ; | _u | () }),
                                                                                                input: Tee {
                                                                                                    inner: <tee 11>,
=======
                                                                                                right: Map {
                                                                                                    f: stageleft :: runtime_support :: fn1_type_hint :: < () , () > ({ use hydro_lang :: __staged :: __deps :: * ; use hydro_lang :: __staged :: stream :: * ; | _u | () }),
                                                                                                    input: Tee {
                                                                                                        inner: <tee 11>,
                                                                                                        metadata: HydroIrMetadata {
                                                                                                            location_kind: Cluster(
                                                                                                                0,
                                                                                                            ),
                                                                                                            output_type: Some(
                                                                                                                (),
                                                                                                            ),
                                                                                                            cardinality: None,
                                                                                                            cpu_usage: None,
                                                                                                        },
                                                                                                    },
>>>>>>> d5b5df2c
                                                                                                    metadata: HydroIrMetadata {
                                                                                                        location_kind: Cluster(
                                                                                                            0,
                                                                                                        ),
                                                                                                        output_type: Some(
                                                                                                            (),
                                                                                                        ),
                                                                                                        cardinality: None,
                                                                                                        cpu_usage: None,
                                                                                                    },
                                                                                                },
                                                                                                metadata: HydroIrMetadata {
                                                                                                    location_kind: Cluster(
                                                                                                        0,
                                                                                                    ),
                                                                                                    output_type: Some(
                                                                                                        (((usize , hydro_test :: cluster :: paxos :: Ballot) , core :: option :: Option < hydro_test :: cluster :: kv_replica :: KvPayload < u32 , (hydro_std :: __staged :: __deps :: hydro_lang :: location :: cluster :: cluster_id :: ClusterId < hydro_test :: cluster :: paxos_bench :: Client > , u32) > >) , ()),
                                                                                                    ),
                                                                                                    cardinality: None,
                                                                                                    cpu_usage: None,
                                                                                                },
                                                                                            },
                                                                                            metadata: HydroIrMetadata {
                                                                                                location_kind: Cluster(
                                                                                                    0,
                                                                                                ),
                                                                                                output_type: Some(
<<<<<<< HEAD
                                                                                                    (((usize , hydro_test :: cluster :: paxos :: Ballot) , core :: option :: Option < hydro_test :: cluster :: kv_replica :: KvPayload < u32 , (hydro_std :: __staged :: __deps :: hydro_lang :: location :: cluster :: cluster_id :: ClusterId < hydro_test :: cluster :: paxos_bench :: Client > , u32) > >) , ()),
=======
                                                                                                    ((usize , hydro_test :: cluster :: paxos :: Ballot) , core :: option :: Option < hydro_test :: cluster :: kv_replica :: KvPayload < u32 , (hydro_std :: __staged :: __deps :: hydro_lang :: location :: cluster :: cluster_id :: ClusterId < hydro_test :: cluster :: paxos_bench :: Client > , u32) > >),
>>>>>>> d5b5df2c
                                                                                                ),
                                                                                                cardinality: None,
                                                                                                cpu_usage: None,
                                                                                            },
                                                                                        },
                                                                                        metadata: HydroIrMetadata {
                                                                                            location_kind: Tick(
                                                                                                1,
                                                                                                Cluster(
                                                                                                    0,
                                                                                                ),
                                                                                            ),
                                                                                            output_type: Some(
                                                                                                ((usize , hydro_test :: cluster :: paxos :: Ballot) , core :: option :: Option < hydro_test :: cluster :: kv_replica :: KvPayload < u32 , (hydro_std :: __staged :: __deps :: hydro_lang :: location :: cluster :: cluster_id :: ClusterId < hydro_test :: cluster :: paxos_bench :: Client > , u32) > >),
                                                                                            ),
                                                                                            cardinality: None,
                                                                                            cpu_usage: None,
                                                                                        },
                                                                                    },
                                                                                    metadata: HydroIrMetadata {
                                                                                        location_kind: Tick(
                                                                                            1,
                                                                                            Cluster(
                                                                                                0,
                                                                                            ),
                                                                                        ),
                                                                                        output_type: Some(
<<<<<<< HEAD
                                                                                            ((usize , hydro_test :: cluster :: paxos :: Ballot) , core :: option :: Option < hydro_test :: cluster :: kv_replica :: KvPayload < u32 , (hydro_std :: __staged :: __deps :: hydro_lang :: location :: cluster :: cluster_id :: ClusterId < hydro_test :: cluster :: paxos_bench :: Client > , u32) > >),
=======
                                                                                            hydro_test :: cluster :: paxos :: P2a < hydro_test :: cluster :: kv_replica :: KvPayload < u32 , (hydro_std :: __staged :: __deps :: hydro_lang :: location :: cluster :: cluster_id :: ClusterId < hydro_test :: cluster :: paxos_bench :: Client > , u32) > , hydro_test :: cluster :: paxos :: Proposer >,
>>>>>>> d5b5df2c
                                                                                        ),
                                                                                        cardinality: None,
                                                                                        cpu_usage: None,
                                                                                    },
                                                                                },
                                                                                metadata: HydroIrMetadata {
                                                                                    location_kind: Tick(
                                                                                        1,
                                                                                        Cluster(
                                                                                            0,
                                                                                        ),
                                                                                    ),
                                                                                    output_type: Some(
<<<<<<< HEAD
                                                                                        hydro_test :: cluster :: paxos :: P2a < hydro_test :: cluster :: kv_replica :: KvPayload < u32 , (hydro_std :: __staged :: __deps :: hydro_lang :: location :: cluster :: cluster_id :: ClusterId < hydro_test :: cluster :: paxos_bench :: Client > , u32) > , hydro_test :: cluster :: paxos :: Proposer >,
=======
                                                                                        hydro_std :: __staged :: __deps :: hydro_lang :: __staged :: __deps :: bytes :: Bytes,
>>>>>>> d5b5df2c
                                                                                    ),
                                                                                    cardinality: None,
                                                                                    cpu_usage: None,
                                                                                },
                                                                            },
                                                                            metadata: HydroIrMetadata {
                                                                                location_kind: Tick(
                                                                                    1,
                                                                                    Cluster(
                                                                                        0,
                                                                                    ),
                                                                                ),
                                                                                output_type: Some(
<<<<<<< HEAD
                                                                                    (hydro_std :: __staged :: __deps :: hydro_lang :: location :: cluster :: cluster_id :: ClusterId < hydro_test :: cluster :: paxos :: Acceptor > , hydro_test :: cluster :: paxos :: P2a < hydro_test :: cluster :: kv_replica :: KvPayload < u32 , (hydro_std :: __staged :: __deps :: hydro_lang :: location :: cluster :: cluster_id :: ClusterId < hydro_test :: cluster :: paxos_bench :: Client > , u32) > , hydro_test :: cluster :: paxos :: Proposer >),
=======
                                                                                    (u32 , hydro_std :: __staged :: __deps :: hydro_lang :: __staged :: __deps :: bytes :: Bytes),
>>>>>>> d5b5df2c
                                                                                ),
                                                                                cardinality: None,
                                                                                cpu_usage: None,
                                                                            },
                                                                        },
                                                                        metadata: HydroIrMetadata {
                                                                            location_kind: Cluster(
                                                                                1,
                                                                            ),
                                                                            output_type: Some(
                                                                                hydro_test :: cluster :: paxos :: P2a < hydro_test :: cluster :: kv_replica :: KvPayload < u32 , (hydro_std :: __staged :: __deps :: hydro_lang :: location :: cluster :: cluster_id :: ClusterId < hydro_test :: cluster :: paxos_bench :: Client > , u32) > , hydro_test :: cluster :: paxos :: Proposer >,
                                                                            ),
                                                                            cardinality: None,
                                                                            cpu_usage: None,
                                                                        },
                                                                    },
                                                                    metadata: HydroIrMetadata {
                                                                        location_kind: Cluster(
                                                                            1,
                                                                        ),
                                                                        output_type: Some(
                                                                            hydro_test :: cluster :: paxos :: P2a < hydro_test :: cluster :: kv_replica :: KvPayload < u32 , (hydro_std :: __staged :: __deps :: hydro_lang :: location :: cluster :: cluster_id :: ClusterId < hydro_test :: cluster :: paxos_bench :: Client > , u32) > , hydro_test :: cluster :: paxos :: Proposer >,
                                                                        ),
                                                                        cardinality: None,
                                                                        cpu_usage: None,
                                                                    },
                                                                },
                                                                metadata: HydroIrMetadata {
                                                                    location_kind: Cluster(
                                                                        1,
                                                                    ),
                                                                    output_type: Some(
                                                                        hydro_test :: cluster :: paxos :: P2a < hydro_test :: cluster :: kv_replica :: KvPayload < u32 , (hydro_std :: __staged :: __deps :: hydro_lang :: location :: cluster :: cluster_id :: ClusterId < hydro_test :: cluster :: paxos_bench :: Client > , u32) > , hydro_test :: cluster :: paxos :: Proposer >,
                                                                    ),
                                                                    cardinality: None,
                                                                    cpu_usage: None,
                                                                },
                                                            },
                                                            right: Tee {
                                                                inner: <tee 9>,
                                                                metadata: HydroIrMetadata {
                                                                    location_kind: Cluster(
                                                                        1,
                                                                    ),
                                                                    output_type: Some(
                                                                        hydro_test :: cluster :: paxos :: Ballot,
                                                                    ),
                                                                    cardinality: None,
                                                                    cpu_usage: None,
                                                                },
                                                            },
                                                            metadata: HydroIrMetadata {
                                                                location_kind: Cluster(
                                                                    1,
                                                                ),
                                                                output_type: Some(
                                                                    (hydro_test :: cluster :: paxos :: P2a < hydro_test :: cluster :: kv_replica :: KvPayload < u32 , (hydro_std :: __staged :: __deps :: hydro_lang :: location :: cluster :: cluster_id :: ClusterId < hydro_test :: cluster :: paxos_bench :: Client > , u32) > , hydro_test :: cluster :: paxos :: Proposer > , hydro_test :: cluster :: paxos :: Ballot),
                                                                ),
                                                                cardinality: None,
                                                                cpu_usage: None,
                                                            },
                                                        },
                                                        metadata: HydroIrMetadata {
                                                            location_kind: Cluster(
                                                                1,
                                                            ),
                                                            output_type: Some(
                                                                (hydro_std :: __staged :: __deps :: hydro_lang :: location :: cluster :: cluster_id :: ClusterId < hydro_test :: cluster :: paxos :: Proposer > , ((usize , hydro_test :: cluster :: paxos :: Ballot) , core :: result :: Result < () , hydro_test :: cluster :: paxos :: Ballot >)),
                                                            ),
                                                            cardinality: None,
                                                            cpu_usage: None,
                                                        },
                                                    },
                                                    metadata: HydroIrMetadata {
                                                        location_kind: Cluster(
                                                            0,
                                                        ),
                                                        output_type: Some(
                                                            ((usize , hydro_test :: cluster :: paxos :: Ballot) , core :: result :: Result < () , hydro_test :: cluster :: paxos :: Ballot >),
                                                        ),
                                                        cardinality: None,
                                                        cpu_usage: None,
                                                    },
                                                },
                                                metadata: HydroIrMetadata {
                                                    location_kind: Cluster(
                                                        0,
                                                    ),
                                                    output_type: Some(
                                                        ((usize , hydro_test :: cluster :: paxos :: Ballot) , core :: result :: Result < () , hydro_test :: cluster :: paxos :: Ballot >),
                                                    ),
                                                    cardinality: None,
                                                    cpu_usage: None,
                                                },
                                            },
                                            metadata: HydroIrMetadata {
                                                location_kind: Tick(
                                                    1,
                                                    Cluster(
                                                        0,
                                                    ),
                                                ),
                                                output_type: Some(
                                                    ((usize , hydro_test :: cluster :: paxos :: Ballot) , core :: result :: Result < () , hydro_test :: cluster :: paxos :: Ballot >),
                                                ),
                                                cardinality: None,
                                                cpu_usage: None,
                                            },
                                        },
                                        metadata: HydroIrMetadata {
                                            location_kind: Cluster(
                                                0,
                                            ),
                                            output_type: Some(
                                                ((usize , hydro_test :: cluster :: paxos :: Ballot) , core :: result :: Result < () , hydro_test :: cluster :: paxos :: Ballot >),
                                            ),
                                            cardinality: None,
                                            cpu_usage: None,
                                        },
                                    },
                                    metadata: HydroIrMetadata {
                                        location_kind: Cluster(
                                            0,
                                        ),
                                        output_type: Some(
                                            ((usize , hydro_test :: cluster :: paxos :: Ballot) , core :: result :: Result < () , hydro_test :: cluster :: paxos :: Ballot >),
                                        ),
                                        cardinality: None,
                                        cpu_usage: None,
                                    },
                                },
                                metadata: HydroIrMetadata {
                                    location_kind: Cluster(
                                        0,
                                    ),
                                    output_type: Some(
                                        ((usize , hydro_test :: cluster :: paxos :: Ballot) , (usize , usize)),
                                    ),
                                    cardinality: None,
                                    cpu_usage: None,
                                },
                            },
                            metadata: HydroIrMetadata {
                                location_kind: Cluster(
                                    0,
                                ),
                                output_type: Some(
                                    ((usize , hydro_test :: cluster :: paxos :: Ballot) , (usize , usize)),
                                ),
                                cardinality: None,
                                cpu_usage: None,
                            },
                        },
                        metadata: HydroIrMetadata {
                            location_kind: Cluster(
                                0,
                            ),
                            output_type: Some(
                                (usize , hydro_test :: cluster :: paxos :: Ballot),
                            ),
                            cardinality: None,
                            cpu_usage: None,
                        },
                    },
                    metadata: HydroIrMetadata {
                        location_kind: Cluster(
                            0,
                        ),
                        output_type: Some(
                            (usize , hydro_test :: cluster :: paxos :: Ballot),
                        ),
                        cardinality: None,
                        cpu_usage: None,
                    },
                },
                neg: Tee {
                    inner: <tee 30>: FilterMap {
                        f: stageleft :: runtime_support :: fn1_type_hint :: < ((usize , hydro_test :: cluster :: paxos :: Ballot) , (usize , usize)) , core :: option :: Option < (usize , hydro_test :: cluster :: paxos :: Ballot) > > ({ use hydro_std :: __staged :: __deps :: * ; use hydro_std :: __staged :: quorum :: * ; let max__free = 3usize ; move | (key , (success , error)) | if (success + error) >= max__free { Some (key) } else { None } }),
                        input: Tee {
                            inner: <tee 24>,
                            metadata: HydroIrMetadata {
                                location_kind: Cluster(
                                    0,
                                ),
                                output_type: Some(
                                    ((usize , hydro_test :: cluster :: paxos :: Ballot) , (usize , usize)),
                                ),
                                cardinality: None,
                                cpu_usage: None,
                            },
                        },
                        metadata: HydroIrMetadata {
                            location_kind: Cluster(
                                0,
                            ),
                            output_type: Some(
                                (usize , hydro_test :: cluster :: paxos :: Ballot),
                            ),
                            cardinality: None,
                            cpu_usage: None,
                        },
                    },
                    metadata: HydroIrMetadata {
                        location_kind: Cluster(
                            0,
                        ),
                        output_type: Some(
                            (usize , hydro_test :: cluster :: paxos :: Ballot),
                        ),
                        cardinality: None,
                        cpu_usage: None,
                    },
                },
                metadata: HydroIrMetadata {
                    location_kind: Cluster(
                        0,
                    ),
                    output_type: Some(
                        (usize , hydro_test :: cluster :: paxos :: Ballot),
                    ),
                    cardinality: None,
                    cpu_usage: None,
                },
            },
            metadata: HydroIrMetadata {
                location_kind: Cluster(
                    0,
                ),
                output_type: Some(
                    (usize , hydro_test :: cluster :: paxos :: Ballot),
                ),
                cardinality: None,
                cpu_usage: None,
            },
        },
        metadata: HydroIrMetadata {
            location_kind: Cluster(
                0,
            ),
            output_type: Some(
                (usize , hydro_test :: cluster :: paxos :: Ballot),
            ),
            cardinality: None,
            cpu_usage: None,
        },
    },
    CycleSink {
        ident: Ident {
            sym: cycle_8,
        },
        location_kind: Tick(
            1,
            Cluster(
                0,
            ),
        ),
        input: DeferTick {
            input: AntiJoin {
                pos: Tee {
                    inner: <tee 25>,
                    metadata: HydroIrMetadata {
                        location_kind: Cluster(
                            0,
                        ),
                        output_type: Some(
                            ((usize , hydro_test :: cluster :: paxos :: Ballot) , core :: result :: Result < () , hydro_test :: cluster :: paxos :: Ballot >),
                        ),
                        cardinality: None,
                        cpu_usage: None,
                    },
                },
                neg: Tee {
                    inner: <tee 30>,
                    metadata: HydroIrMetadata {
                        location_kind: Cluster(
                            0,
                        ),
                        output_type: Some(
                            (usize , hydro_test :: cluster :: paxos :: Ballot),
                        ),
                        cardinality: None,
                        cpu_usage: None,
                    },
                },
                metadata: HydroIrMetadata {
                    location_kind: Cluster(
                        0,
                    ),
                    output_type: Some(
                        ((usize , hydro_test :: cluster :: paxos :: Ballot) , core :: result :: Result < () , hydro_test :: cluster :: paxos :: Ballot >),
                    ),
                    cardinality: None,
                    cpu_usage: None,
                },
            },
            metadata: HydroIrMetadata {
                location_kind: Cluster(
                    0,
                ),
                output_type: Some(
                    ((usize , hydro_test :: cluster :: paxos :: Ballot) , core :: result :: Result < () , hydro_test :: cluster :: paxos :: Ballot >),
                ),
                cardinality: None,
                cpu_usage: None,
            },
        },
        metadata: HydroIrMetadata {
            location_kind: Cluster(
                0,
            ),
            output_type: Some(
                ((usize , hydro_test :: cluster :: paxos :: Ballot) , core :: result :: Result < () , hydro_test :: cluster :: paxos :: Ballot >),
            ),
            cardinality: None,
            cpu_usage: None,
        },
    },
    CycleSink {
        ident: Ident {
            sym: cycle_10,
        },
        location_kind: Tick(
            1,
            Cluster(
                0,
            ),
        ),
        input: DeferTick {
            input: AntiJoin {
                pos: Tee {
                    inner: <tee 31>: Chain {
                        first: CycleSource {
                            ident: Ident {
                                sym: cycle_10,
                            },
                            location_kind: Tick(
                                1,
                                Cluster(
                                    0,
                                ),
                            ),
                            metadata: HydroIrMetadata {
                                location_kind: Cluster(
                                    0,
                                ),
                                output_type: Some(
                                    ((usize , hydro_test :: cluster :: paxos :: Ballot) , core :: option :: Option < hydro_test :: cluster :: kv_replica :: KvPayload < u32 , (hydro_std :: __staged :: __deps :: hydro_lang :: location :: cluster :: cluster_id :: ClusterId < hydro_test :: cluster :: paxos_bench :: Client > , u32) > >),
                                ),
                                cardinality: None,
                                cpu_usage: None,
                            },
                        },
                        second: Tee {
                            inner: <tee 28>,
                            metadata: HydroIrMetadata {
                                location_kind: Tick(
                                    1,
                                    Cluster(
                                        0,
                                    ),
                                ),
                                output_type: Some(
                                    ((usize , hydro_test :: cluster :: paxos :: Ballot) , core :: option :: Option < hydro_test :: cluster :: kv_replica :: KvPayload < u32 , (hydro_std :: __staged :: __deps :: hydro_lang :: location :: cluster :: cluster_id :: ClusterId < hydro_test :: cluster :: paxos_bench :: Client > , u32) > >),
                                ),
                                cardinality: None,
                                cpu_usage: None,
                            },
                        },
                        metadata: HydroIrMetadata {
                            location_kind: Cluster(
                                0,
                            ),
                            output_type: Some(
                                ((usize , hydro_test :: cluster :: paxos :: Ballot) , core :: option :: Option < hydro_test :: cluster :: kv_replica :: KvPayload < u32 , (hydro_std :: __staged :: __deps :: hydro_lang :: location :: cluster :: cluster_id :: ClusterId < hydro_test :: cluster :: paxos_bench :: Client > , u32) > >),
                            ),
                            cardinality: None,
                            cpu_usage: None,
                        },
                    },
                    metadata: HydroIrMetadata {
                        location_kind: Cluster(
                            0,
                        ),
                        output_type: Some(
                            ((usize , hydro_test :: cluster :: paxos :: Ballot) , core :: option :: Option < hydro_test :: cluster :: kv_replica :: KvPayload < u32 , (hydro_std :: __staged :: __deps :: hydro_lang :: location :: cluster :: cluster_id :: ClusterId < hydro_test :: cluster :: paxos_bench :: Client > , u32) > >),
                        ),
                        cardinality: None,
                        cpu_usage: None,
                    },
                },
                neg: Map {
                    f: stageleft :: runtime_support :: fn1_type_hint :: < ((usize , hydro_test :: cluster :: paxos :: Ballot) , ()) , (usize , hydro_test :: cluster :: paxos :: Ballot) > ({ use hydro_std :: __staged :: __deps :: * ; use hydro_std :: __staged :: request_response :: * ; | (key , _) | key }),
                    input: Tee {
                        inner: <tee 32>: Map {
                            f: stageleft :: runtime_support :: fn1_type_hint :: < (usize , hydro_test :: cluster :: paxos :: Ballot) , ((usize , hydro_test :: cluster :: paxos :: Ballot) , ()) > ({ use crate :: __staged :: __deps :: * ; use crate :: __staged :: cluster :: paxos :: * ; | k | (k , ()) }),
                            input: Difference {
                                pos: Tee {
                                    inner: <tee 23>,
                                    metadata: HydroIrMetadata {
                                        location_kind: Cluster(
                                            0,
                                        ),
                                        output_type: Some(
                                            (usize , hydro_test :: cluster :: paxos :: Ballot),
                                        ),
                                        cardinality: None,
                                        cpu_usage: None,
                                    },
                                },
                                neg: CycleSource {
                                    ident: Ident {
                                        sym: cycle_9,
                                    },
                                    location_kind: Tick(
                                        1,
                                        Cluster(
                                            0,
                                        ),
                                    ),
                                    metadata: HydroIrMetadata {
                                        location_kind: Cluster(
                                            0,
                                        ),
                                        output_type: Some(
                                            (usize , hydro_test :: cluster :: paxos :: Ballot),
                                        ),
                                        cardinality: None,
                                        cpu_usage: None,
                                    },
                                },
                                metadata: HydroIrMetadata {
                                    location_kind: Cluster(
                                        0,
                                    ),
                                    output_type: Some(
                                        (usize , hydro_test :: cluster :: paxos :: Ballot),
                                    ),
                                    cardinality: None,
                                    cpu_usage: None,
                                },
                            },
                            metadata: HydroIrMetadata {
                                location_kind: Tick(
                                    1,
                                    Cluster(
                                        0,
                                    ),
                                ),
                                output_type: Some(
                                    ((usize , hydro_test :: cluster :: paxos :: Ballot) , ()),
                                ),
                                cardinality: None,
                                cpu_usage: None,
                            },
                        },
                        metadata: HydroIrMetadata {
                            location_kind: Cluster(
                                0,
                            ),
                            output_type: Some(
                                ((usize , hydro_test :: cluster :: paxos :: Ballot) , ()),
                            ),
                            cardinality: None,
                            cpu_usage: None,
                        },
                    },
                    metadata: HydroIrMetadata {
                        location_kind: Cluster(
                            0,
                        ),
                        output_type: Some(
                            (usize , hydro_test :: cluster :: paxos :: Ballot),
                        ),
                        cardinality: None,
                        cpu_usage: None,
                    },
                },
                metadata: HydroIrMetadata {
                    location_kind: Cluster(
                        0,
                    ),
                    output_type: Some(
                        ((usize , hydro_test :: cluster :: paxos :: Ballot) , core :: option :: Option < hydro_test :: cluster :: kv_replica :: KvPayload < u32 , (hydro_std :: __staged :: __deps :: hydro_lang :: location :: cluster :: cluster_id :: ClusterId < hydro_test :: cluster :: paxos_bench :: Client > , u32) > >),
                    ),
                    cardinality: None,
                    cpu_usage: None,
                },
            },
            metadata: HydroIrMetadata {
                location_kind: Cluster(
                    0,
                ),
                output_type: Some(
                    ((usize , hydro_test :: cluster :: paxos :: Ballot) , core :: option :: Option < hydro_test :: cluster :: kv_replica :: KvPayload < u32 , (hydro_std :: __staged :: __deps :: hydro_lang :: location :: cluster :: cluster_id :: ClusterId < hydro_test :: cluster :: paxos_bench :: Client > , u32) > >),
                ),
                cardinality: None,
                cpu_usage: None,
            },
        },
        metadata: HydroIrMetadata {
            location_kind: Cluster(
                0,
            ),
            output_type: Some(
                ((usize , hydro_test :: cluster :: paxos :: Ballot) , core :: option :: Option < hydro_test :: cluster :: kv_replica :: KvPayload < u32 , (hydro_std :: __staged :: __deps :: hydro_lang :: location :: cluster :: cluster_id :: ClusterId < hydro_test :: cluster :: paxos_bench :: Client > , u32) > >),
            ),
            cardinality: None,
            cpu_usage: None,
        },
    },
    CycleSink {
        ident: Ident {
            sym: cycle_1,
        },
        location_kind: Tick(
            2,
            Cluster(
                1,
            ),
        ),
        input: Fold {
            init: stageleft :: runtime_support :: fn0_type_hint :: < (core :: option :: Option < usize > , std :: collections :: hash_map :: HashMap < usize , hydro_test :: cluster :: paxos :: LogValue < hydro_test :: cluster :: kv_replica :: KvPayload < u32 , (hydro_std :: __staged :: __deps :: hydro_lang :: location :: cluster :: cluster_id :: ClusterId < hydro_test :: cluster :: paxos_bench :: Client > , u32) > > >) > ({ use crate :: __staged :: __deps :: * ; use crate :: __staged :: cluster :: paxos :: * ; | | (None , HashMap :: new ()) }),
            acc: stageleft :: runtime_support :: fn2_borrow_mut_type_hint :: < (core :: option :: Option < usize > , std :: collections :: hash_map :: HashMap < usize , hydro_test :: cluster :: paxos :: LogValue < hydro_test :: cluster :: kv_replica :: KvPayload < u32 , (hydro_std :: __staged :: __deps :: hydro_lang :: location :: cluster :: cluster_id :: ClusterId < hydro_test :: cluster :: paxos_bench :: Client > , u32) > > >) , hydro_test :: cluster :: paxos :: CheckpointOrP2a < hydro_test :: cluster :: kv_replica :: KvPayload < u32 , (hydro_std :: __staged :: __deps :: hydro_lang :: location :: cluster :: cluster_id :: ClusterId < hydro_test :: cluster :: paxos_bench :: Client > , u32) > , hydro_test :: cluster :: paxos :: Proposer > , () > ({ use crate :: __staged :: __deps :: * ; use crate :: __staged :: cluster :: paxos :: * ; | (prev_checkpoint , log) , checkpoint_or_p2a | { match checkpoint_or_p2a { CheckpointOrP2a :: Checkpoint (new_checkpoint) => { if prev_checkpoint . map (| prev | new_checkpoint > prev) . unwrap_or (true) { for slot in (prev_checkpoint . unwrap_or (0)) .. new_checkpoint { log . remove (& slot) ; } * prev_checkpoint = Some (new_checkpoint) ; } } CheckpointOrP2a :: P2a (p2a) => { if prev_checkpoint . map (| prev | p2a . slot > prev) . unwrap_or (true) && log . get (& p2a . slot) . map (| prev_p2a : & LogValue < _ > | p2a . ballot > prev_p2a . ballot) . unwrap_or (true) { log . insert (p2a . slot , LogValue { ballot : p2a . ballot , value : p2a . value , } ,) ; } } } } }),
            input: Persist {
                inner: Chain {
                    first: FilterMap {
                        f: stageleft :: runtime_support :: fn1_type_hint :: < (hydro_test :: cluster :: paxos :: P2a < hydro_test :: cluster :: kv_replica :: KvPayload < u32 , (hydro_std :: __staged :: __deps :: hydro_lang :: location :: cluster :: cluster_id :: ClusterId < hydro_test :: cluster :: paxos_bench :: Client > , u32) > , hydro_test :: cluster :: paxos :: Proposer > , hydro_test :: cluster :: paxos :: Ballot) , core :: option :: Option < hydro_test :: cluster :: paxos :: CheckpointOrP2a < hydro_test :: cluster :: kv_replica :: KvPayload < u32 , (hydro_std :: __staged :: __deps :: hydro_lang :: location :: cluster :: cluster_id :: ClusterId < hydro_test :: cluster :: paxos_bench :: Client > , u32) > , hydro_test :: cluster :: paxos :: Proposer > > > ({ use crate :: __staged :: __deps :: * ; use crate :: __staged :: cluster :: paxos :: * ; | (p2a , max_ballot) | if p2a . ballot >= max_ballot { Some (CheckpointOrP2a :: P2a (p2a)) } else { None } }),
                        input: CrossSingleton {
                            left: Tee {
                                inner: <tee 27>,
                                metadata: HydroIrMetadata {
                                    location_kind: Cluster(
                                        1,
                                    ),
                                    output_type: Some(
                                        hydro_test :: cluster :: paxos :: P2a < hydro_test :: cluster :: kv_replica :: KvPayload < u32 , (hydro_std :: __staged :: __deps :: hydro_lang :: location :: cluster :: cluster_id :: ClusterId < hydro_test :: cluster :: paxos_bench :: Client > , u32) > , hydro_test :: cluster :: paxos :: Proposer >,
                                    ),
                                    cardinality: None,
                                    cpu_usage: None,
                                },
                            },
                            right: Tee {
                                inner: <tee 9>,
                                metadata: HydroIrMetadata {
                                    location_kind: Cluster(
                                        1,
                                    ),
                                    output_type: Some(
                                        hydro_test :: cluster :: paxos :: Ballot,
                                    ),
                                    cardinality: None,
                                    cpu_usage: None,
                                },
                            },
                            metadata: HydroIrMetadata {
                                location_kind: Cluster(
                                    1,
                                ),
                                output_type: Some(
                                    (hydro_test :: cluster :: paxos :: P2a < hydro_test :: cluster :: kv_replica :: KvPayload < u32 , (hydro_std :: __staged :: __deps :: hydro_lang :: location :: cluster :: cluster_id :: ClusterId < hydro_test :: cluster :: paxos_bench :: Client > , u32) > , hydro_test :: cluster :: paxos :: Proposer > , hydro_test :: cluster :: paxos :: Ballot),
                                ),
                                cardinality: None,
                                cpu_usage: None,
                            },
                        },
                        metadata: HydroIrMetadata {
                            location_kind: Cluster(
                                1,
                            ),
                            output_type: Some(
                                hydro_test :: cluster :: paxos :: CheckpointOrP2a < hydro_test :: cluster :: kv_replica :: KvPayload < u32 , (hydro_std :: __staged :: __deps :: hydro_lang :: location :: cluster :: cluster_id :: ClusterId < hydro_test :: cluster :: paxos_bench :: Client > , u32) > , hydro_test :: cluster :: paxos :: Proposer >,
                            ),
                            cardinality: None,
                            cpu_usage: None,
                        },
                    },
                    second: Map {
                        f: stageleft :: runtime_support :: fn1_type_hint :: < usize , hydro_test :: cluster :: paxos :: CheckpointOrP2a < hydro_test :: cluster :: kv_replica :: KvPayload < u32 , (hydro_std :: __staged :: __deps :: hydro_lang :: location :: cluster :: cluster_id :: ClusterId < hydro_test :: cluster :: paxos_bench :: Client > , u32) > , hydro_test :: cluster :: paxos :: Proposer > > ({ use crate :: __staged :: __deps :: * ; use crate :: __staged :: cluster :: paxos :: * ; | min_seq | CheckpointOrP2a :: Checkpoint (min_seq) }),
                        input: Delta {
                            inner: CycleSource {
                                ident: Ident {
                                    sym: cycle_0,
                                },
                                location_kind: Cluster(
                                    1,
                                ),
                                metadata: HydroIrMetadata {
                                    location_kind: Cluster(
                                        1,
                                    ),
                                    output_type: Some(
                                        usize,
                                    ),
                                    cardinality: None,
                                    cpu_usage: None,
                                },
                            },
                            metadata: HydroIrMetadata {
                                location_kind: Cluster(
                                    1,
                                ),
                                output_type: Some(
                                    usize,
                                ),
                                cardinality: None,
                                cpu_usage: None,
                            },
                        },
                        metadata: HydroIrMetadata {
                            location_kind: Cluster(
                                1,
                            ),
                            output_type: Some(
                                hydro_test :: cluster :: paxos :: CheckpointOrP2a < hydro_test :: cluster :: kv_replica :: KvPayload < u32 , (hydro_std :: __staged :: __deps :: hydro_lang :: location :: cluster :: cluster_id :: ClusterId < hydro_test :: cluster :: paxos_bench :: Client > , u32) > , hydro_test :: cluster :: paxos :: Proposer >,
                            ),
                            cardinality: None,
                            cpu_usage: None,
                        },
                    },
                    metadata: HydroIrMetadata {
                        location_kind: Cluster(
                            1,
                        ),
                        output_type: Some(
                            hydro_test :: cluster :: paxos :: CheckpointOrP2a < hydro_test :: cluster :: kv_replica :: KvPayload < u32 , (hydro_std :: __staged :: __deps :: hydro_lang :: location :: cluster :: cluster_id :: ClusterId < hydro_test :: cluster :: paxos_bench :: Client > , u32) > , hydro_test :: cluster :: paxos :: Proposer >,
                        ),
                        cardinality: None,
                        cpu_usage: None,
                    },
                },
                metadata: HydroIrMetadata {
                    location_kind: Cluster(
                        1,
                    ),
                    output_type: Some(
                        hydro_test :: cluster :: paxos :: CheckpointOrP2a < hydro_test :: cluster :: kv_replica :: KvPayload < u32 , (hydro_std :: __staged :: __deps :: hydro_lang :: location :: cluster :: cluster_id :: ClusterId < hydro_test :: cluster :: paxos_bench :: Client > , u32) > , hydro_test :: cluster :: paxos :: Proposer >,
                    ),
                    cardinality: None,
                    cpu_usage: None,
                },
            },
            metadata: HydroIrMetadata {
                location_kind: Tick(
                    2,
                    Cluster(
                        1,
                    ),
                ),
                output_type: Some(
                    (core :: option :: Option < usize > , std :: collections :: hash_map :: HashMap < usize , hydro_test :: cluster :: paxos :: LogValue < hydro_test :: cluster :: kv_replica :: KvPayload < u32 , (hydro_std :: __staged :: __deps :: hydro_lang :: location :: cluster :: cluster_id :: ClusterId < hydro_test :: cluster :: paxos_bench :: Client > , u32) > > >),
                ),
                cardinality: None,
                cpu_usage: None,
            },
        },
        metadata: HydroIrMetadata {
            location_kind: Cluster(
                1,
            ),
            output_type: Some(
                (core :: option :: Option < usize > , std :: collections :: hash_map :: HashMap < usize , hydro_test :: cluster :: paxos :: LogValue < hydro_test :: cluster :: kv_replica :: KvPayload < u32 , (hydro_std :: __staged :: __deps :: hydro_lang :: location :: cluster :: cluster_id :: ClusterId < hydro_test :: cluster :: paxos_bench :: Client > , u32) > > >),
            ),
            cardinality: None,
            cpu_usage: None,
        },
    },
    CycleSink {
        ident: Ident {
            sym: cycle_0,
        },
        location_kind: Cluster(
            0,
        ),
        input: Map {
            f: stageleft :: runtime_support :: fn1_type_hint :: < ((usize , hydro_test :: cluster :: paxos :: Ballot) , hydro_test :: cluster :: paxos :: Ballot) , hydro_test :: cluster :: paxos :: Ballot > ({ use crate :: __staged :: __deps :: * ; use crate :: __staged :: cluster :: paxos :: * ; | (_ , ballot) | ballot }),
            input: FilterMap {
                f: stageleft :: runtime_support :: fn1_type_hint :: < ((usize , hydro_test :: cluster :: paxos :: Ballot) , core :: result :: Result < () , hydro_test :: cluster :: paxos :: Ballot >) , core :: option :: Option < ((usize , hydro_test :: cluster :: paxos :: Ballot) , hydro_test :: cluster :: paxos :: Ballot) > > ({ use hydro_std :: __staged :: __deps :: * ; use hydro_std :: __staged :: quorum :: * ; move | (key , res) | match res { Ok (_) => None , Err (e) => Some ((key , e)) , } }),
                input: Tee {
                    inner: <tee 26>,
                    metadata: HydroIrMetadata {
                        location_kind: Tick(
                            1,
                            Cluster(
                                0,
                            ),
                        ),
                        output_type: Some(
                            ((usize , hydro_test :: cluster :: paxos :: Ballot) , core :: result :: Result < () , hydro_test :: cluster :: paxos :: Ballot >),
                        ),
                        cardinality: None,
                        cpu_usage: None,
                    },
                },
                metadata: HydroIrMetadata {
                    location_kind: Tick(
                        1,
                        Cluster(
                            0,
                        ),
                    ),
                    output_type: Some(
                        ((usize , hydro_test :: cluster :: paxos :: Ballot) , hydro_test :: cluster :: paxos :: Ballot),
                    ),
                    cardinality: None,
                    cpu_usage: None,
                },
            },
            metadata: HydroIrMetadata {
                location_kind: Tick(
                    1,
                    Cluster(
                        0,
                    ),
                ),
                output_type: Some(
                    hydro_test :: cluster :: paxos :: Ballot,
                ),
                cardinality: None,
                cpu_usage: None,
            },
        },
        metadata: HydroIrMetadata {
            location_kind: Cluster(
                0,
            ),
            output_type: Some(
                hydro_test :: cluster :: paxos :: Ballot,
            ),
            cardinality: None,
            cpu_usage: None,
        },
    },
    CycleSink {
        ident: Ident {
            sym: cycle_0,
        },
        location_kind: Tick(
            8,
            Cluster(
                3,
            ),
        ),
        input: DeferTick {
            input: Map {
                f: stageleft :: runtime_support :: fn1_type_hint :: < (hydro_test :: cluster :: kv_replica :: SequencedKv < u32 , (hydro_std :: __staged :: __deps :: hydro_lang :: location :: cluster :: cluster_id :: ClusterId < hydro_test :: cluster :: paxos_bench :: Client > , u32) > , usize) , hydro_test :: cluster :: kv_replica :: SequencedKv < u32 , (hydro_std :: __staged :: __deps :: hydro_lang :: location :: cluster :: cluster_id :: ClusterId < hydro_test :: cluster :: paxos_bench :: Client > , u32) > > ({ use crate :: __staged :: __deps :: * ; use crate :: __staged :: cluster :: kv_replica :: * ; | (sorted_payload , _) | { sorted_payload } }),
                input: Filter {
                    f: stageleft :: runtime_support :: fn1_borrow_type_hint :: < (hydro_test :: cluster :: kv_replica :: SequencedKv < u32 , (hydro_std :: __staged :: __deps :: hydro_lang :: location :: cluster :: cluster_id :: ClusterId < hydro_test :: cluster :: paxos_bench :: Client > , u32) > , usize) , bool > ({ use crate :: __staged :: __deps :: * ; use crate :: __staged :: cluster :: kv_replica :: * ; | (sorted_payload , highest_seq) | sorted_payload . seq > * highest_seq }),
                    input: CrossSingleton {
                        left: Tee {
                            inner: <tee 33>: Sort {
                                input: Chain {
                                    first: Map {
                                        f: stageleft :: runtime_support :: fn1_type_hint :: < (usize , core :: option :: Option < hydro_test :: cluster :: kv_replica :: KvPayload < u32 , (hydro_std :: __staged :: __deps :: hydro_lang :: location :: cluster :: cluster_id :: ClusterId < hydro_test :: cluster :: paxos_bench :: Client > , u32) > >) , hydro_test :: cluster :: kv_replica :: SequencedKv < u32 , (hydro_std :: __staged :: __deps :: hydro_lang :: location :: cluster :: cluster_id :: ClusterId < hydro_test :: cluster :: paxos_bench :: Client > , u32) > > ({ use crate :: __staged :: __deps :: * ; use crate :: __staged :: cluster :: kv_replica :: * ; | (slot , kv) | SequencedKv { seq : slot , kv } }),
                                        input: Map {
                                            f: stageleft :: runtime_support :: fn1_type_hint :: < (hydro_std :: __staged :: __deps :: hydro_lang :: location :: cluster :: cluster_id :: ClusterId < hydro_test :: cluster :: paxos :: Proposer > , (usize , core :: option :: Option < hydro_test :: cluster :: kv_replica :: KvPayload < u32 , (hydro_std :: __staged :: __deps :: hydro_lang :: location :: cluster :: cluster_id :: ClusterId < hydro_test :: cluster :: paxos_bench :: Client > , u32) > >)) , (usize , core :: option :: Option < hydro_test :: cluster :: kv_replica :: KvPayload < u32 , (hydro_std :: __staged :: __deps :: hydro_lang :: location :: cluster :: cluster_id :: ClusterId < hydro_test :: cluster :: paxos_bench :: Client > , u32) > >) > ({ use hydro_lang :: __staged :: __deps :: * ; use hydro_lang :: __staged :: stream :: * ; | (_ , b) | b }),
                                            input: Network {
                                                from_key: None,
                                                to_location: Cluster(
                                                    3,
                                                ),
                                                to_key: None,
<<<<<<< HEAD
                                                serialize_fn: Some(
                                                    :: hydro_lang :: runtime_support :: stageleft :: runtime_support :: fn1_type_hint :: < (hydro_lang :: ClusterId < _ > , (usize , core :: option :: Option < hydro_test :: cluster :: kv_replica :: KvPayload < u32 , (hydro_std :: __staged :: __deps :: hydro_lang :: location :: cluster :: cluster_id :: ClusterId < hydro_test :: cluster :: paxos_bench :: Client > , u32) > >)) , _ > (| (id , data) | { (id . raw_id , hydro_lang :: runtime_support :: bincode :: serialize (& data) . unwrap () . into ()) }),
                                                ),
=======
                                                serialize_fn: None,
>>>>>>> d5b5df2c
                                                instantiate_fn: <network instantiate>,
                                                deserialize_fn: Some(
                                                    | res | { let (id , b) = res . unwrap () ; (hydro_lang :: ClusterId :: < hydro_test :: cluster :: paxos :: Proposer > :: from_raw (id) , hydro_lang :: runtime_support :: bincode :: deserialize :: < (usize , core :: option :: Option < hydro_test :: cluster :: kv_replica :: KvPayload < u32 , (hydro_std :: __staged :: __deps :: hydro_lang :: location :: cluster :: cluster_id :: ClusterId < hydro_test :: cluster :: paxos_bench :: Client > , u32) > >) > (& b) . unwrap ()) },
                                                ),
                                                input: FlatMap {
<<<<<<< HEAD
                                                    f: stageleft :: runtime_support :: fn1_type_hint :: < (usize , core :: option :: Option < hydro_test :: cluster :: kv_replica :: KvPayload < u32 , (hydro_std :: __staged :: __deps :: hydro_lang :: location :: cluster :: cluster_id :: ClusterId < hydro_test :: cluster :: paxos_bench :: Client > , u32) > >) , std :: iter :: Map < std :: slice :: Iter < hydro_std :: __staged :: __deps :: hydro_lang :: location :: cluster :: cluster_id :: ClusterId < hydro_test :: cluster :: kv_replica :: Replica > > , _ > > ({ use hydro_lang :: __staged :: __deps :: * ; use hydro_lang :: __staged :: stream :: * ; let ids__free = unsafe { :: std :: mem :: transmute :: < _ , & [hydro_lang :: ClusterId < hydro_test :: cluster :: kv_replica :: Replica >] > (__hydro_lang_cluster_ids_3) } ; | b | ids__free . iter () . map (move | id | (:: std :: clone :: Clone :: clone (id) , :: std :: clone :: Clone :: clone (& b))) }),
                                                    input: Map {
                                                        f: stageleft :: runtime_support :: fn1_type_hint :: < ((usize , hydro_test :: cluster :: paxos :: Ballot) , (core :: option :: Option < hydro_test :: cluster :: kv_replica :: KvPayload < u32 , (hydro_std :: __staged :: __deps :: hydro_lang :: location :: cluster :: cluster_id :: ClusterId < hydro_test :: cluster :: paxos_bench :: Client > , u32) > > , ())) , (usize , core :: option :: Option < hydro_test :: cluster :: kv_replica :: KvPayload < u32 , (hydro_std :: __staged :: __deps :: hydro_lang :: location :: cluster :: cluster_id :: ClusterId < hydro_test :: cluster :: paxos_bench :: Client > , u32) > >) > ({ use crate :: __staged :: __deps :: * ; use crate :: __staged :: cluster :: paxos :: * ; | ((slot , _ballot) , (value , _)) | (slot , value) }),
                                                        input: Map {
                                                            f: stageleft :: runtime_support :: fn1_type_hint :: < ((usize , hydro_test :: cluster :: paxos :: Ballot) , (core :: option :: Option < hydro_test :: cluster :: kv_replica :: KvPayload < u32 , (hydro_std :: __staged :: __deps :: hydro_lang :: location :: cluster :: cluster_id :: ClusterId < hydro_test :: cluster :: paxos_bench :: Client > , u32) > > , ())) , ((usize , hydro_test :: cluster :: paxos :: Ballot) , (core :: option :: Option < hydro_test :: cluster :: kv_replica :: KvPayload < u32 , (hydro_std :: __staged :: __deps :: hydro_lang :: location :: cluster :: cluster_id :: ClusterId < hydro_test :: cluster :: paxos_bench :: Client > , u32) > > , ())) > ({ use hydro_std :: __staged :: __deps :: * ; use hydro_std :: __staged :: request_response :: * ; | (key , (meta , resp)) | (key , (meta , resp)) }),
                                                            input: Join {
                                                                left: Tee {
                                                                    inner: <tee 31>,
                                                                    metadata: HydroIrMetadata {
                                                                        location_kind: Cluster(
                                                                            0,
                                                                        ),
                                                                        output_type: Some(
                                                                            ((usize , hydro_test :: cluster :: paxos :: Ballot) , core :: option :: Option < hydro_test :: cluster :: kv_replica :: KvPayload < u32 , (hydro_std :: __staged :: __deps :: hydro_lang :: location :: cluster :: cluster_id :: ClusterId < hydro_test :: cluster :: paxos_bench :: Client > , u32) > >),
                                                                        ),
                                                                        cardinality: None,
                                                                        cpu_usage: None,
=======
                                                    f: stageleft :: runtime_support :: fn1_type_hint :: < hydro_std :: __staged :: __deps :: hydro_lang :: __staged :: __deps :: bytes :: Bytes , std :: iter :: Map < std :: slice :: Iter < hydro_std :: __staged :: __deps :: hydro_lang :: location :: cluster :: cluster_id :: ClusterId < hydro_test :: cluster :: kv_replica :: Replica > > , _ > > ({ use hydro_lang :: __staged :: __deps :: * ; use hydro_lang :: __staged :: stream :: * ; let ids__free = unsafe { :: std :: mem :: transmute :: < _ , & [hydro_lang :: ClusterId < hydro_test :: cluster :: kv_replica :: Replica >] > (__hydro_lang_cluster_ids_3) } ; | v | { ids__free . iter () . map (move | id | (id . raw_id , v . clone ())) } }),
                                                    input: Map {
                                                        f: stageleft :: runtime_support :: fn1_type_hint :: < (usize , core :: option :: Option < hydro_test :: cluster :: kv_replica :: KvPayload < u32 , (hydro_std :: __staged :: __deps :: hydro_lang :: location :: cluster :: cluster_id :: ClusterId < hydro_test :: cluster :: paxos_bench :: Client > , u32) > >) , hydro_std :: __staged :: __deps :: hydro_lang :: __staged :: __deps :: bytes :: Bytes > ({ use hydro_lang :: __staged :: __deps :: * ; use hydro_lang :: __staged :: stream :: * ; | v | bincode :: serialize (& v) . unwrap () . into () }),
                                                        input: Map {
                                                            f: stageleft :: runtime_support :: fn1_type_hint :: < ((usize , hydro_test :: cluster :: paxos :: Ballot) , (core :: option :: Option < hydro_test :: cluster :: kv_replica :: KvPayload < u32 , (hydro_std :: __staged :: __deps :: hydro_lang :: location :: cluster :: cluster_id :: ClusterId < hydro_test :: cluster :: paxos_bench :: Client > , u32) > > , ())) , (usize , core :: option :: Option < hydro_test :: cluster :: kv_replica :: KvPayload < u32 , (hydro_std :: __staged :: __deps :: hydro_lang :: location :: cluster :: cluster_id :: ClusterId < hydro_test :: cluster :: paxos_bench :: Client > , u32) > >) > ({ use crate :: __staged :: __deps :: * ; use crate :: __staged :: cluster :: paxos :: * ; | ((slot , _ballot) , (value , _)) | (slot , value) }),
                                                            input: Map {
                                                                f: stageleft :: runtime_support :: fn1_type_hint :: < ((usize , hydro_test :: cluster :: paxos :: Ballot) , (core :: option :: Option < hydro_test :: cluster :: kv_replica :: KvPayload < u32 , (hydro_std :: __staged :: __deps :: hydro_lang :: location :: cluster :: cluster_id :: ClusterId < hydro_test :: cluster :: paxos_bench :: Client > , u32) > > , ())) , ((usize , hydro_test :: cluster :: paxos :: Ballot) , (core :: option :: Option < hydro_test :: cluster :: kv_replica :: KvPayload < u32 , (hydro_std :: __staged :: __deps :: hydro_lang :: location :: cluster :: cluster_id :: ClusterId < hydro_test :: cluster :: paxos_bench :: Client > , u32) > > , ())) > ({ use hydro_std :: __staged :: __deps :: * ; use hydro_std :: __staged :: request_response :: * ; | (key , (meta , resp)) | (key , (meta , resp)) }),
                                                                input: Join {
                                                                    left: Tee {
                                                                        inner: <tee 31>,
                                                                        metadata: HydroIrMetadata {
                                                                            location_kind: Cluster(
                                                                                0,
                                                                            ),
                                                                            output_type: Some(
                                                                                ((usize , hydro_test :: cluster :: paxos :: Ballot) , core :: option :: Option < hydro_test :: cluster :: kv_replica :: KvPayload < u32 , (hydro_std :: __staged :: __deps :: hydro_lang :: location :: cluster :: cluster_id :: ClusterId < hydro_test :: cluster :: paxos_bench :: Client > , u32) > >),
                                                                            ),
                                                                            cardinality: None,
                                                                            cpu_usage: None,
                                                                        },
                                                                    },
                                                                    right: Tee {
                                                                        inner: <tee 32>,
                                                                        metadata: HydroIrMetadata {
                                                                            location_kind: Cluster(
                                                                                0,
                                                                            ),
                                                                            output_type: Some(
                                                                                ((usize , hydro_test :: cluster :: paxos :: Ballot) , ()),
                                                                            ),
                                                                            cardinality: None,
                                                                            cpu_usage: None,
                                                                        },
>>>>>>> d5b5df2c
                                                                    },
                                                                    metadata: HydroIrMetadata {
                                                                        location_kind: Cluster(
                                                                            0,
                                                                        ),
                                                                        output_type: Some(
                                                                            ((usize , hydro_test :: cluster :: paxos :: Ballot) , (core :: option :: Option < hydro_test :: cluster :: kv_replica :: KvPayload < u32 , (hydro_std :: __staged :: __deps :: hydro_lang :: location :: cluster :: cluster_id :: ClusterId < hydro_test :: cluster :: paxos_bench :: Client > , u32) > > , ())),
                                                                        ),
                                                                        cardinality: None,
                                                                        cpu_usage: None,
                                                                    },
                                                                },
                                                                metadata: HydroIrMetadata {
                                                                    location_kind: Cluster(
                                                                        0,
                                                                    ),
                                                                    output_type: Some(
                                                                        ((usize , hydro_test :: cluster :: paxos :: Ballot) , (core :: option :: Option < hydro_test :: cluster :: kv_replica :: KvPayload < u32 , (hydro_std :: __staged :: __deps :: hydro_lang :: location :: cluster :: cluster_id :: ClusterId < hydro_test :: cluster :: paxos_bench :: Client > , u32) > > , ())),
                                                                    ),
                                                                    cardinality: None,
                                                                    cpu_usage: None,
                                                                },
                                                            },
                                                            metadata: HydroIrMetadata {
                                                                location_kind: Tick(
                                                                    1,
                                                                    Cluster(
                                                                        0,
                                                                    ),
                                                                ),
                                                                output_type: Some(
<<<<<<< HEAD
                                                                    ((usize , hydro_test :: cluster :: paxos :: Ballot) , (core :: option :: Option < hydro_test :: cluster :: kv_replica :: KvPayload < u32 , (hydro_std :: __staged :: __deps :: hydro_lang :: location :: cluster :: cluster_id :: ClusterId < hydro_test :: cluster :: paxos_bench :: Client > , u32) > > , ())),
=======
                                                                    (usize , core :: option :: Option < hydro_test :: cluster :: kv_replica :: KvPayload < u32 , (hydro_std :: __staged :: __deps :: hydro_lang :: location :: cluster :: cluster_id :: ClusterId < hydro_test :: cluster :: paxos_bench :: Client > , u32) > >),
>>>>>>> d5b5df2c
                                                                ),
                                                                cardinality: None,
                                                                cpu_usage: None,
                                                            },
                                                        },
                                                        metadata: HydroIrMetadata {
                                                            location_kind: Cluster(
                                                                0,
                                                            ),
                                                            output_type: Some(
<<<<<<< HEAD
                                                                (usize , core :: option :: Option < hydro_test :: cluster :: kv_replica :: KvPayload < u32 , (hydro_std :: __staged :: __deps :: hydro_lang :: location :: cluster :: cluster_id :: ClusterId < hydro_test :: cluster :: paxos_bench :: Client > , u32) > >),
=======
                                                                hydro_std :: __staged :: __deps :: hydro_lang :: __staged :: __deps :: bytes :: Bytes,
>>>>>>> d5b5df2c
                                                            ),
                                                            cardinality: None,
                                                            cpu_usage: None,
                                                        },
                                                    },
                                                    metadata: HydroIrMetadata {
                                                        location_kind: Cluster(
                                                            0,
                                                        ),
                                                        output_type: Some(
<<<<<<< HEAD
                                                            (hydro_std :: __staged :: __deps :: hydro_lang :: location :: cluster :: cluster_id :: ClusterId < hydro_test :: cluster :: kv_replica :: Replica > , (usize , core :: option :: Option < hydro_test :: cluster :: kv_replica :: KvPayload < u32 , (hydro_std :: __staged :: __deps :: hydro_lang :: location :: cluster :: cluster_id :: ClusterId < hydro_test :: cluster :: paxos_bench :: Client > , u32) > >)),
=======
                                                            (u32 , hydro_std :: __staged :: __deps :: hydro_lang :: __staged :: __deps :: bytes :: Bytes),
>>>>>>> d5b5df2c
                                                        ),
                                                        cardinality: None,
                                                        cpu_usage: None,
                                                    },
                                                },
                                                metadata: HydroIrMetadata {
                                                    location_kind: Cluster(
                                                        3,
                                                    ),
                                                    output_type: Some(
                                                        (usize , core :: option :: Option < hydro_test :: cluster :: kv_replica :: KvPayload < u32 , (hydro_std :: __staged :: __deps :: hydro_lang :: location :: cluster :: cluster_id :: ClusterId < hydro_test :: cluster :: paxos_bench :: Client > , u32) > >),
                                                    ),
                                                    cardinality: None,
                                                    cpu_usage: None,
                                                },
                                            },
                                            metadata: HydroIrMetadata {
                                                location_kind: Cluster(
                                                    3,
                                                ),
                                                output_type: Some(
                                                    (usize , core :: option :: Option < hydro_test :: cluster :: kv_replica :: KvPayload < u32 , (hydro_std :: __staged :: __deps :: hydro_lang :: location :: cluster :: cluster_id :: ClusterId < hydro_test :: cluster :: paxos_bench :: Client > , u32) > >),
                                                ),
                                                cardinality: None,
                                                cpu_usage: None,
                                            },
                                        },
                                        metadata: HydroIrMetadata {
                                            location_kind: Cluster(
                                                3,
                                            ),
                                            output_type: Some(
                                                hydro_test :: cluster :: kv_replica :: SequencedKv < u32 , (hydro_std :: __staged :: __deps :: hydro_lang :: location :: cluster :: cluster_id :: ClusterId < hydro_test :: cluster :: paxos_bench :: Client > , u32) >,
                                            ),
                                            cardinality: None,
                                            cpu_usage: None,
                                        },
                                    },
                                    second: CycleSource {
                                        ident: Ident {
                                            sym: cycle_0,
                                        },
                                        location_kind: Tick(
                                            8,
                                            Cluster(
                                                3,
                                            ),
                                        ),
                                        metadata: HydroIrMetadata {
                                            location_kind: Cluster(
                                                3,
                                            ),
                                            output_type: Some(
                                                hydro_test :: cluster :: kv_replica :: SequencedKv < u32 , (hydro_std :: __staged :: __deps :: hydro_lang :: location :: cluster :: cluster_id :: ClusterId < hydro_test :: cluster :: paxos_bench :: Client > , u32) >,
                                            ),
                                            cardinality: None,
                                            cpu_usage: None,
                                        },
                                    },
                                    metadata: HydroIrMetadata {
                                        location_kind: Cluster(
                                            3,
                                        ),
                                        output_type: Some(
                                            hydro_test :: cluster :: kv_replica :: SequencedKv < u32 , (hydro_std :: __staged :: __deps :: hydro_lang :: location :: cluster :: cluster_id :: ClusterId < hydro_test :: cluster :: paxos_bench :: Client > , u32) >,
                                        ),
                                        cardinality: None,
                                        cpu_usage: None,
                                    },
                                },
                                metadata: HydroIrMetadata {
                                    location_kind: Cluster(
                                        3,
                                    ),
                                    output_type: Some(
                                        hydro_test :: cluster :: kv_replica :: SequencedKv < u32 , (hydro_std :: __staged :: __deps :: hydro_lang :: location :: cluster :: cluster_id :: ClusterId < hydro_test :: cluster :: paxos_bench :: Client > , u32) >,
                                    ),
                                    cardinality: None,
                                    cpu_usage: None,
                                },
                            },
                            metadata: HydroIrMetadata {
                                location_kind: Cluster(
                                    3,
                                ),
                                output_type: Some(
                                    hydro_test :: cluster :: kv_replica :: SequencedKv < u32 , (hydro_std :: __staged :: __deps :: hydro_lang :: location :: cluster :: cluster_id :: ClusterId < hydro_test :: cluster :: paxos_bench :: Client > , u32) >,
                                ),
                                cardinality: None,
                                cpu_usage: None,
                            },
                        },
                        right: Tee {
                            inner: <tee 34>: Fold {
                                init: stageleft :: runtime_support :: fn0_type_hint :: < usize > ({ use crate :: __staged :: __deps :: * ; use crate :: __staged :: cluster :: kv_replica :: * ; | | 0 }),
                                acc: stageleft :: runtime_support :: fn2_borrow_mut_type_hint :: < usize , (hydro_test :: cluster :: kv_replica :: SequencedKv < u32 , (hydro_std :: __staged :: __deps :: hydro_lang :: location :: cluster :: cluster_id :: ClusterId < hydro_test :: cluster :: paxos_bench :: Client > , u32) > , usize) , () > ({ use crate :: __staged :: __deps :: * ; use crate :: __staged :: cluster :: kv_replica :: * ; | new_next_slot , (sorted_payload , next_slot) | { if sorted_payload . seq == std :: cmp :: max (* new_next_slot , next_slot) { * new_next_slot = sorted_payload . seq + 1 ; } } }),
                                input: CrossSingleton {
                                    left: Tee {
                                        inner: <tee 33>,
                                        metadata: HydroIrMetadata {
                                            location_kind: Cluster(
                                                3,
                                            ),
                                            output_type: Some(
                                                hydro_test :: cluster :: kv_replica :: SequencedKv < u32 , (hydro_std :: __staged :: __deps :: hydro_lang :: location :: cluster :: cluster_id :: ClusterId < hydro_test :: cluster :: paxos_bench :: Client > , u32) >,
                                            ),
                                            cardinality: None,
                                            cpu_usage: None,
                                        },
                                    },
                                    right: Tee {
                                        inner: <tee 35>: Chain {
                                            first: CycleSource {
                                                ident: Ident {
                                                    sym: cycle_1,
                                                },
                                                location_kind: Tick(
                                                    8,
                                                    Cluster(
                                                        3,
                                                    ),
                                                ),
                                                metadata: HydroIrMetadata {
                                                    location_kind: Cluster(
                                                        3,
                                                    ),
                                                    output_type: Some(
                                                        usize,
                                                    ),
                                                    cardinality: None,
                                                    cpu_usage: None,
                                                },
                                            },
                                            second: Persist {
                                                inner: Source {
                                                    source: Iter(
                                                        { use hydro_lang :: __staged :: __deps :: * ; use hydro_lang :: __staged :: location :: * ; let e__free = { use crate :: __staged :: __deps :: * ; use crate :: __staged :: cluster :: kv_replica :: * ; 0 } ; [e__free] },
                                                    ),
                                                    location_kind: Cluster(
                                                        3,
                                                    ),
                                                    metadata: HydroIrMetadata {
                                                        location_kind: Cluster(
                                                            3,
                                                        ),
                                                        output_type: Some(
                                                            usize,
                                                        ),
                                                        cardinality: None,
                                                        cpu_usage: None,
                                                    },
                                                },
                                                metadata: HydroIrMetadata {
                                                    location_kind: Cluster(
                                                        3,
                                                    ),
                                                    output_type: Some(
                                                        usize,
                                                    ),
                                                    cardinality: None,
                                                    cpu_usage: None,
                                                },
                                            },
                                            metadata: HydroIrMetadata {
                                                location_kind: Cluster(
                                                    3,
                                                ),
                                                output_type: Some(
                                                    usize,
                                                ),
                                                cardinality: None,
                                                cpu_usage: None,
                                            },
                                        },
                                        metadata: HydroIrMetadata {
                                            location_kind: Cluster(
                                                3,
                                            ),
                                            output_type: Some(
                                                usize,
                                            ),
                                            cardinality: None,
                                            cpu_usage: None,
                                        },
                                    },
                                    metadata: HydroIrMetadata {
                                        location_kind: Cluster(
                                            3,
                                        ),
                                        output_type: Some(
                                            (hydro_test :: cluster :: kv_replica :: SequencedKv < u32 , (hydro_std :: __staged :: __deps :: hydro_lang :: location :: cluster :: cluster_id :: ClusterId < hydro_test :: cluster :: paxos_bench :: Client > , u32) > , usize),
                                        ),
                                        cardinality: None,
                                        cpu_usage: None,
                                    },
                                },
                                metadata: HydroIrMetadata {
                                    location_kind: Cluster(
                                        3,
                                    ),
                                    output_type: Some(
                                        usize,
                                    ),
                                    cardinality: None,
                                    cpu_usage: None,
                                },
                            },
                            metadata: HydroIrMetadata {
                                location_kind: Cluster(
                                    3,
                                ),
                                output_type: Some(
                                    usize,
                                ),
                                cardinality: None,
                                cpu_usage: None,
                            },
                        },
                        metadata: HydroIrMetadata {
                            location_kind: Cluster(
                                3,
                            ),
                            output_type: Some(
                                (hydro_test :: cluster :: kv_replica :: SequencedKv < u32 , (hydro_std :: __staged :: __deps :: hydro_lang :: location :: cluster :: cluster_id :: ClusterId < hydro_test :: cluster :: paxos_bench :: Client > , u32) > , usize),
                            ),
                            cardinality: None,
                            cpu_usage: None,
                        },
                    },
                    metadata: HydroIrMetadata {
                        location_kind: Cluster(
                            3,
                        ),
                        output_type: Some(
                            (hydro_test :: cluster :: kv_replica :: SequencedKv < u32 , (hydro_std :: __staged :: __deps :: hydro_lang :: location :: cluster :: cluster_id :: ClusterId < hydro_test :: cluster :: paxos_bench :: Client > , u32) > , usize),
                        ),
                        cardinality: None,
                        cpu_usage: None,
                    },
                },
                metadata: HydroIrMetadata {
                    location_kind: Cluster(
                        3,
                    ),
                    output_type: Some(
                        hydro_test :: cluster :: kv_replica :: SequencedKv < u32 , (hydro_std :: __staged :: __deps :: hydro_lang :: location :: cluster :: cluster_id :: ClusterId < hydro_test :: cluster :: paxos_bench :: Client > , u32) >,
                    ),
                    cardinality: None,
                    cpu_usage: None,
                },
            },
            metadata: HydroIrMetadata {
                location_kind: Cluster(
                    3,
                ),
                output_type: Some(
                    hydro_test :: cluster :: kv_replica :: SequencedKv < u32 , (hydro_std :: __staged :: __deps :: hydro_lang :: location :: cluster :: cluster_id :: ClusterId < hydro_test :: cluster :: paxos_bench :: Client > , u32) >,
                ),
                cardinality: None,
                cpu_usage: None,
            },
        },
        metadata: HydroIrMetadata {
            location_kind: Cluster(
                3,
            ),
            output_type: Some(
                hydro_test :: cluster :: kv_replica :: SequencedKv < u32 , (hydro_std :: __staged :: __deps :: hydro_lang :: location :: cluster :: cluster_id :: ClusterId < hydro_test :: cluster :: paxos_bench :: Client > , u32) >,
            ),
            cardinality: None,
            cpu_usage: None,
        },
    },
    CycleSink {
        ident: Ident {
            sym: cycle_1,
        },
        location_kind: Tick(
            8,
            Cluster(
                3,
            ),
        ),
        input: DeferTick {
            input: Map {
                f: stageleft :: runtime_support :: fn1_type_hint :: < (std :: collections :: hash_map :: HashMap < u32 , (hydro_std :: __staged :: __deps :: hydro_lang :: location :: cluster :: cluster_id :: ClusterId < hydro_test :: cluster :: paxos_bench :: Client > , u32) > , usize) , usize > ({ use crate :: __staged :: __deps :: * ; use crate :: __staged :: cluster :: kv_replica :: * ; | (_kv_store , next_slot) | next_slot }),
                input: Fold {
                    init: stageleft :: runtime_support :: fn0_type_hint :: < (std :: collections :: hash_map :: HashMap < u32 , (hydro_std :: __staged :: __deps :: hydro_lang :: location :: cluster :: cluster_id :: ClusterId < hydro_test :: cluster :: paxos_bench :: Client > , u32) > , usize) > ({ use crate :: __staged :: __deps :: * ; use crate :: __staged :: cluster :: kv_replica :: * ; | | (HashMap :: new () , 0) }),
                    acc: stageleft :: runtime_support :: fn2_borrow_mut_type_hint :: < (std :: collections :: hash_map :: HashMap < u32 , (hydro_std :: __staged :: __deps :: hydro_lang :: location :: cluster :: cluster_id :: ClusterId < hydro_test :: cluster :: paxos_bench :: Client > , u32) > , usize) , hydro_test :: cluster :: kv_replica :: SequencedKv < u32 , (hydro_std :: __staged :: __deps :: hydro_lang :: location :: cluster :: cluster_id :: ClusterId < hydro_test :: cluster :: paxos_bench :: Client > , u32) > , () > ({ use crate :: __staged :: __deps :: * ; use crate :: __staged :: cluster :: kv_replica :: * ; | (kv_store , next_slot) , payload | { if let Some (kv) = payload . kv { kv_store . insert (kv . key , kv . value) ; } * next_slot = payload . seq + 1 ; } }),
                    input: Persist {
                        inner: Tee {
                            inner: <tee 36>: Map {
                                f: stageleft :: runtime_support :: fn1_type_hint :: < (hydro_test :: cluster :: kv_replica :: SequencedKv < u32 , (hydro_std :: __staged :: __deps :: hydro_lang :: location :: cluster :: cluster_id :: ClusterId < hydro_test :: cluster :: paxos_bench :: Client > , u32) > , usize) , hydro_test :: cluster :: kv_replica :: SequencedKv < u32 , (hydro_std :: __staged :: __deps :: hydro_lang :: location :: cluster :: cluster_id :: ClusterId < hydro_test :: cluster :: paxos_bench :: Client > , u32) > > ({ use crate :: __staged :: __deps :: * ; use crate :: __staged :: cluster :: kv_replica :: * ; | (sorted_payload , _) | { sorted_payload } }),
                                input: Filter {
                                    f: stageleft :: runtime_support :: fn1_borrow_type_hint :: < (hydro_test :: cluster :: kv_replica :: SequencedKv < u32 , (hydro_std :: __staged :: __deps :: hydro_lang :: location :: cluster :: cluster_id :: ClusterId < hydro_test :: cluster :: paxos_bench :: Client > , u32) > , usize) , bool > ({ use crate :: __staged :: __deps :: * ; use crate :: __staged :: cluster :: kv_replica :: * ; | (sorted_payload , highest_seq) | sorted_payload . seq < * highest_seq }),
                                    input: CrossSingleton {
                                        left: Tee {
                                            inner: <tee 33>,
                                            metadata: HydroIrMetadata {
                                                location_kind: Cluster(
                                                    3,
                                                ),
                                                output_type: Some(
                                                    hydro_test :: cluster :: kv_replica :: SequencedKv < u32 , (hydro_std :: __staged :: __deps :: hydro_lang :: location :: cluster :: cluster_id :: ClusterId < hydro_test :: cluster :: paxos_bench :: Client > , u32) >,
                                                ),
                                                cardinality: None,
                                                cpu_usage: None,
                                            },
                                        },
                                        right: Tee {
                                            inner: <tee 34>,
                                            metadata: HydroIrMetadata {
                                                location_kind: Cluster(
                                                    3,
                                                ),
                                                output_type: Some(
                                                    usize,
                                                ),
                                                cardinality: None,
                                                cpu_usage: None,
                                            },
                                        },
                                        metadata: HydroIrMetadata {
                                            location_kind: Cluster(
                                                3,
                                            ),
                                            output_type: Some(
                                                (hydro_test :: cluster :: kv_replica :: SequencedKv < u32 , (hydro_std :: __staged :: __deps :: hydro_lang :: location :: cluster :: cluster_id :: ClusterId < hydro_test :: cluster :: paxos_bench :: Client > , u32) > , usize),
                                            ),
                                            cardinality: None,
                                            cpu_usage: None,
                                        },
                                    },
                                    metadata: HydroIrMetadata {
                                        location_kind: Cluster(
                                            3,
                                        ),
                                        output_type: Some(
                                            (hydro_test :: cluster :: kv_replica :: SequencedKv < u32 , (hydro_std :: __staged :: __deps :: hydro_lang :: location :: cluster :: cluster_id :: ClusterId < hydro_test :: cluster :: paxos_bench :: Client > , u32) > , usize),
                                        ),
                                        cardinality: None,
                                        cpu_usage: None,
                                    },
                                },
                                metadata: HydroIrMetadata {
                                    location_kind: Cluster(
                                        3,
                                    ),
                                    output_type: Some(
                                        hydro_test :: cluster :: kv_replica :: SequencedKv < u32 , (hydro_std :: __staged :: __deps :: hydro_lang :: location :: cluster :: cluster_id :: ClusterId < hydro_test :: cluster :: paxos_bench :: Client > , u32) >,
                                    ),
                                    cardinality: None,
                                    cpu_usage: None,
                                },
                            },
                            metadata: HydroIrMetadata {
                                location_kind: Cluster(
                                    3,
                                ),
                                output_type: Some(
                                    hydro_test :: cluster :: kv_replica :: SequencedKv < u32 , (hydro_std :: __staged :: __deps :: hydro_lang :: location :: cluster :: cluster_id :: ClusterId < hydro_test :: cluster :: paxos_bench :: Client > , u32) >,
                                ),
                                cardinality: None,
                                cpu_usage: None,
                            },
                        },
                        metadata: HydroIrMetadata {
                            location_kind: Cluster(
                                3,
                            ),
                            output_type: Some(
                                hydro_test :: cluster :: kv_replica :: SequencedKv < u32 , (hydro_std :: __staged :: __deps :: hydro_lang :: location :: cluster :: cluster_id :: ClusterId < hydro_test :: cluster :: paxos_bench :: Client > , u32) >,
                            ),
                            cardinality: None,
                            cpu_usage: None,
                        },
                    },
                    metadata: HydroIrMetadata {
                        location_kind: Cluster(
                            3,
                        ),
                        output_type: Some(
                            (std :: collections :: hash_map :: HashMap < u32 , (hydro_std :: __staged :: __deps :: hydro_lang :: location :: cluster :: cluster_id :: ClusterId < hydro_test :: cluster :: paxos_bench :: Client > , u32) > , usize),
                        ),
                        cardinality: None,
                        cpu_usage: None,
                    },
                },
                metadata: HydroIrMetadata {
                    location_kind: Cluster(
                        3,
                    ),
                    output_type: Some(
                        usize,
                    ),
                    cardinality: None,
                    cpu_usage: None,
                },
            },
            metadata: HydroIrMetadata {
                location_kind: Cluster(
                    3,
                ),
                output_type: Some(
                    usize,
                ),
                cardinality: None,
                cpu_usage: None,
            },
        },
        metadata: HydroIrMetadata {
            location_kind: Cluster(
                3,
            ),
            output_type: Some(
                usize,
            ),
            cardinality: None,
            cpu_usage: None,
        },
    },
    CycleSink {
        ident: Ident {
            sym: cycle_2,
        },
        location_kind: Tick(
            8,
            Cluster(
                3,
            ),
        ),
        input: DeferTick {
            input: Tee {
                inner: <tee 37>: FilterMap {
                    f: stageleft :: runtime_support :: fn1_type_hint :: < (core :: option :: Option < usize > , usize) , core :: option :: Option < usize > > ({ use crate :: __staged :: __deps :: * ; use crate :: __staged :: cluster :: kv_replica :: * ; let checkpoint_frequency__free = 1usize ; move | (max_checkpointed_seq , next_slot) | if max_checkpointed_seq . map (| m | next_slot - m >= checkpoint_frequency__free) . unwrap_or (true) { Some (next_slot) } else { None } }),
                    input: CrossSingleton {
                        left: Chain {
                            first: Map {
                                f: stageleft :: runtime_support :: fn1_type_hint :: < usize , core :: option :: Option < usize > > ({ use hydro_lang :: __staged :: __deps :: * ; use hydro_lang :: __staged :: optional :: * ; | v | Some (v) }),
                                input: Reduce {
                                    f: stageleft :: runtime_support :: fn2_borrow_mut_type_hint :: < usize , usize , () > ({ use hydro_lang :: __staged :: __deps :: * ; use hydro_lang :: __staged :: stream :: * ; | curr , new | { if new > * curr { * curr = new ; } } }),
                                    input: Persist {
                                        inner: CycleSource {
                                            ident: Ident {
                                                sym: cycle_2,
                                            },
                                            location_kind: Tick(
                                                8,
                                                Cluster(
                                                    3,
                                                ),
                                            ),
                                            metadata: HydroIrMetadata {
                                                location_kind: Cluster(
                                                    3,
                                                ),
                                                output_type: Some(
                                                    usize,
                                                ),
                                                cardinality: None,
                                                cpu_usage: None,
                                            },
                                        },
                                        metadata: HydroIrMetadata {
                                            location_kind: Cluster(
                                                3,
                                            ),
                                            output_type: Some(
                                                usize,
                                            ),
                                            cardinality: None,
                                            cpu_usage: None,
                                        },
                                    },
                                    metadata: HydroIrMetadata {
                                        location_kind: Cluster(
                                            3,
                                        ),
                                        output_type: Some(
                                            usize,
                                        ),
                                        cardinality: None,
                                        cpu_usage: None,
                                    },
                                },
                                metadata: HydroIrMetadata {
                                    location_kind: Cluster(
                                        3,
                                    ),
                                    output_type: Some(
                                        core :: option :: Option < usize >,
                                    ),
                                    cardinality: None,
                                    cpu_usage: None,
                                },
                            },
                            second: Persist {
                                inner: Source {
                                    source: Iter(
                                        [:: std :: option :: Option :: None],
                                    ),
                                    location_kind: Cluster(
                                        3,
                                    ),
                                    metadata: HydroIrMetadata {
                                        location_kind: Cluster(
                                            3,
                                        ),
                                        output_type: Some(
                                            core :: option :: Option < usize >,
                                        ),
                                        cardinality: None,
                                        cpu_usage: None,
                                    },
                                },
                                metadata: HydroIrMetadata {
                                    location_kind: Cluster(
                                        3,
                                    ),
                                    output_type: Some(
                                        core :: option :: Option < usize >,
                                    ),
                                    cardinality: None,
                                    cpu_usage: None,
                                },
                            },
                            metadata: HydroIrMetadata {
                                location_kind: Cluster(
                                    3,
                                ),
                                output_type: Some(
                                    core :: option :: Option < usize >,
                                ),
                                cardinality: None,
                                cpu_usage: None,
                            },
                        },
                        right: Tee {
                            inner: <tee 35>,
                            metadata: HydroIrMetadata {
                                location_kind: Cluster(
                                    3,
                                ),
                                output_type: Some(
                                    usize,
                                ),
                                cardinality: None,
                                cpu_usage: None,
                            },
                        },
                        metadata: HydroIrMetadata {
                            location_kind: Cluster(
                                3,
                            ),
                            output_type: Some(
                                (core :: option :: Option < usize > , usize),
                            ),
                            cardinality: None,
                            cpu_usage: None,
                        },
                    },
                    metadata: HydroIrMetadata {
                        location_kind: Cluster(
                            3,
                        ),
                        output_type: Some(
                            usize,
                        ),
                        cardinality: None,
                        cpu_usage: None,
                    },
                },
                metadata: HydroIrMetadata {
                    location_kind: Cluster(
                        3,
                    ),
                    output_type: Some(
                        usize,
                    ),
                    cardinality: None,
                    cpu_usage: None,
                },
            },
            metadata: HydroIrMetadata {
                location_kind: Cluster(
                    3,
                ),
                output_type: Some(
                    usize,
                ),
                cardinality: None,
                cpu_usage: None,
            },
        },
        metadata: HydroIrMetadata {
            location_kind: Cluster(
                3,
            ),
            output_type: Some(
                usize,
            ),
            cardinality: None,
            cpu_usage: None,
        },
    },
    CycleSink {
        ident: Ident {
            sym: cycle_0,
        },
        location_kind: Cluster(
            1,
        ),
        input: Reduce {
            f: stageleft :: runtime_support :: fn2_borrow_mut_type_hint :: < usize , usize , () > ({ use hydro_lang :: __staged :: __deps :: * ; use hydro_lang :: __staged :: stream :: * ; | curr , new | { if new < * curr { * curr = new ; } } }),
            input: Map {
                f: stageleft :: runtime_support :: fn1_type_hint :: < (hydro_std :: __staged :: __deps :: hydro_lang :: location :: cluster :: cluster_id :: ClusterId < hydro_test :: cluster :: kv_replica :: Replica > , usize) , usize > ({ use crate :: __staged :: __deps :: * ; use crate :: __staged :: cluster :: paxos_bench :: * ; | (_sender , seq) | seq }),
                input: Map {
                    f: stageleft :: runtime_support :: fn1_type_hint :: < ((hydro_std :: __staged :: __deps :: hydro_lang :: location :: cluster :: cluster_id :: ClusterId < hydro_test :: cluster :: kv_replica :: Replica > , usize) , ()) , (hydro_std :: __staged :: __deps :: hydro_lang :: location :: cluster :: cluster_id :: ClusterId < hydro_test :: cluster :: kv_replica :: Replica > , usize) > ({ use hydro_lang :: __staged :: __deps :: * ; use hydro_lang :: __staged :: stream :: * ; | (d , _signal) | d }),
                    input: CrossSingleton {
                        left: Tee {
                            inner: <tee 38>: ReduceKeyed {
                                f: stageleft :: runtime_support :: fn2_borrow_mut_type_hint :: < usize , usize , () > ({ use crate :: __staged :: __deps :: * ; use crate :: __staged :: cluster :: paxos_bench :: * ; | curr_seq , seq | { if seq > * curr_seq { * curr_seq = seq ; } } }),
                                input: Persist {
                                    inner: Network {
                                        from_key: None,
                                        to_location: Cluster(
                                            1,
                                        ),
                                        to_key: None,
                                        serialize_fn: None,
                                        instantiate_fn: <network instantiate>,
                                        deserialize_fn: Some(
                                            | res | { let (id , b) = res . unwrap () ; (hydro_lang :: ClusterId :: < hydro_test :: cluster :: kv_replica :: Replica > :: from_raw (id) , hydro_lang :: runtime_support :: bincode :: deserialize :: < usize > (& b) . unwrap ()) },
                                        ),
                                        input: FlatMap {
<<<<<<< HEAD
                                            f: stageleft :: runtime_support :: fn1_type_hint :: < usize , std :: iter :: Map < std :: slice :: Iter < hydro_std :: __staged :: __deps :: hydro_lang :: location :: cluster :: cluster_id :: ClusterId < hydro_test :: cluster :: paxos :: Acceptor > > , _ > > ({ use hydro_lang :: __staged :: __deps :: * ; use hydro_lang :: __staged :: stream :: * ; let ids__free = unsafe { :: std :: mem :: transmute :: < _ , & [hydro_lang :: ClusterId < hydro_test :: cluster :: paxos :: Acceptor >] > (__hydro_lang_cluster_ids_1) } ; | b | ids__free . iter () . map (move | id | (:: std :: clone :: Clone :: clone (id) , :: std :: clone :: Clone :: clone (& b))) }),
                                            input: Tee {
                                                inner: <tee 37>,
=======
                                            f: stageleft :: runtime_support :: fn1_type_hint :: < hydro_std :: __staged :: __deps :: hydro_lang :: __staged :: __deps :: bytes :: Bytes , std :: iter :: Map < std :: slice :: Iter < hydro_std :: __staged :: __deps :: hydro_lang :: location :: cluster :: cluster_id :: ClusterId < hydro_test :: cluster :: paxos :: Acceptor > > , _ > > ({ use hydro_lang :: __staged :: __deps :: * ; use hydro_lang :: __staged :: stream :: * ; let ids__free = unsafe { :: std :: mem :: transmute :: < _ , & [hydro_lang :: ClusterId < hydro_test :: cluster :: paxos :: Acceptor >] > (__hydro_lang_cluster_ids_1) } ; | v | { ids__free . iter () . map (move | id | (id . raw_id , v . clone ())) } }),
                                            input: Map {
                                                f: stageleft :: runtime_support :: fn1_type_hint :: < usize , hydro_std :: __staged :: __deps :: hydro_lang :: __staged :: __deps :: bytes :: Bytes > ({ use hydro_lang :: __staged :: __deps :: * ; use hydro_lang :: __staged :: stream :: * ; | v | bincode :: serialize (& v) . unwrap () . into () }),
                                                input: Tee {
                                                    inner: <tee 37>,
                                                    metadata: HydroIrMetadata {
                                                        location_kind: Cluster(
                                                            3,
                                                        ),
                                                        output_type: Some(
                                                            usize,
                                                        ),
                                                        cardinality: None,
                                                        cpu_usage: None,
                                                    },
                                                },
>>>>>>> d5b5df2c
                                                metadata: HydroIrMetadata {
                                                    location_kind: Cluster(
                                                        3,
                                                    ),
                                                    output_type: Some(
                                                        hydro_std :: __staged :: __deps :: hydro_lang :: __staged :: __deps :: bytes :: Bytes,
                                                    ),
                                                    cardinality: None,
                                                    cpu_usage: None,
                                                },
                                            },
                                            metadata: HydroIrMetadata {
                                                location_kind: Cluster(
                                                    3,
                                                ),
                                                output_type: Some(
<<<<<<< HEAD
                                                    (hydro_std :: __staged :: __deps :: hydro_lang :: location :: cluster :: cluster_id :: ClusterId < hydro_test :: cluster :: paxos :: Acceptor > , usize),
=======
                                                    (u32 , hydro_std :: __staged :: __deps :: hydro_lang :: __staged :: __deps :: bytes :: Bytes),
>>>>>>> d5b5df2c
                                                ),
                                                cardinality: None,
                                                cpu_usage: None,
                                            },
                                        },
                                        metadata: HydroIrMetadata {
                                            location_kind: Cluster(
                                                1,
                                            ),
                                            output_type: Some(
                                                usize,
                                            ),
                                            cardinality: None,
                                            cpu_usage: None,
                                        },
                                    },
                                    metadata: HydroIrMetadata {
                                        location_kind: Cluster(
                                            1,
                                        ),
                                        output_type: Some(
                                            (hydro_std :: __staged :: __deps :: hydro_lang :: location :: cluster :: cluster_id :: ClusterId < hydro_test :: cluster :: kv_replica :: Replica > , usize),
                                        ),
                                        cardinality: None,
                                        cpu_usage: None,
                                    },
                                },
                                metadata: HydroIrMetadata {
                                    location_kind: Cluster(
                                        1,
                                    ),
                                    output_type: Some(
                                        (hydro_std :: __staged :: __deps :: hydro_lang :: location :: cluster :: cluster_id :: ClusterId < hydro_test :: cluster :: kv_replica :: Replica > , usize),
                                    ),
                                    cardinality: None,
                                    cpu_usage: None,
                                },
                            },
                            metadata: HydroIrMetadata {
                                location_kind: Cluster(
                                    1,
                                ),
                                output_type: Some(
                                    (hydro_std :: __staged :: __deps :: hydro_lang :: location :: cluster :: cluster_id :: ClusterId < hydro_test :: cluster :: kv_replica :: Replica > , usize),
                                ),
                                cardinality: None,
                                cpu_usage: None,
                            },
                        },
                        right: Map {
                            f: stageleft :: runtime_support :: fn1_type_hint :: < bool , () > ({ use hydro_lang :: __staged :: __deps :: * ; use hydro_lang :: __staged :: stream :: * ; | _u | () }),
                            input: FilterMap {
                                f: stageleft :: runtime_support :: fn1_type_hint :: < usize , core :: option :: Option < bool > > ({ use crate :: __staged :: __deps :: * ; use crate :: __staged :: cluster :: paxos_bench :: * ; let f__free = 1usize ; move | num_received | if num_received == f__free + 1 { Some (true) } else { None } }),
                                input: Fold {
                                    init: stageleft :: runtime_support :: fn0_type_hint :: < usize > ({ use hydro_lang :: __staged :: __deps :: * ; use hydro_lang :: __staged :: stream :: * ; | | 0usize }),
                                    acc: stageleft :: runtime_support :: fn2_borrow_mut_type_hint :: < usize , (hydro_std :: __staged :: __deps :: hydro_lang :: location :: cluster :: cluster_id :: ClusterId < hydro_test :: cluster :: kv_replica :: Replica > , usize) , () > ({ use hydro_lang :: __staged :: __deps :: * ; use hydro_lang :: __staged :: stream :: * ; | count , _ | * count += 1 }),
                                    input: Tee {
                                        inner: <tee 38>,
                                        metadata: HydroIrMetadata {
                                            location_kind: Cluster(
                                                1,
                                            ),
                                            output_type: Some(
                                                (hydro_std :: __staged :: __deps :: hydro_lang :: location :: cluster :: cluster_id :: ClusterId < hydro_test :: cluster :: kv_replica :: Replica > , usize),
                                            ),
                                            cardinality: None,
                                            cpu_usage: None,
                                        },
                                    },
                                    metadata: HydroIrMetadata {
                                        location_kind: Cluster(
                                            1,
                                        ),
                                        output_type: Some(
                                            usize,
                                        ),
                                        cardinality: None,
                                        cpu_usage: None,
                                    },
                                },
                                metadata: HydroIrMetadata {
                                    location_kind: Cluster(
                                        1,
                                    ),
                                    output_type: Some(
                                        bool,
                                    ),
                                    cardinality: None,
                                    cpu_usage: None,
                                },
                            },
                            metadata: HydroIrMetadata {
                                location_kind: Cluster(
                                    1,
                                ),
                                output_type: Some(
                                    (),
                                ),
                                cardinality: None,
                                cpu_usage: None,
                            },
                        },
                        metadata: HydroIrMetadata {
                            location_kind: Cluster(
                                1,
                            ),
                            output_type: Some(
                                ((hydro_std :: __staged :: __deps :: hydro_lang :: location :: cluster :: cluster_id :: ClusterId < hydro_test :: cluster :: kv_replica :: Replica > , usize) , ()),
                            ),
                            cardinality: None,
                            cpu_usage: None,
                        },
                    },
                    metadata: HydroIrMetadata {
                        location_kind: Cluster(
                            1,
                        ),
                        output_type: Some(
                            (hydro_std :: __staged :: __deps :: hydro_lang :: location :: cluster :: cluster_id :: ClusterId < hydro_test :: cluster :: kv_replica :: Replica > , usize),
                        ),
                        cardinality: None,
                        cpu_usage: None,
                    },
                },
                metadata: HydroIrMetadata {
                    location_kind: Cluster(
                        1,
                    ),
                    output_type: Some(
                        usize,
                    ),
                    cardinality: None,
                    cpu_usage: None,
                },
            },
            metadata: HydroIrMetadata {
                location_kind: Cluster(
                    1,
                ),
                output_type: Some(
                    usize,
                ),
                cardinality: None,
                cpu_usage: None,
            },
        },
        metadata: HydroIrMetadata {
            location_kind: Cluster(
                1,
            ),
            output_type: Some(
                usize,
            ),
            cardinality: None,
            cpu_usage: None,
        },
    },
    CycleSink {
        ident: Ident {
            sym: cycle_2,
        },
        location_kind: Tick(
            10,
            Cluster(
                2,
            ),
        ),
        input: DeferTick {
            input: AntiJoin {
                pos: Tee {
                    inner: <tee 39>: Chain {
                        first: CycleSource {
                            ident: Ident {
                                sym: cycle_2,
                            },
                            location_kind: Tick(
                                10,
                                Cluster(
                                    2,
                                ),
                            ),
                            metadata: HydroIrMetadata {
                                location_kind: Cluster(
                                    2,
                                ),
                                output_type: Some(
                                    ((u32 , u32) , core :: result :: Result < () , () >),
                                ),
                                cardinality: None,
                                cpu_usage: None,
                            },
                        },
                        second: Tee {
                            inner: <tee 40>: Map {
                                f: stageleft :: runtime_support :: fn1_type_hint :: < (hydro_std :: __staged :: __deps :: hydro_lang :: location :: cluster :: cluster_id :: ClusterId < hydro_test :: cluster :: kv_replica :: Replica > , ((u32 , u32) , core :: result :: Result < () , () >)) , ((u32 , u32) , core :: result :: Result < () , () >) > ({ use hydro_lang :: __staged :: __deps :: * ; use hydro_lang :: __staged :: stream :: * ; | (_ , b) | b }),
                                input: Network {
                                    from_key: None,
                                    to_location: Cluster(
                                        2,
                                    ),
                                    to_key: None,
                                    serialize_fn: Some(
                                        :: hydro_lang :: runtime_support :: stageleft :: runtime_support :: fn1_type_hint :: < (hydro_lang :: ClusterId < _ > , ((u32 , u32) , core :: result :: Result < () , () >)) , _ > (| (id , data) | { (id . raw_id , hydro_lang :: runtime_support :: bincode :: serialize (& data) . unwrap () . into ()) }),
                                    ),
                                    instantiate_fn: <network instantiate>,
                                    deserialize_fn: Some(
                                        | res | { let (id , b) = res . unwrap () ; (hydro_lang :: ClusterId :: < hydro_test :: cluster :: kv_replica :: Replica > :: from_raw (id) , hydro_lang :: runtime_support :: bincode :: deserialize :: < ((u32 , u32) , core :: result :: Result < () , () >) > (& b) . unwrap ()) },
                                    ),
                                    input: Map {
                                        f: stageleft :: runtime_support :: fn1_type_hint :: < hydro_test :: cluster :: kv_replica :: KvPayload < u32 , (hydro_std :: __staged :: __deps :: hydro_lang :: location :: cluster :: cluster_id :: ClusterId < hydro_test :: cluster :: paxos_bench :: Client > , u32) > , (hydro_std :: __staged :: __deps :: hydro_lang :: location :: cluster :: cluster_id :: ClusterId < hydro_test :: cluster :: paxos_bench :: Client > , ((u32 , u32) , core :: result :: Result < () , () >)) > ({ use crate :: __staged :: __deps :: * ; use crate :: __staged :: cluster :: paxos_bench :: * ; | payload | (payload . value . 0 , ((payload . key , payload . value . 1) , Ok (()))) }),
                                        input: FilterMap {
                                            f: stageleft :: runtime_support :: fn1_type_hint :: < hydro_test :: cluster :: kv_replica :: SequencedKv < u32 , (hydro_std :: __staged :: __deps :: hydro_lang :: location :: cluster :: cluster_id :: ClusterId < hydro_test :: cluster :: paxos_bench :: Client > , u32) > , core :: option :: Option < hydro_test :: cluster :: kv_replica :: KvPayload < u32 , (hydro_std :: __staged :: __deps :: hydro_lang :: location :: cluster :: cluster_id :: ClusterId < hydro_test :: cluster :: paxos_bench :: Client > , u32) > > > ({ use crate :: __staged :: __deps :: * ; use crate :: __staged :: cluster :: kv_replica :: * ; | payload | payload . kv }),
                                            input: Tee {
                                                inner: <tee 36>,
                                                metadata: HydroIrMetadata {
                                                    location_kind: Cluster(
                                                        3,
                                                    ),
                                                    output_type: Some(
                                                        hydro_test :: cluster :: kv_replica :: SequencedKv < u32 , (hydro_std :: __staged :: __deps :: hydro_lang :: location :: cluster :: cluster_id :: ClusterId < hydro_test :: cluster :: paxos_bench :: Client > , u32) >,
                                                    ),
                                                    cardinality: None,
                                                    cpu_usage: None,
                                                },
                                            },
                                            metadata: HydroIrMetadata {
                                                location_kind: Cluster(
                                                    3,
                                                ),
                                                output_type: Some(
                                                    hydro_test :: cluster :: kv_replica :: KvPayload < u32 , (hydro_std :: __staged :: __deps :: hydro_lang :: location :: cluster :: cluster_id :: ClusterId < hydro_test :: cluster :: paxos_bench :: Client > , u32) >,
                                                ),
                                                cardinality: None,
                                                cpu_usage: None,
                                            },
                                        },
                                        metadata: HydroIrMetadata {
                                            location_kind: Cluster(
                                                3,
                                            ),
                                            output_type: Some(
                                                (hydro_std :: __staged :: __deps :: hydro_lang :: location :: cluster :: cluster_id :: ClusterId < hydro_test :: cluster :: paxos_bench :: Client > , ((u32 , u32) , core :: result :: Result < () , () >)),
                                            ),
                                            cardinality: None,
                                            cpu_usage: None,
                                        },
                                    },
                                    metadata: HydroIrMetadata {
                                        location_kind: Cluster(
                                            2,
                                        ),
                                        output_type: Some(
                                            ((u32 , u32) , core :: result :: Result < () , () >),
                                        ),
                                        cardinality: None,
                                        cpu_usage: None,
                                    },
                                },
                                metadata: HydroIrMetadata {
                                    location_kind: Cluster(
                                        2,
                                    ),
                                    output_type: Some(
                                        ((u32 , u32) , core :: result :: Result < () , () >),
                                    ),
                                    cardinality: None,
                                    cpu_usage: None,
                                },
                            },
                            metadata: HydroIrMetadata {
                                location_kind: Tick(
                                    10,
                                    Cluster(
                                        2,
                                    ),
                                ),
                                output_type: Some(
                                    ((u32 , u32) , core :: result :: Result < () , () >),
                                ),
                                cardinality: None,
                                cpu_usage: None,
                            },
                        },
                        metadata: HydroIrMetadata {
                            location_kind: Cluster(
                                2,
                            ),
                            output_type: Some(
                                ((u32 , u32) , core :: result :: Result < () , () >),
                            ),
                            cardinality: None,
                            cpu_usage: None,
                        },
                    },
                    metadata: HydroIrMetadata {
                        location_kind: Cluster(
                            2,
                        ),
                        output_type: Some(
                            ((u32 , u32) , core :: result :: Result < () , () >),
                        ),
                        cardinality: None,
                        cpu_usage: None,
                    },
                },
                neg: Tee {
                    inner: <tee 41>: FilterMap {
                        f: stageleft :: runtime_support :: fn1_type_hint :: < ((u32 , u32) , (usize , usize)) , core :: option :: Option < (u32 , u32) > > ({ use hydro_std :: __staged :: __deps :: * ; use hydro_std :: __staged :: quorum :: * ; let min__free = 2usize ; move | (key , (success , _error)) | if success >= min__free { Some (key) } else { None } }),
                        input: Tee {
                            inner: <tee 42>: FoldKeyed {
                                init: stageleft :: runtime_support :: fn0_type_hint :: < (usize , usize) > ({ use hydro_std :: __staged :: __deps :: * ; use hydro_std :: __staged :: quorum :: * ; move | | (0 , 0) }),
                                acc: stageleft :: runtime_support :: fn2_borrow_mut_type_hint :: < (usize , usize) , core :: result :: Result < () , () > , () > ({ use hydro_std :: __staged :: __deps :: * ; use hydro_std :: __staged :: quorum :: * ; move | accum , value | { if value . is_ok () { accum . 0 += 1 ; } else { accum . 1 += 1 ; } } }),
                                input: Tee {
                                    inner: <tee 39>,
                                    metadata: HydroIrMetadata {
                                        location_kind: Cluster(
                                            2,
                                        ),
                                        output_type: Some(
                                            ((u32 , u32) , core :: result :: Result < () , () >),
                                        ),
                                        cardinality: None,
                                        cpu_usage: None,
                                    },
                                },
                                metadata: HydroIrMetadata {
                                    location_kind: Cluster(
                                        2,
                                    ),
                                    output_type: Some(
                                        ((u32 , u32) , (usize , usize)),
                                    ),
                                    cardinality: None,
                                    cpu_usage: None,
                                },
                            },
                            metadata: HydroIrMetadata {
                                location_kind: Cluster(
                                    2,
                                ),
                                output_type: Some(
                                    ((u32 , u32) , (usize , usize)),
                                ),
                                cardinality: None,
                                cpu_usage: None,
                            },
                        },
                        metadata: HydroIrMetadata {
                            location_kind: Cluster(
                                2,
                            ),
                            output_type: Some(
                                (u32 , u32),
                            ),
                            cardinality: None,
                            cpu_usage: None,
                        },
                    },
                    metadata: HydroIrMetadata {
                        location_kind: Cluster(
                            2,
                        ),
                        output_type: Some(
                            (u32 , u32),
                        ),
                        cardinality: None,
                        cpu_usage: None,
                    },
                },
                metadata: HydroIrMetadata {
                    location_kind: Cluster(
                        2,
                    ),
                    output_type: Some(
                        ((u32 , u32) , core :: result :: Result < () , () >),
                    ),
                    cardinality: None,
                    cpu_usage: None,
                },
            },
            metadata: HydroIrMetadata {
                location_kind: Cluster(
                    2,
                ),
                output_type: Some(
                    ((u32 , u32) , core :: result :: Result < () , () >),
                ),
                cardinality: None,
                cpu_usage: None,
            },
        },
        metadata: HydroIrMetadata {
            location_kind: Cluster(
                2,
            ),
            output_type: Some(
                ((u32 , u32) , core :: result :: Result < () , () >),
            ),
            cardinality: None,
            cpu_usage: None,
        },
    },
    CycleSink {
        ident: Ident {
            sym: cycle_0,
        },
        location_kind: Cluster(
            2,
        ),
        input: Chain {
            first: FlatMap {
                f: stageleft :: runtime_support :: fn1_type_hint :: < () , std :: iter :: Map < std :: ops :: Range < usize > , _ > > ({ use hydro_std :: __staged :: __deps :: * ; use hydro_std :: __staged :: bench_client :: * ; let CLUSTER_SELF_ID__free = hydro_lang :: ClusterId :: < hydro_test :: cluster :: paxos_bench :: Client > :: from_raw (__hydro_lang_cluster_self_id_2) ; let num_clients_per_node__free = 1usize ; move | _ | (0 .. num_clients_per_node__free) . map (move | i | ((CLUSTER_SELF_ID__free . raw_id * (num_clients_per_node__free as u32)) + i as u32 , 0)) }),
                input: Tee {
                    inner: <tee 43>: Source {
                        source: Iter(
                            { use hydro_lang :: __staged :: __deps :: * ; use hydro_lang :: __staged :: location :: tick :: * ; let e__free = { use hydro_std :: __staged :: __deps :: * ; use hydro_std :: __staged :: bench_client :: * ; () } ; [e__free] },
                        ),
                        location_kind: Cluster(
                            2,
                        ),
                        metadata: HydroIrMetadata {
                            location_kind: Cluster(
                                2,
                            ),
                            output_type: Some(
                                (),
                            ),
                            cardinality: None,
                            cpu_usage: None,
                        },
                    },
                    metadata: HydroIrMetadata {
                        location_kind: Cluster(
                            2,
                        ),
                        output_type: Some(
                            (),
                        ),
                        cardinality: None,
                        cpu_usage: None,
                    },
                },
                metadata: HydroIrMetadata {
                    location_kind: Cluster(
                        2,
                    ),
                    output_type: Some(
                        (u32 , u32),
                    ),
                    cardinality: None,
                    cpu_usage: None,
                },
            },
            second: Map {
                f: stageleft :: runtime_support :: fn1_type_hint :: < (u32 , u32) , (u32 , u32) > ({ use hydro_std :: __staged :: __deps :: * ; use hydro_std :: __staged :: bench_client :: * ; | payload | (payload . 0 , payload . 1 + 1) }),
                input: Tee {
                    inner: <tee 44>: Tee {
                        inner: <tee 41>,
                        metadata: HydroIrMetadata {
                            location_kind: Cluster(
                                2,
                            ),
                            output_type: Some(
                                (u32 , u32),
                            ),
                            cardinality: None,
                            cpu_usage: None,
                        },
                    },
                    metadata: HydroIrMetadata {
                        location_kind: Cluster(
                            2,
                        ),
                        output_type: Some(
                            (u32 , u32),
                        ),
                        cardinality: None,
                        cpu_usage: None,
                    },
                },
                metadata: HydroIrMetadata {
                    location_kind: Cluster(
                        2,
                    ),
                    output_type: Some(
                        (u32 , u32),
                    ),
                    cardinality: None,
                    cpu_usage: None,
                },
            },
            metadata: HydroIrMetadata {
                location_kind: Cluster(
                    2,
                ),
                output_type: Some(
                    (u32 , u32),
                ),
                cardinality: None,
                cpu_usage: None,
            },
        },
        metadata: HydroIrMetadata {
            location_kind: Cluster(
                2,
            ),
            output_type: Some(
                (u32 , u32),
            ),
            cardinality: None,
            cpu_usage: None,
        },
    },
    CycleSink {
        ident: Ident {
            sym: cycle_3,
        },
        location_kind: Tick(
            0,
            Cluster(
                2,
            ),
        ),
        input: DeferTick {
            input: ReduceKeyed {
                f: stageleft :: runtime_support :: fn2_borrow_mut_type_hint :: < std :: time :: Instant , std :: time :: Instant , () > ({ use hydro_std :: __staged :: __deps :: * ; use hydro_std :: __staged :: bench_client :: * ; | curr_time , new_time | { if new_time > * curr_time { * curr_time = new_time ; } } }),
                input: Chain {
                    first: Chain {
                        first: Tee {
                            inner: <tee 45>: CycleSource {
                                ident: Ident {
                                    sym: cycle_3,
                                },
                                location_kind: Tick(
                                    0,
                                    Cluster(
                                        2,
                                    ),
                                ),
                                metadata: HydroIrMetadata {
                                    location_kind: Cluster(
                                        2,
                                    ),
                                    output_type: Some(
                                        (usize , std :: time :: Instant),
                                    ),
                                    cardinality: None,
                                    cpu_usage: None,
                                },
                            },
                            metadata: HydroIrMetadata {
                                location_kind: Cluster(
                                    2,
                                ),
                                output_type: Some(
                                    (usize , std :: time :: Instant),
                                ),
                                cardinality: None,
                                cpu_usage: None,
                            },
                        },
                        second: FlatMap {
                            f: stageleft :: runtime_support :: fn1_type_hint :: < std :: time :: Instant , std :: iter :: Map < std :: ops :: Range < usize > , _ > > ({ use hydro_std :: __staged :: __deps :: * ; use hydro_std :: __staged :: bench_client :: * ; let num_clients_per_node__free = 1usize ; move | now | (0 .. num_clients_per_node__free) . map (move | virtual_id | (virtual_id , now)) }),
                            input: Map {
                                f: stageleft :: runtime_support :: fn1_type_hint :: < () , std :: time :: Instant > ({ use hydro_std :: __staged :: __deps :: * ; use hydro_std :: __staged :: bench_client :: * ; | _ | Instant :: now () }),
                                input: Tee {
                                    inner: <tee 43>,
                                    metadata: HydroIrMetadata {
                                        location_kind: Cluster(
                                            2,
                                        ),
                                        output_type: Some(
                                            (),
                                        ),
                                        cardinality: None,
                                        cpu_usage: None,
                                    },
                                },
                                metadata: HydroIrMetadata {
                                    location_kind: Cluster(
                                        2,
                                    ),
                                    output_type: Some(
                                        std :: time :: Instant,
                                    ),
                                    cardinality: None,
                                    cpu_usage: None,
                                },
                            },
                            metadata: HydroIrMetadata {
                                location_kind: Cluster(
                                    2,
                                ),
                                output_type: Some(
                                    (usize , std :: time :: Instant),
                                ),
                                cardinality: None,
                                cpu_usage: None,
                            },
                        },
                        metadata: HydroIrMetadata {
                            location_kind: Cluster(
                                2,
                            ),
                            output_type: Some(
                                (usize , std :: time :: Instant),
                            ),
                            cardinality: None,
                            cpu_usage: None,
                        },
                    },
                    second: Tee {
                        inner: <tee 46>: Map {
                            f: stageleft :: runtime_support :: fn1_type_hint :: < (u32 , u32) , (usize , std :: time :: Instant) > ({ use hydro_std :: __staged :: __deps :: * ; use hydro_std :: __staged :: bench_client :: * ; | (key , _prev_count) | (key as usize , Instant :: now ()) }),
                            input: Tee {
                                inner: <tee 44>,
                                metadata: HydroIrMetadata {
                                    location_kind: Cluster(
                                        2,
                                    ),
                                    output_type: Some(
                                        (u32 , u32),
                                    ),
                                    cardinality: None,
                                    cpu_usage: None,
                                },
                            },
                            metadata: HydroIrMetadata {
                                location_kind: Cluster(
                                    2,
                                ),
                                output_type: Some(
                                    (usize , std :: time :: Instant),
                                ),
                                cardinality: None,
                                cpu_usage: None,
                            },
                        },
                        metadata: HydroIrMetadata {
                            location_kind: Cluster(
                                2,
                            ),
                            output_type: Some(
                                (usize , std :: time :: Instant),
                            ),
                            cardinality: None,
                            cpu_usage: None,
                        },
                    },
                    metadata: HydroIrMetadata {
                        location_kind: Cluster(
                            2,
                        ),
                        output_type: Some(
                            (usize , std :: time :: Instant),
                        ),
                        cardinality: None,
                        cpu_usage: None,
                    },
                },
                metadata: HydroIrMetadata {
                    location_kind: Cluster(
                        2,
                    ),
                    output_type: Some(
                        (usize , std :: time :: Instant),
                    ),
                    cardinality: None,
                    cpu_usage: None,
                },
            },
            metadata: HydroIrMetadata {
                location_kind: Cluster(
                    2,
                ),
                output_type: Some(
                    (usize , std :: time :: Instant),
                ),
                cardinality: None,
                cpu_usage: None,
            },
        },
        metadata: HydroIrMetadata {
            location_kind: Cluster(
                2,
            ),
            output_type: Some(
                (usize , std :: time :: Instant),
            ),
            cardinality: None,
            cpu_usage: None,
        },
    },
    ForEach {
        f: stageleft :: runtime_support :: fn1_type_hint :: < std :: rc :: Rc < core :: cell :: RefCell < hydro_std :: __staged :: __deps :: hdrhistogram :: Histogram < u64 > > > , () > ({ use hydro_std :: __staged :: __deps :: * ; use hydro_std :: __staged :: bench_client :: * ; move | latencies | { let latencies = latencies . borrow () ; println ! ("Latency p50: {:.3} | p99 {:.3} ms | p999 {:.3} ms ({:} samples)" , Duration :: from_nanos (latencies . value_at_quantile (0.5)) . as_micros () as f64 / 1000.0 , Duration :: from_nanos (latencies . value_at_quantile (0.99)) . as_micros () as f64 / 1000.0 , Duration :: from_nanos (latencies . value_at_quantile (0.999)) . as_micros () as f64 / 1000.0 , latencies . len ()) ; } }),
        input: Map {
            f: stageleft :: runtime_support :: fn1_type_hint :: < (std :: rc :: Rc < core :: cell :: RefCell < hydro_std :: __staged :: __deps :: hdrhistogram :: Histogram < u64 > > > , ()) , std :: rc :: Rc < core :: cell :: RefCell < hydro_std :: __staged :: __deps :: hdrhistogram :: Histogram < u64 > > > > ({ use hydro_lang :: __staged :: __deps :: * ; use hydro_lang :: __staged :: singleton :: * ; | (d , _signal) | d }),
            input: CrossSingleton {
                left: Fold {
                    init: stageleft :: runtime_support :: fn0_type_hint :: < std :: rc :: Rc < core :: cell :: RefCell < hydro_std :: __staged :: __deps :: hdrhistogram :: Histogram < u64 > > > > ({ use hydro_std :: __staged :: __deps :: * ; use hydro_std :: __staged :: bench_client :: * ; move | | Rc :: new (RefCell :: new (Histogram :: < u64 > :: new (3) . unwrap ())) }),
                    acc: stageleft :: runtime_support :: fn2_borrow_mut_type_hint :: < std :: rc :: Rc < core :: cell :: RefCell < hydro_std :: __staged :: __deps :: hdrhistogram :: Histogram < u64 > > > , core :: time :: Duration , () > ({ use hydro_std :: __staged :: __deps :: * ; use hydro_std :: __staged :: bench_client :: * ; move | latencies , latency | { latencies . borrow_mut () . record (latency . as_nanos () as u64) . unwrap () ; } }),
                    input: Persist {
                        inner: Map {
                            f: stageleft :: runtime_support :: fn1_type_hint :: < (usize , (std :: time :: Instant , std :: time :: Instant)) , core :: time :: Duration > ({ use hydro_std :: __staged :: __deps :: * ; use hydro_std :: __staged :: bench_client :: * ; | (_virtual_id , (prev_time , curr_time)) | curr_time . duration_since (prev_time) }),
                            input: Join {
                                left: Tee {
                                    inner: <tee 45>,
                                    metadata: HydroIrMetadata {
                                        location_kind: Cluster(
                                            2,
                                        ),
                                        output_type: Some(
                                            (usize , std :: time :: Instant),
                                        ),
                                        cardinality: None,
                                        cpu_usage: None,
                                    },
                                },
                                right: Tee {
                                    inner: <tee 46>,
                                    metadata: HydroIrMetadata {
                                        location_kind: Cluster(
                                            2,
                                        ),
                                        output_type: Some(
                                            (usize , std :: time :: Instant),
                                        ),
                                        cardinality: None,
                                        cpu_usage: None,
                                    },
                                },
                                metadata: HydroIrMetadata {
                                    location_kind: Cluster(
                                        2,
                                    ),
                                    output_type: Some(
                                        (usize , (std :: time :: Instant , std :: time :: Instant)),
                                    ),
                                    cardinality: None,
                                    cpu_usage: None,
                                },
                            },
                            metadata: HydroIrMetadata {
                                location_kind: Cluster(
                                    2,
                                ),
                                output_type: Some(
                                    core :: time :: Duration,
                                ),
                                cardinality: None,
                                cpu_usage: None,
                            },
                        },
                        metadata: HydroIrMetadata {
                            location_kind: Cluster(
                                2,
                            ),
                            output_type: Some(
                                core :: time :: Duration,
                            ),
                            cardinality: None,
                            cpu_usage: None,
                        },
                    },
                    metadata: HydroIrMetadata {
                        location_kind: Cluster(
                            2,
                        ),
                        output_type: Some(
                            std :: rc :: Rc < core :: cell :: RefCell < hydro_std :: __staged :: __deps :: hdrhistogram :: Histogram < u64 > > >,
                        ),
                        cardinality: None,
                        cpu_usage: None,
                    },
                },
                right: Map {
                    f: stageleft :: runtime_support :: fn1_type_hint :: < hydro_std :: __staged :: __deps :: hydro_lang :: __staged :: __deps :: tokio :: time :: Instant , () > ({ use hydro_lang :: __staged :: __deps :: * ; use hydro_lang :: __staged :: singleton :: * ; | _u | () }),
                    input: Source {
                        source: Stream(
                            { use hydro_lang :: __staged :: __deps :: * ; use hydro_lang :: __staged :: location :: * ; let interval__free = { use hydro_std :: __staged :: __deps :: * ; use hydro_std :: __staged :: bench_client :: * ; Duration :: from_millis (1000) } ; tokio_stream :: wrappers :: IntervalStream :: new (tokio :: time :: interval (interval__free)) },
                        ),
                        location_kind: Cluster(
                            2,
                        ),
                        metadata: HydroIrMetadata {
                            location_kind: Cluster(
                                2,
                            ),
                            output_type: Some(
                                hydro_std :: __staged :: __deps :: hydro_lang :: __staged :: __deps :: tokio :: time :: Instant,
                            ),
                            cardinality: None,
                            cpu_usage: None,
                        },
                    },
                    metadata: HydroIrMetadata {
                        location_kind: Cluster(
                            2,
                        ),
                        output_type: Some(
                            (),
                        ),
                        cardinality: None,
                        cpu_usage: None,
                    },
                },
                metadata: HydroIrMetadata {
                    location_kind: Cluster(
                        2,
                    ),
                    output_type: Some(
                        (std :: rc :: Rc < core :: cell :: RefCell < hydro_std :: __staged :: __deps :: hdrhistogram :: Histogram < u64 > > > , ()),
                    ),
                    cardinality: None,
                    cpu_usage: None,
                },
            },
            metadata: HydroIrMetadata {
                location_kind: Cluster(
                    2,
                ),
                output_type: Some(
                    std :: rc :: Rc < core :: cell :: RefCell < hydro_std :: __staged :: __deps :: hdrhistogram :: Histogram < u64 > > >,
                ),
                cardinality: None,
                cpu_usage: None,
            },
        },
        metadata: HydroIrMetadata {
            location_kind: Cluster(
                2,
            ),
            output_type: Some(
                std :: rc :: Rc < core :: cell :: RefCell < hydro_std :: __staged :: __deps :: hdrhistogram :: Histogram < u64 > > >,
            ),
            cardinality: None,
            cpu_usage: None,
        },
    },
    ForEach {
        f: stageleft :: runtime_support :: fn1_type_hint :: < hydro_std :: __staged :: __deps :: stats_ci :: mean :: Arithmetic < f64 > , () > ({ use hydro_std :: __staged :: __deps :: * ; use hydro_std :: __staged :: bench_client :: * ; move | throughputs | { let confidence = Confidence :: new (0.99) ; if throughputs . sample_count () >= 2 { if let Ok (interval) = throughputs . ci_mean (confidence) { if let Some (lower) = interval . left () { if let Some (upper) = interval . right () { println ! ("Throughput 99% interval: {:.2} - {:.2} requests/s" , lower , upper) ; } } } } } }),
        input: Map {
            f: stageleft :: runtime_support :: fn1_type_hint :: < (hydro_std :: __staged :: __deps :: stats_ci :: mean :: Arithmetic < f64 > , ()) , hydro_std :: __staged :: __deps :: stats_ci :: mean :: Arithmetic < f64 > > ({ use hydro_lang :: __staged :: __deps :: * ; use hydro_lang :: __staged :: singleton :: * ; | (d , _signal) | d }),
            input: CrossSingleton {
                left: Map {
                    f: stageleft :: runtime_support :: fn1_type_hint :: < (usize , hydro_std :: __staged :: __deps :: stats_ci :: mean :: Arithmetic < f64 >) , hydro_std :: __staged :: __deps :: stats_ci :: mean :: Arithmetic < f64 > > ({ use hydro_std :: __staged :: __deps :: * ; use hydro_std :: __staged :: bench_client :: * ; | (_ , stats) | { stats } }),
                    input: Fold {
                        init: stageleft :: runtime_support :: fn0_type_hint :: < (usize , hydro_std :: __staged :: __deps :: stats_ci :: mean :: Arithmetic < f64 >) > ({ use hydro_std :: __staged :: __deps :: * ; use hydro_std :: __staged :: bench_client :: * ; | | (0 , { stats_ci :: mean :: Arithmetic :: new () }) }),
                        acc: stageleft :: runtime_support :: fn2_borrow_mut_type_hint :: < (usize , hydro_std :: __staged :: __deps :: stats_ci :: mean :: Arithmetic < f64 >) , (usize , bool) , () > ({ use hydro_std :: __staged :: __deps :: * ; use hydro_std :: __staged :: bench_client :: * ; | (total , stats) , (batch_size , reset) | { if reset { if * total > 0 { stats . extend (& [* total as f64]) . unwrap () ; } * total = 0 ; } else { * total += batch_size ; } } }),
                        input: Persist {
                            inner: Chain {
                                first: Map {
                                    f: stageleft :: runtime_support :: fn1_type_hint :: < usize , (usize , bool) > ({ use hydro_std :: __staged :: __deps :: * ; use hydro_std :: __staged :: bench_client :: * ; | batch_size | (batch_size , false) }),
                                    input: Map {
                                        f: stageleft :: runtime_support :: fn1_type_hint :: < (usize , ()) , usize > ({ use hydro_lang :: __staged :: __deps :: * ; use hydro_lang :: __staged :: singleton :: * ; | (d , _signal) | d }),
                                        input: CrossSingleton {
                                            left: Fold {
                                                init: stageleft :: runtime_support :: fn0_type_hint :: < usize > ({ use hydro_lang :: __staged :: __deps :: * ; use hydro_lang :: __staged :: stream :: * ; | | 0usize }),
                                                acc: stageleft :: runtime_support :: fn2_borrow_mut_type_hint :: < usize , (u32 , u32) , () > ({ use hydro_lang :: __staged :: __deps :: * ; use hydro_lang :: __staged :: stream :: * ; | count , _ | * count += 1 }),
                                                input: Tee {
                                                    inner: <tee 44>,
                                                    metadata: HydroIrMetadata {
                                                        location_kind: Cluster(
                                                            2,
                                                        ),
                                                        output_type: Some(
                                                            (u32 , u32),
                                                        ),
                                                        cardinality: None,
                                                        cpu_usage: None,
                                                    },
                                                },
                                                metadata: HydroIrMetadata {
                                                    location_kind: Cluster(
                                                        2,
                                                    ),
                                                    output_type: Some(
                                                        usize,
                                                    ),
                                                    cardinality: None,
                                                    cpu_usage: None,
                                                },
                                            },
                                            right: Map {
                                                f: stageleft :: runtime_support :: fn1_type_hint :: < usize , () > ({ use hydro_lang :: __staged :: __deps :: * ; use hydro_lang :: __staged :: singleton :: * ; | _u | () }),
                                                input: Filter {
                                                    f: stageleft :: runtime_support :: fn1_borrow_type_hint :: < usize , bool > ({ use hydro_lang :: __staged :: __deps :: * ; use hydro_lang :: __staged :: singleton :: * ; | c | * c == 0 }),
                                                    input: Fold {
                                                        init: stageleft :: runtime_support :: fn0_type_hint :: < usize > ({ use hydro_lang :: __staged :: __deps :: * ; use hydro_lang :: __staged :: stream :: * ; | | 0usize }),
                                                        acc: stageleft :: runtime_support :: fn2_borrow_mut_type_hint :: < usize , hydro_std :: __staged :: __deps :: hydro_lang :: __staged :: __deps :: tokio :: time :: Instant , () > ({ use hydro_lang :: __staged :: __deps :: * ; use hydro_lang :: __staged :: stream :: * ; | count , _ | * count += 1 }),
                                                        input: Tee {
                                                            inner: <tee 47>: Source {
                                                                source: Stream(
                                                                    { use hydro_lang :: __staged :: __deps :: * ; use hydro_lang :: __staged :: location :: * ; let interval__free = { use hydro_std :: __staged :: __deps :: * ; use hydro_std :: __staged :: bench_client :: * ; Duration :: from_secs (1) } ; tokio_stream :: wrappers :: IntervalStream :: new (tokio :: time :: interval (interval__free)) },
                                                                ),
                                                                location_kind: Cluster(
                                                                    2,
                                                                ),
                                                                metadata: HydroIrMetadata {
                                                                    location_kind: Cluster(
                                                                        2,
                                                                    ),
                                                                    output_type: Some(
                                                                        hydro_std :: __staged :: __deps :: hydro_lang :: __staged :: __deps :: tokio :: time :: Instant,
                                                                    ),
                                                                    cardinality: None,
                                                                    cpu_usage: None,
                                                                },
                                                            },
                                                            metadata: HydroIrMetadata {
                                                                location_kind: Cluster(
                                                                    2,
                                                                ),
                                                                output_type: Some(
                                                                    hydro_std :: __staged :: __deps :: hydro_lang :: __staged :: __deps :: tokio :: time :: Instant,
                                                                ),
                                                                cardinality: None,
                                                                cpu_usage: None,
                                                            },
                                                        },
                                                        metadata: HydroIrMetadata {
                                                            location_kind: Cluster(
                                                                2,
                                                            ),
                                                            output_type: Some(
                                                                usize,
                                                            ),
                                                            cardinality: None,
                                                            cpu_usage: None,
                                                        },
                                                    },
                                                    metadata: HydroIrMetadata {
                                                        location_kind: Cluster(
                                                            2,
                                                        ),
                                                        output_type: Some(
                                                            usize,
                                                        ),
                                                        cardinality: None,
                                                        cpu_usage: None,
                                                    },
                                                },
                                                metadata: HydroIrMetadata {
                                                    location_kind: Cluster(
                                                        2,
                                                    ),
                                                    output_type: Some(
                                                        (),
                                                    ),
                                                    cardinality: None,
                                                    cpu_usage: None,
                                                },
                                            },
                                            metadata: HydroIrMetadata {
                                                location_kind: Cluster(
                                                    2,
                                                ),
                                                output_type: Some(
                                                    (usize , ()),
                                                ),
                                                cardinality: None,
                                                cpu_usage: None,
                                            },
                                        },
                                        metadata: HydroIrMetadata {
                                            location_kind: Cluster(
                                                2,
                                            ),
                                            output_type: Some(
                                                usize,
                                            ),
                                            cardinality: None,
                                            cpu_usage: None,
                                        },
                                    },
                                    metadata: HydroIrMetadata {
                                        location_kind: Cluster(
                                            2,
                                        ),
                                        output_type: Some(
                                            (usize , bool),
                                        ),
                                        cardinality: None,
                                        cpu_usage: None,
                                    },
                                },
                                second: DeferTick {
                                    input: Map {
                                        f: stageleft :: runtime_support :: fn1_type_hint :: < hydro_std :: __staged :: __deps :: hydro_lang :: __staged :: __deps :: tokio :: time :: Instant , (usize , bool) > ({ use hydro_std :: __staged :: __deps :: * ; use hydro_std :: __staged :: bench_client :: * ; | _ | (0 , true) }),
                                        input: Tee {
                                            inner: <tee 47>,
                                            metadata: HydroIrMetadata {
                                                location_kind: Cluster(
                                                    2,
                                                ),
                                                output_type: Some(
                                                    hydro_std :: __staged :: __deps :: hydro_lang :: __staged :: __deps :: tokio :: time :: Instant,
                                                ),
                                                cardinality: None,
                                                cpu_usage: None,
                                            },
                                        },
                                        metadata: HydroIrMetadata {
                                            location_kind: Cluster(
                                                2,
                                            ),
                                            output_type: Some(
                                                (usize , bool),
                                            ),
                                            cardinality: None,
                                            cpu_usage: None,
                                        },
                                    },
                                    metadata: HydroIrMetadata {
                                        location_kind: Cluster(
                                            2,
                                        ),
                                        output_type: Some(
                                            (usize , bool),
                                        ),
                                        cardinality: None,
                                        cpu_usage: None,
                                    },
                                },
                                metadata: HydroIrMetadata {
                                    location_kind: Cluster(
                                        2,
                                    ),
                                    output_type: Some(
                                        (usize , bool),
                                    ),
                                    cardinality: None,
                                    cpu_usage: None,
                                },
                            },
                            metadata: HydroIrMetadata {
                                location_kind: Cluster(
                                    2,
                                ),
                                output_type: Some(
                                    (usize , bool),
                                ),
                                cardinality: None,
                                cpu_usage: None,
                            },
                        },
                        metadata: HydroIrMetadata {
                            location_kind: Cluster(
                                2,
                            ),
                            output_type: Some(
                                (usize , hydro_std :: __staged :: __deps :: stats_ci :: mean :: Arithmetic < f64 >),
                            ),
                            cardinality: None,
                            cpu_usage: None,
                        },
                    },
                    metadata: HydroIrMetadata {
                        location_kind: Cluster(
                            2,
                        ),
                        output_type: Some(
                            hydro_std :: __staged :: __deps :: stats_ci :: mean :: Arithmetic < f64 >,
                        ),
                        cardinality: None,
                        cpu_usage: None,
                    },
                },
                right: Map {
                    f: stageleft :: runtime_support :: fn1_type_hint :: < hydro_std :: __staged :: __deps :: hydro_lang :: __staged :: __deps :: tokio :: time :: Instant , () > ({ use hydro_lang :: __staged :: __deps :: * ; use hydro_lang :: __staged :: singleton :: * ; | _u | () }),
                    input: Source {
                        source: Stream(
                            { use hydro_lang :: __staged :: __deps :: * ; use hydro_lang :: __staged :: location :: * ; let interval__free = { use hydro_std :: __staged :: __deps :: * ; use hydro_std :: __staged :: bench_client :: * ; Duration :: from_millis (1000) } ; tokio_stream :: wrappers :: IntervalStream :: new (tokio :: time :: interval (interval__free)) },
                        ),
                        location_kind: Cluster(
                            2,
                        ),
                        metadata: HydroIrMetadata {
                            location_kind: Cluster(
                                2,
                            ),
                            output_type: Some(
                                hydro_std :: __staged :: __deps :: hydro_lang :: __staged :: __deps :: tokio :: time :: Instant,
                            ),
                            cardinality: None,
                            cpu_usage: None,
                        },
                    },
                    metadata: HydroIrMetadata {
                        location_kind: Cluster(
                            2,
                        ),
                        output_type: Some(
                            (),
                        ),
                        cardinality: None,
                        cpu_usage: None,
                    },
                },
                metadata: HydroIrMetadata {
                    location_kind: Cluster(
                        2,
                    ),
                    output_type: Some(
                        (hydro_std :: __staged :: __deps :: stats_ci :: mean :: Arithmetic < f64 > , ()),
                    ),
                    cardinality: None,
                    cpu_usage: None,
                },
            },
            metadata: HydroIrMetadata {
                location_kind: Cluster(
                    2,
                ),
                output_type: Some(
                    hydro_std :: __staged :: __deps :: stats_ci :: mean :: Arithmetic < f64 >,
                ),
                cardinality: None,
                cpu_usage: None,
            },
        },
        metadata: HydroIrMetadata {
            location_kind: Cluster(
                2,
            ),
            output_type: Some(
                hydro_std :: __staged :: __deps :: stats_ci :: mean :: Arithmetic < f64 >,
            ),
            cardinality: None,
            cpu_usage: None,
        },
    },
]<|MERGE_RESOLUTION|>--- conflicted
+++ resolved
@@ -377,20 +377,6 @@
                         | res | { let (id , b) = res . unwrap () ; (hydro_lang :: ClusterId :: < hydro_test :: cluster :: paxos :: Proposer > :: from_raw (id) , hydro_lang :: runtime_support :: bincode :: deserialize :: < hydro_test :: cluster :: paxos :: Ballot > (& b) . unwrap ()) },
                     ),
                     input: FlatMap {
-<<<<<<< HEAD
-                        f: stageleft :: runtime_support :: fn1_type_hint :: < hydro_test :: cluster :: paxos :: Ballot , std :: iter :: Map < std :: slice :: Iter < hydro_std :: __staged :: __deps :: hydro_lang :: location :: cluster :: cluster_id :: ClusterId < hydro_test :: cluster :: paxos :: Proposer > > , _ > > ({ use hydro_lang :: __staged :: __deps :: * ; use hydro_lang :: __staged :: stream :: * ; let ids__free = unsafe { :: std :: mem :: transmute :: < _ , & [hydro_lang :: ClusterId < hydro_test :: cluster :: paxos :: Proposer >] > (__hydro_lang_cluster_ids_0) } ; | b | ids__free . iter () . map (move | id | (:: std :: clone :: Clone :: clone (id) , :: std :: clone :: Clone :: clone (& b))) }),
-                        input: Map {
-                            f: stageleft :: runtime_support :: fn1_type_hint :: < (hydro_test :: cluster :: paxos :: Ballot , ()) , hydro_test :: cluster :: paxos :: Ballot > ({ use hydro_lang :: __staged :: __deps :: * ; use hydro_lang :: __staged :: optional :: * ; | (d , _signal) | d }),
-                            input: CrossSingleton {
-                                left: Map {
-                                    f: stageleft :: runtime_support :: fn1_type_hint :: < (hydro_test :: cluster :: paxos :: Ballot , ()) , hydro_test :: cluster :: paxos :: Ballot > ({ use hydro_lang :: __staged :: __deps :: * ; use hydro_lang :: __staged :: singleton :: * ; | (d , _signal) | d }),
-                                    input: CrossSingleton {
-                                        left: Tee {
-                                            inner: <tee 3>: Map {
-                                                f: stageleft :: runtime_support :: fn1_type_hint :: < u32 , hydro_test :: cluster :: paxos :: Ballot > ({ use crate :: __staged :: __deps :: * ; use crate :: __staged :: cluster :: paxos :: * ; let CLUSTER_SELF_ID__free = hydro_lang :: ClusterId :: < hydro_test :: cluster :: paxos :: Proposer > :: from_raw (__hydro_lang_cluster_self_id_0) ; move | num | Ballot { num , proposer_id : CLUSTER_SELF_ID__free } }),
-                                                input: Tee {
-                                                    inner: <tee 1>,
-=======
                         f: stageleft :: runtime_support :: fn1_type_hint :: < hydro_std :: __staged :: __deps :: hydro_lang :: __staged :: __deps :: bytes :: Bytes , std :: iter :: Map < std :: slice :: Iter < hydro_std :: __staged :: __deps :: hydro_lang :: location :: cluster :: cluster_id :: ClusterId < hydro_test :: cluster :: paxos :: Proposer > > , _ > > ({ use hydro_lang :: __staged :: __deps :: * ; use hydro_lang :: __staged :: stream :: * ; let ids__free = unsafe { :: std :: mem :: transmute :: < _ , & [hydro_lang :: ClusterId < hydro_test :: cluster :: paxos :: Proposer >] > (__hydro_lang_cluster_ids_0) } ; | v | { ids__free . iter () . map (move | id | (id . raw_id , v . clone ())) } }),
                         input: Map {
                             f: stageleft :: runtime_support :: fn1_type_hint :: < hydro_test :: cluster :: paxos :: Ballot , hydro_std :: __staged :: __deps :: hydro_lang :: __staged :: __deps :: bytes :: Bytes > ({ use hydro_lang :: __staged :: __deps :: * ; use hydro_lang :: __staged :: stream :: * ; | v | bincode :: serialize (& v) . unwrap () . into () }),
@@ -416,7 +402,6 @@
                                                             cpu_usage: None,
                                                         },
                                                     },
->>>>>>> d5b5df2c
                                                     metadata: HydroIrMetadata {
                                                         location_kind: Cluster(
                                                             0,
@@ -439,30 +424,6 @@
                                                     cpu_usage: None,
                                                 },
                                             },
-<<<<<<< HEAD
-                                            metadata: HydroIrMetadata {
-                                                location_kind: Cluster(
-                                                    0,
-                                                ),
-                                                output_type: Some(
-                                                    hydro_test :: cluster :: paxos :: Ballot,
-                                                ),
-                                                cardinality: None,
-                                                cpu_usage: None,
-                                            },
-                                        },
-                                        right: Map {
-                                            f: stageleft :: runtime_support :: fn1_type_hint :: < () , () > ({ use hydro_lang :: __staged :: __deps :: * ; use hydro_lang :: __staged :: singleton :: * ; | _u | () }),
-                                            input: Tee {
-                                                inner: <tee 4>: CycleSource {
-                                                    ident: Ident {
-                                                        sym: cycle_3,
-                                                    },
-                                                    location_kind: Tick(
-                                                        1,
-                                                        Cluster(
-                                                            0,
-=======
                                             right: Map {
                                                 f: stageleft :: runtime_support :: fn1_type_hint :: < () , () > ({ use hydro_lang :: __staged :: __deps :: * ; use hydro_lang :: __staged :: singleton :: * ; | _u | () }),
                                                 input: Tee {
@@ -475,7 +436,6 @@
                                                             Cluster(
                                                                 0,
                                                             ),
->>>>>>> d5b5df2c
                                                         ),
                                                         metadata: HydroIrMetadata {
                                                             location_kind: Cluster(
@@ -532,28 +492,6 @@
                                             cpu_usage: None,
                                         },
                                     },
-<<<<<<< HEAD
-                                    metadata: HydroIrMetadata {
-                                        location_kind: Cluster(
-                                            0,
-                                        ),
-                                        output_type: Some(
-                                            hydro_test :: cluster :: paxos :: Ballot,
-                                        ),
-                                        cardinality: None,
-                                        cpu_usage: None,
-                                    },
-                                },
-                                right: Map {
-                                    f: stageleft :: runtime_support :: fn1_type_hint :: < hydro_std :: __staged :: __deps :: hydro_lang :: __staged :: __deps :: tokio :: time :: Instant , () > ({ use hydro_lang :: __staged :: __deps :: * ; use hydro_lang :: __staged :: optional :: * ; | _u | () }),
-                                    input: Source {
-                                        source: Stream(
-                                            { use hydro_lang :: __staged :: __deps :: * ; use hydro_lang :: __staged :: location :: * ; let interval__free = { use crate :: __staged :: __deps :: * ; use crate :: __staged :: cluster :: paxos :: * ; let i_am_leader_send_timeout__free = 1u64 ; Duration :: from_secs (i_am_leader_send_timeout__free) } ; tokio_stream :: wrappers :: IntervalStream :: new (tokio :: time :: interval (interval__free)) },
-                                        ),
-                                        location_kind: Cluster(
-                                            0,
-                                        ),
-=======
                                     right: Map {
                                         f: stageleft :: runtime_support :: fn1_type_hint :: < hydro_std :: __staged :: __deps :: hydro_lang :: __staged :: __deps :: tokio :: time :: Instant , () > ({ use hydro_lang :: __staged :: __deps :: * ; use hydro_lang :: __staged :: optional :: * ; | _u | () }),
                                         input: Source {
@@ -574,17 +512,12 @@
                                                 cpu_usage: None,
                                             },
                                         },
->>>>>>> d5b5df2c
                                         metadata: HydroIrMetadata {
                                             location_kind: Cluster(
                                                 0,
                                             ),
                                             output_type: Some(
-<<<<<<< HEAD
-                                                hydro_std :: __staged :: __deps :: hydro_lang :: __staged :: __deps :: tokio :: time :: Instant,
-=======
                                                 (),
->>>>>>> d5b5df2c
                                             ),
                                             cardinality: None,
                                             cpu_usage: None,
@@ -628,11 +561,7 @@
                                 0,
                             ),
                             output_type: Some(
-<<<<<<< HEAD
-                                (hydro_std :: __staged :: __deps :: hydro_lang :: location :: cluster :: cluster_id :: ClusterId < hydro_test :: cluster :: paxos :: Proposer > , hydro_test :: cluster :: paxos :: Ballot),
-=======
                                 (u32 , hydro_std :: __staged :: __deps :: hydro_lang :: __staged :: __deps :: bytes :: Bytes),
->>>>>>> d5b5df2c
                             ),
                             cardinality: None,
                             cpu_usage: None,
@@ -760,43 +689,6 @@
                                                                                 | res | { let (id , b) = res . unwrap () ; (hydro_lang :: ClusterId :: < hydro_test :: cluster :: paxos :: Proposer > :: from_raw (id) , hydro_lang :: runtime_support :: bincode :: deserialize :: < hydro_test :: cluster :: paxos :: Ballot > (& b) . unwrap ()) },
                                                                             ),
                                                                             input: FlatMap {
-<<<<<<< HEAD
-                                                                                f: stageleft :: runtime_support :: fn1_type_hint :: < hydro_test :: cluster :: paxos :: Ballot , std :: iter :: Map < std :: slice :: Iter < hydro_std :: __staged :: __deps :: hydro_lang :: location :: cluster :: cluster_id :: ClusterId < hydro_test :: cluster :: paxos :: Acceptor > > , _ > > ({ use hydro_lang :: __staged :: __deps :: * ; use hydro_lang :: __staged :: stream :: * ; let ids__free = unsafe { :: std :: mem :: transmute :: < _ , & [hydro_lang :: ClusterId < hydro_test :: cluster :: paxos :: Acceptor >] > (__hydro_lang_cluster_ids_1) } ; | b | ids__free . iter () . map (move | id | (:: std :: clone :: Clone :: clone (id) , :: std :: clone :: Clone :: clone (& b))) }),
-                                                                                input: Inspect {
-                                                                                    f: stageleft :: runtime_support :: fn1_borrow_type_hint :: < hydro_test :: cluster :: paxos :: Ballot , () > ({ use crate :: __staged :: __deps :: * ; use crate :: __staged :: cluster :: paxos :: * ; | _ | println ! ("Proposer leader expired, sending P1a") }),
-                                                                                    input: Map {
-                                                                                        f: stageleft :: runtime_support :: fn1_type_hint :: < (hydro_test :: cluster :: paxos :: Ballot , ()) , hydro_test :: cluster :: paxos :: Ballot > ({ use hydro_lang :: __staged :: __deps :: * ; use hydro_lang :: __staged :: singleton :: * ; | (d , _signal) | d }),
-                                                                                        input: CrossSingleton {
-                                                                                            left: Tee {
-                                                                                                inner: <tee 3>,
-                                                                                                metadata: HydroIrMetadata {
-                                                                                                    location_kind: Cluster(
-                                                                                                        0,
-                                                                                                    ),
-                                                                                                    output_type: Some(
-                                                                                                        hydro_test :: cluster :: paxos :: Ballot,
-                                                                                                    ),
-                                                                                                    cardinality: None,
-                                                                                                    cpu_usage: None,
-                                                                                                },
-                                                                                            },
-                                                                                            right: Map {
-                                                                                                f: stageleft :: runtime_support :: fn1_type_hint :: < () , () > ({ use hydro_lang :: __staged :: __deps :: * ; use hydro_lang :: __staged :: singleton :: * ; | _u | () }),
-                                                                                                input: Map {
-                                                                                                    f: stageleft :: runtime_support :: fn1_type_hint :: < (() , ()) , () > ({ use hydro_lang :: __staged :: __deps :: * ; use hydro_lang :: __staged :: optional :: * ; | (d , _signal) | d }),
-                                                                                                    input: CrossSingleton {
-                                                                                                        left: Map {
-                                                                                                            f: stageleft :: runtime_support :: fn1_type_hint :: < (() , ()) , () > ({ use hydro_lang :: __staged :: __deps :: * ; use hydro_lang :: __staged :: optional :: * ; | (d , _signal) | d }),
-                                                                                                            input: CrossSingleton {
-                                                                                                                left: FilterMap {
-                                                                                                                    f: stageleft :: runtime_support :: fn1_type_hint :: < core :: option :: Option < hydro_std :: __staged :: __deps :: hydro_lang :: __staged :: __deps :: tokio :: time :: Instant > , core :: option :: Option < () > > ({ use hydro_lang :: __staged :: __deps :: * ; use hydro_lang :: __staged :: stream :: * ; let duration__free = { use crate :: __staged :: __deps :: * ; use crate :: __staged :: cluster :: paxos :: * ; let i_am_leader_check_timeout__free = 1u64 ; Duration :: from_secs (i_am_leader_check_timeout__free) } ; move | latest_received | { if let Some (latest_received) = latest_received { if Instant :: now () . duration_since (latest_received) > duration__free { Some (()) } else { None } } else { Some (()) } } }),
-                                                                                                                    input: Fold {
-                                                                                                                        init: stageleft :: runtime_support :: fn0_type_hint :: < core :: option :: Option < hydro_std :: __staged :: __deps :: hydro_lang :: __staged :: __deps :: tokio :: time :: Instant > > ({ use hydro_lang :: __staged :: __deps :: * ; use hydro_lang :: __staged :: stream :: * ; | | None }),
-                                                                                                                        acc: stageleft :: runtime_support :: fn2_borrow_mut_type_hint :: < core :: option :: Option < hydro_std :: __staged :: __deps :: hydro_lang :: __staged :: __deps :: tokio :: time :: Instant > , hydro_test :: cluster :: paxos :: Ballot , () > ({ use hydro_lang :: __staged :: __deps :: * ; use hydro_lang :: __staged :: stream :: * ; | latest , _ | { * latest = Some (Instant :: now ()) ; } }),
-                                                                                                                        input: Persist {
-                                                                                                                            inner: Tee {
-                                                                                                                                inner: <tee 2>,
-=======
                                                                                 f: stageleft :: runtime_support :: fn1_type_hint :: < hydro_std :: __staged :: __deps :: hydro_lang :: __staged :: __deps :: bytes :: Bytes , std :: iter :: Map < std :: slice :: Iter < hydro_std :: __staged :: __deps :: hydro_lang :: location :: cluster :: cluster_id :: ClusterId < hydro_test :: cluster :: paxos :: Acceptor > > , _ > > ({ use hydro_lang :: __staged :: __deps :: * ; use hydro_lang :: __staged :: stream :: * ; let ids__free = unsafe { :: std :: mem :: transmute :: < _ , & [hydro_lang :: ClusterId < hydro_test :: cluster :: paxos :: Acceptor >] > (__hydro_lang_cluster_ids_1) } ; | v | { ids__free . iter () . map (move | id | (id . raw_id , v . clone ())) } }),
                                                                                 input: Map {
                                                                                     f: stageleft :: runtime_support :: fn1_type_hint :: < hydro_test :: cluster :: paxos :: Ballot , hydro_std :: __staged :: __deps :: hydro_lang :: __staged :: __deps :: bytes :: Bytes > ({ use hydro_lang :: __staged :: __deps :: * ; use hydro_lang :: __staged :: stream :: * ; | v | bincode :: serialize (& v) . unwrap () . into () }),
@@ -845,7 +737,6 @@
                                                                                                                                         cpu_usage: None,
                                                                                                                                     },
                                                                                                                                 },
->>>>>>> d5b5df2c
                                                                                                                                 metadata: HydroIrMetadata {
                                                                                                                                     location_kind: Cluster(
                                                                                                                                         0,
@@ -873,38 +764,12 @@
                                                                                                                                 0,
                                                                                                                             ),
                                                                                                                             output_type: Some(
-<<<<<<< HEAD
-                                                                                                                                core :: option :: Option < hydro_std :: __staged :: __deps :: hydro_lang :: __staged :: __deps :: tokio :: time :: Instant >,
-=======
                                                                                                                                 (),
->>>>>>> d5b5df2c
                                                                                                                             ),
                                                                                                                             cardinality: None,
                                                                                                                             cpu_usage: None,
                                                                                                                         },
                                                                                                                     },
-<<<<<<< HEAD
-                                                                                                                    metadata: HydroIrMetadata {
-                                                                                                                        location_kind: Cluster(
-                                                                                                                            0,
-                                                                                                                        ),
-                                                                                                                        output_type: Some(
-                                                                                                                            (),
-                                                                                                                        ),
-                                                                                                                        cardinality: None,
-                                                                                                                        cpu_usage: None,
-                                                                                                                    },
-                                                                                                                },
-                                                                                                                right: Map {
-                                                                                                                    f: stageleft :: runtime_support :: fn1_type_hint :: < usize , () > ({ use hydro_lang :: __staged :: __deps :: * ; use hydro_lang :: __staged :: optional :: * ; | _u | () }),
-                                                                                                                    input: Filter {
-                                                                                                                        f: stageleft :: runtime_support :: fn1_borrow_type_hint :: < usize , bool > ({ use hydro_lang :: __staged :: __deps :: * ; use hydro_lang :: __staged :: optional :: * ; | c | * c == 0 }),
-                                                                                                                        input: Fold {
-                                                                                                                            init: stageleft :: runtime_support :: fn0_type_hint :: < usize > ({ use hydro_lang :: __staged :: __deps :: * ; use hydro_lang :: __staged :: stream :: * ; | | 0usize }),
-                                                                                                                            acc: stageleft :: runtime_support :: fn2_borrow_mut_type_hint :: < usize , () , () > ({ use hydro_lang :: __staged :: __deps :: * ; use hydro_lang :: __staged :: stream :: * ; | count , _ | * count += 1 }),
-                                                                                                                            input: Tee {
-                                                                                                                                inner: <tee 4>,
-=======
                                                                                                                     right: Map {
                                                                                                                         f: stageleft :: runtime_support :: fn1_type_hint :: < usize , () > ({ use hydro_lang :: __staged :: __deps :: * ; use hydro_lang :: __staged :: optional :: * ; | _u | () }),
                                                                                                                         input: Filter {
@@ -925,7 +790,6 @@
                                                                                                                                         cpu_usage: None,
                                                                                                                                     },
                                                                                                                                 },
->>>>>>> d5b5df2c
                                                                                                                                 metadata: HydroIrMetadata {
                                                                                                                                     location_kind: Cluster(
                                                                                                                                         0,
@@ -981,28 +845,6 @@
                                                                                                                     cpu_usage: None,
                                                                                                                 },
                                                                                                             },
-<<<<<<< HEAD
-                                                                                                            metadata: HydroIrMetadata {
-                                                                                                                location_kind: Cluster(
-                                                                                                                    0,
-                                                                                                                ),
-                                                                                                                output_type: Some(
-                                                                                                                    (),
-                                                                                                                ),
-                                                                                                                cardinality: None,
-                                                                                                                cpu_usage: None,
-                                                                                                            },
-                                                                                                        },
-                                                                                                        right: Map {
-                                                                                                            f: stageleft :: runtime_support :: fn1_type_hint :: < hydro_std :: __staged :: __deps :: hydro_lang :: __staged :: __deps :: tokio :: time :: Instant , () > ({ use hydro_lang :: __staged :: __deps :: * ; use hydro_lang :: __staged :: optional :: * ; | _u | () }),
-                                                                                                            input: Source {
-                                                                                                                source: Stream(
-                                                                                                                    { use hydro_lang :: __staged :: __deps :: * ; use hydro_lang :: __staged :: location :: * ; let delay__free = { use crate :: __staged :: __deps :: * ; use crate :: __staged :: cluster :: paxos :: * ; let CLUSTER_SELF_ID__free = hydro_lang :: ClusterId :: < hydro_test :: cluster :: paxos :: Proposer > :: from_raw (__hydro_lang_cluster_self_id_0) ; let i_am_leader_check_timeout_delay_multiplier__free = 1usize ; Duration :: from_secs ((CLUSTER_SELF_ID__free . raw_id * i_am_leader_check_timeout_delay_multiplier__free as u32) . into ()) } ; let interval__free = { use crate :: __staged :: __deps :: * ; use crate :: __staged :: cluster :: paxos :: * ; let i_am_leader_check_timeout__free = 1u64 ; Duration :: from_secs (i_am_leader_check_timeout__free) } ; tokio_stream :: wrappers :: IntervalStream :: new (tokio :: time :: interval_at (tokio :: time :: Instant :: now () + delay__free , interval__free)) },
-                                                                                                                ),
-                                                                                                                location_kind: Cluster(
-                                                                                                                    0,
-                                                                                                                ),
-=======
                                                                                                             right: Map {
                                                                                                                 f: stageleft :: runtime_support :: fn1_type_hint :: < hydro_std :: __staged :: __deps :: hydro_lang :: __staged :: __deps :: tokio :: time :: Instant , () > ({ use hydro_lang :: __staged :: __deps :: * ; use hydro_lang :: __staged :: optional :: * ; | _u | () }),
                                                                                                                 input: Source {
@@ -1023,17 +865,12 @@
                                                                                                                         cpu_usage: None,
                                                                                                                     },
                                                                                                                 },
->>>>>>> d5b5df2c
                                                                                                                 metadata: HydroIrMetadata {
                                                                                                                     location_kind: Cluster(
                                                                                                                         0,
                                                                                                                     ),
                                                                                                                     output_type: Some(
-<<<<<<< HEAD
-                                                                                                                        hydro_std :: __staged :: __deps :: hydro_lang :: __staged :: __deps :: tokio :: time :: Instant,
-=======
                                                                                                                         (),
->>>>>>> d5b5df2c
                                                                                                                     ),
                                                                                                                     cardinality: None,
                                                                                                                     cpu_usage: None,
@@ -1121,11 +958,7 @@
                                                                                         0,
                                                                                     ),
                                                                                     output_type: Some(
-<<<<<<< HEAD
-                                                                                        (hydro_std :: __staged :: __deps :: hydro_lang :: location :: cluster :: cluster_id :: ClusterId < hydro_test :: cluster :: paxos :: Acceptor > , hydro_test :: cluster :: paxos :: Ballot),
-=======
                                                                                         (u32 , hydro_std :: __staged :: __deps :: hydro_lang :: __staged :: __deps :: bytes :: Bytes),
->>>>>>> d5b5df2c
                                                                                     ),
                                                                                     cardinality: None,
                                                                                     cpu_usage: None,
@@ -2098,54 +1931,6 @@
                                                                 | res | { let (id , b) = res . unwrap () ; (hydro_lang :: ClusterId :: < hydro_test :: cluster :: paxos :: Proposer > :: from_raw (id) , hydro_lang :: runtime_support :: bincode :: deserialize :: < hydro_test :: cluster :: paxos :: Ballot > (& b) . unwrap ()) },
                                                             ),
                                                             input: FlatMap {
-<<<<<<< HEAD
-                                                                f: stageleft :: runtime_support :: fn1_type_hint :: < hydro_test :: cluster :: paxos :: Ballot , std :: iter :: Map < std :: slice :: Iter < hydro_std :: __staged :: __deps :: hydro_lang :: location :: cluster :: cluster_id :: ClusterId < hydro_test :: cluster :: paxos_bench :: Client > > , _ > > ({ use hydro_lang :: __staged :: __deps :: * ; use hydro_lang :: __staged :: stream :: * ; let ids__free = unsafe { :: std :: mem :: transmute :: < _ , & [hydro_lang :: ClusterId < hydro_test :: cluster :: paxos_bench :: Client >] > (__hydro_lang_cluster_ids_2) } ; | b | ids__free . iter () . map (move | id | (:: std :: clone :: Clone :: clone (id) , :: std :: clone :: Clone :: clone (& b))) }),
-                                                                input: Map {
-                                                                    f: stageleft :: runtime_support :: fn1_type_hint :: < (hydro_test :: cluster :: paxos :: Ballot , ()) , hydro_test :: cluster :: paxos :: Ballot > ({ use hydro_lang :: __staged :: __deps :: * ; use hydro_lang :: __staged :: singleton :: * ; | (d , _signal) | d }),
-                                                                    input: CrossSingleton {
-                                                                        left: Tee {
-                                                                            inner: <tee 3>,
-                                                                            metadata: HydroIrMetadata {
-                                                                                location_kind: Cluster(
-                                                                                    0,
-                                                                                ),
-                                                                                output_type: Some(
-                                                                                    hydro_test :: cluster :: paxos :: Ballot,
-                                                                                ),
-                                                                                cardinality: None,
-                                                                                cpu_usage: None,
-                                                                            },
-                                                                        },
-                                                                        right: Map {
-                                                                            f: stageleft :: runtime_support :: fn1_type_hint :: < () , () > ({ use hydro_lang :: __staged :: __deps :: * ; use hydro_lang :: __staged :: singleton :: * ; | _u | () }),
-                                                                            input: Tee {
-                                                                                inner: <tee 16>: Map {
-                                                                                    f: stageleft :: runtime_support :: fn1_type_hint :: < (() , ()) , () > ({ use hydro_lang :: __staged :: __deps :: * ; use hydro_lang :: __staged :: optional :: * ; | (d , _signal) | d }),
-                                                                                    input: CrossSingleton {
-                                                                                        left: Tee {
-                                                                                            inner: <tee 11>,
-                                                                                            metadata: HydroIrMetadata {
-                                                                                                location_kind: Cluster(
-                                                                                                    0,
-                                                                                                ),
-                                                                                                output_type: Some(
-                                                                                                    (),
-                                                                                                ),
-                                                                                                cardinality: None,
-                                                                                                cpu_usage: None,
-                                                                                            },
-                                                                                        },
-                                                                                        right: Map {
-                                                                                            f: stageleft :: runtime_support :: fn1_type_hint :: < usize , () > ({ use hydro_lang :: __staged :: __deps :: * ; use hydro_lang :: __staged :: optional :: * ; | _u | () }),
-                                                                                            input: Filter {
-                                                                                                f: stageleft :: runtime_support :: fn1_borrow_type_hint :: < usize , bool > ({ use hydro_lang :: __staged :: __deps :: * ; use hydro_lang :: __staged :: optional :: * ; | c | * c == 0 }),
-                                                                                                input: Fold {
-                                                                                                    init: stageleft :: runtime_support :: fn0_type_hint :: < usize > ({ use hydro_lang :: __staged :: __deps :: * ; use hydro_lang :: __staged :: stream :: * ; | | 0usize }),
-                                                                                                    acc: stageleft :: runtime_support :: fn2_borrow_mut_type_hint :: < usize , () , () > ({ use hydro_lang :: __staged :: __deps :: * ; use hydro_lang :: __staged :: stream :: * ; | count , _ | * count += 1 }),
-                                                                                                    input: DeferTick {
-                                                                                                        input: Tee {
-                                                                                                            inner: <tee 11>,
-=======
                                                                 f: stageleft :: runtime_support :: fn1_type_hint :: < hydro_std :: __staged :: __deps :: hydro_lang :: __staged :: __deps :: bytes :: Bytes , std :: iter :: Map < std :: slice :: Iter < hydro_std :: __staged :: __deps :: hydro_lang :: location :: cluster :: cluster_id :: ClusterId < hydro_test :: cluster :: paxos_bench :: Client > > , _ > > ({ use hydro_lang :: __staged :: __deps :: * ; use hydro_lang :: __staged :: stream :: * ; let ids__free = unsafe { :: std :: mem :: transmute :: < _ , & [hydro_lang :: ClusterId < hydro_test :: cluster :: paxos_bench :: Client >] > (__hydro_lang_cluster_ids_2) } ; | v | { ids__free . iter () . map (move | id | (id . raw_id , v . clone ())) } }),
                                                                 input: Map {
                                                                     f: stageleft :: runtime_support :: fn1_type_hint :: < hydro_test :: cluster :: paxos :: Ballot , hydro_std :: __staged :: __deps :: hydro_lang :: __staged :: __deps :: bytes :: Bytes > ({ use hydro_lang :: __staged :: __deps :: * ; use hydro_lang :: __staged :: stream :: * ; | v | bincode :: serialize (& v) . unwrap () . into () }),
@@ -2205,7 +1990,6 @@
                                                                                                                     cpu_usage: None,
                                                                                                                 },
                                                                                                             },
->>>>>>> d5b5df2c
                                                                                                             metadata: HydroIrMetadata {
                                                                                                                 location_kind: Cluster(
                                                                                                                     0,
@@ -2332,11 +2116,7 @@
                                                                         0,
                                                                     ),
                                                                     output_type: Some(
-<<<<<<< HEAD
-                                                                        (hydro_std :: __staged :: __deps :: hydro_lang :: location :: cluster :: cluster_id :: ClusterId < hydro_test :: cluster :: paxos_bench :: Client > , hydro_test :: cluster :: paxos :: Ballot),
-=======
                                                                         (u32 , hydro_std :: __staged :: __deps :: hydro_lang :: __staged :: __deps :: bytes :: Bytes),
->>>>>>> d5b5df2c
                                                                     ),
                                                                     cardinality: None,
                                                                     cpu_usage: None,
@@ -3093,46 +2873,12 @@
                                                                             1,
                                                                         ),
                                                                         to_key: None,
-<<<<<<< HEAD
-                                                                        serialize_fn: Some(
-                                                                            :: hydro_lang :: runtime_support :: stageleft :: runtime_support :: fn1_type_hint :: < (hydro_lang :: ClusterId < _ > , hydro_test :: cluster :: paxos :: P2a < hydro_test :: cluster :: kv_replica :: KvPayload < u32 , (hydro_std :: __staged :: __deps :: hydro_lang :: location :: cluster :: cluster_id :: ClusterId < hydro_test :: cluster :: paxos_bench :: Client > , u32) > , hydro_test :: cluster :: paxos :: Proposer >) , _ > (| (id , data) | { (id . raw_id , hydro_lang :: runtime_support :: bincode :: serialize (& data) . unwrap () . into ()) }),
-                                                                        ),
-=======
                                                                         serialize_fn: None,
->>>>>>> d5b5df2c
                                                                         instantiate_fn: <network instantiate>,
                                                                         deserialize_fn: Some(
                                                                             | res | { let (id , b) = res . unwrap () ; (hydro_lang :: ClusterId :: < hydro_test :: cluster :: paxos :: Proposer > :: from_raw (id) , hydro_lang :: runtime_support :: bincode :: deserialize :: < hydro_test :: cluster :: paxos :: P2a < hydro_test :: cluster :: kv_replica :: KvPayload < u32 , (hydro_std :: __staged :: __deps :: hydro_lang :: location :: cluster :: cluster_id :: ClusterId < hydro_test :: cluster :: paxos_bench :: Client > , u32) > , hydro_test :: cluster :: paxos :: Proposer > > (& b) . unwrap ()) },
                                                                         ),
                                                                         input: FlatMap {
-<<<<<<< HEAD
-                                                                            f: stageleft :: runtime_support :: fn1_type_hint :: < hydro_test :: cluster :: paxos :: P2a < hydro_test :: cluster :: kv_replica :: KvPayload < u32 , (hydro_std :: __staged :: __deps :: hydro_lang :: location :: cluster :: cluster_id :: ClusterId < hydro_test :: cluster :: paxos_bench :: Client > , u32) > , hydro_test :: cluster :: paxos :: Proposer > , std :: iter :: Map < std :: slice :: Iter < hydro_std :: __staged :: __deps :: hydro_lang :: location :: cluster :: cluster_id :: ClusterId < hydro_test :: cluster :: paxos :: Acceptor > > , _ > > ({ use hydro_lang :: __staged :: __deps :: * ; use hydro_lang :: __staged :: stream :: * ; let ids__free = unsafe { :: std :: mem :: transmute :: < _ , & [hydro_lang :: ClusterId < hydro_test :: cluster :: paxos :: Acceptor >] > (__hydro_lang_cluster_ids_1) } ; | b | ids__free . iter () . map (move | id | (:: std :: clone :: Clone :: clone (id) , :: std :: clone :: Clone :: clone (& b))) }),
-                                                                            input: Map {
-                                                                                f: stageleft :: runtime_support :: fn1_type_hint :: < ((usize , hydro_test :: cluster :: paxos :: Ballot) , core :: option :: Option < hydro_test :: cluster :: kv_replica :: KvPayload < u32 , (hydro_std :: __staged :: __deps :: hydro_lang :: location :: cluster :: cluster_id :: ClusterId < hydro_test :: cluster :: paxos_bench :: Client > , u32) > >) , hydro_test :: cluster :: paxos :: P2a < hydro_test :: cluster :: kv_replica :: KvPayload < u32 , (hydro_std :: __staged :: __deps :: hydro_lang :: location :: cluster :: cluster_id :: ClusterId < hydro_test :: cluster :: paxos_bench :: Client > , u32) > , hydro_test :: cluster :: paxos :: Proposer > > ({ use crate :: __staged :: __deps :: * ; use crate :: __staged :: cluster :: paxos :: * ; let CLUSTER_SELF_ID__free = hydro_lang :: ClusterId :: < hydro_test :: cluster :: paxos :: Proposer > :: from_raw (__hydro_lang_cluster_self_id_0) ; move | ((slot , ballot) , value) | P2a { sender : CLUSTER_SELF_ID__free , ballot , slot , value } }),
-                                                                                input: Tee {
-                                                                                    inner: <tee 28>: Map {
-                                                                                        f: stageleft :: runtime_support :: fn1_type_hint :: < (((usize , hydro_test :: cluster :: paxos :: Ballot) , core :: option :: Option < hydro_test :: cluster :: kv_replica :: KvPayload < u32 , (hydro_std :: __staged :: __deps :: hydro_lang :: location :: cluster :: cluster_id :: ClusterId < hydro_test :: cluster :: paxos_bench :: Client > , u32) > >) , ()) , ((usize , hydro_test :: cluster :: paxos :: Ballot) , core :: option :: Option < hydro_test :: cluster :: kv_replica :: KvPayload < u32 , (hydro_std :: __staged :: __deps :: hydro_lang :: location :: cluster :: cluster_id :: ClusterId < hydro_test :: cluster :: paxos_bench :: Client > , u32) > >) > ({ use hydro_lang :: __staged :: __deps :: * ; use hydro_lang :: __staged :: stream :: * ; | (d , _signal) | d }),
-                                                                                        input: CrossSingleton {
-                                                                                            left: Chain {
-                                                                                                first: Map {
-                                                                                                    f: stageleft :: runtime_support :: fn1_type_hint :: < ((usize , hydro_test :: cluster :: kv_replica :: KvPayload < u32 , (hydro_std :: __staged :: __deps :: hydro_lang :: location :: cluster :: cluster_id :: ClusterId < hydro_test :: cluster :: paxos_bench :: Client > , u32) >) , hydro_test :: cluster :: paxos :: Ballot) , ((usize , hydro_test :: cluster :: paxos :: Ballot) , core :: option :: Option < hydro_test :: cluster :: kv_replica :: KvPayload < u32 , (hydro_std :: __staged :: __deps :: hydro_lang :: location :: cluster :: cluster_id :: ClusterId < hydro_test :: cluster :: paxos_bench :: Client > , u32) > >) > ({ use crate :: __staged :: __deps :: * ; use crate :: __staged :: cluster :: paxos :: * ; | ((slot , payload) , ballot) | ((slot , ballot) , Some (payload)) }),
-                                                                                                    input: CrossSingleton {
-                                                                                                        left: Tee {
-                                                                                                            inner: <tee 18>,
-                                                                                                            metadata: HydroIrMetadata {
-                                                                                                                location_kind: Cluster(
-                                                                                                                    0,
-                                                                                                                ),
-                                                                                                                output_type: Some(
-                                                                                                                    (usize , hydro_test :: cluster :: kv_replica :: KvPayload < u32 , (hydro_std :: __staged :: __deps :: hydro_lang :: location :: cluster :: cluster_id :: ClusterId < hydro_test :: cluster :: paxos_bench :: Client > , u32) >),
-                                                                                                                ),
-                                                                                                                cardinality: None,
-                                                                                                                cpu_usage: None,
-                                                                                                            },
-                                                                                                        },
-                                                                                                        right: Tee {
-                                                                                                            inner: <tee 3>,
-=======
                                                                             f: stageleft :: runtime_support :: fn1_type_hint :: < hydro_std :: __staged :: __deps :: hydro_lang :: __staged :: __deps :: bytes :: Bytes , std :: iter :: Map < std :: slice :: Iter < hydro_std :: __staged :: __deps :: hydro_lang :: location :: cluster :: cluster_id :: ClusterId < hydro_test :: cluster :: paxos :: Acceptor > > , _ > > ({ use hydro_lang :: __staged :: __deps :: * ; use hydro_lang :: __staged :: stream :: * ; let ids__free = unsafe { :: std :: mem :: transmute :: < _ , & [hydro_lang :: ClusterId < hydro_test :: cluster :: paxos :: Acceptor >] > (__hydro_lang_cluster_ids_1) } ; | v | { ids__free . iter () . map (move | id | (id . raw_id , v . clone ())) } }),
                                                                             input: Map {
                                                                                 f: stageleft :: runtime_support :: fn1_type_hint :: < hydro_test :: cluster :: paxos :: P2a < hydro_test :: cluster :: kv_replica :: KvPayload < u32 , (hydro_std :: __staged :: __deps :: hydro_lang :: location :: cluster :: cluster_id :: ClusterId < hydro_test :: cluster :: paxos_bench :: Client > , u32) > , hydro_test :: cluster :: paxos :: Proposer > , hydro_std :: __staged :: __deps :: hydro_lang :: __staged :: __deps :: bytes :: Bytes > ({ use hydro_lang :: __staged :: __deps :: * ; use hydro_lang :: __staged :: stream :: * ; | v | bincode :: serialize (& v) . unwrap () . into () }),
@@ -3172,7 +2918,6 @@
                                                                                                                     cpu_usage: None,
                                                                                                                 },
                                                                                                             },
->>>>>>> d5b5df2c
                                                                                                             metadata: HydroIrMetadata {
                                                                                                                 location_kind: Cluster(
                                                                                                                     0,
@@ -3189,45 +2934,12 @@
                                                                                                                 0,
                                                                                                             ),
                                                                                                             output_type: Some(
-<<<<<<< HEAD
-                                                                                                                ((usize , hydro_test :: cluster :: kv_replica :: KvPayload < u32 , (hydro_std :: __staged :: __deps :: hydro_lang :: location :: cluster :: cluster_id :: ClusterId < hydro_test :: cluster :: paxos_bench :: Client > , u32) >) , hydro_test :: cluster :: paxos :: Ballot),
-=======
                                                                                                                 ((usize , hydro_test :: cluster :: paxos :: Ballot) , core :: option :: Option < hydro_test :: cluster :: kv_replica :: KvPayload < u32 , (hydro_std :: __staged :: __deps :: hydro_lang :: location :: cluster :: cluster_id :: ClusterId < hydro_test :: cluster :: paxos_bench :: Client > , u32) > >),
->>>>>>> d5b5df2c
                                                                                                             ),
                                                                                                             cardinality: None,
                                                                                                             cpu_usage: None,
                                                                                                         },
                                                                                                     },
-<<<<<<< HEAD
-                                                                                                    metadata: HydroIrMetadata {
-                                                                                                        location_kind: Cluster(
-                                                                                                            0,
-                                                                                                        ),
-                                                                                                        output_type: Some(
-                                                                                                            ((usize , hydro_test :: cluster :: paxos :: Ballot) , core :: option :: Option < hydro_test :: cluster :: kv_replica :: KvPayload < u32 , (hydro_std :: __staged :: __deps :: hydro_lang :: location :: cluster :: cluster_id :: ClusterId < hydro_test :: cluster :: paxos_bench :: Client > , u32) > >),
-                                                                                                        ),
-                                                                                                        cardinality: None,
-                                                                                                        cpu_usage: None,
-                                                                                                    },
-                                                                                                },
-                                                                                                second: Chain {
-                                                                                                    first: FilterMap {
-                                                                                                        f: stageleft :: runtime_support :: fn1_type_hint :: < (((usize , (usize , hydro_test :: cluster :: paxos :: LogValue < hydro_test :: cluster :: kv_replica :: KvPayload < u32 , (hydro_std :: __staged :: __deps :: hydro_lang :: location :: cluster :: cluster_id :: ClusterId < hydro_test :: cluster :: paxos_bench :: Client > , u32) > >)) , hydro_test :: cluster :: paxos :: Ballot) , core :: option :: Option < usize >) , core :: option :: Option < ((usize , hydro_test :: cluster :: paxos :: Ballot) , core :: option :: Option < hydro_test :: cluster :: kv_replica :: KvPayload < u32 , (hydro_std :: __staged :: __deps :: hydro_lang :: location :: cluster :: cluster_id :: ClusterId < hydro_test :: cluster :: paxos_bench :: Client > , u32) > >) > > ({ use crate :: __staged :: __deps :: * ; use crate :: __staged :: cluster :: paxos :: * ; let f__free = 1usize ; move | (((slot , (count , entry)) , ballot) , checkpoint) | { if count > f__free { return None ; } else if let Some (checkpoint) = checkpoint { if slot <= checkpoint { return None ; } } Some (((slot , ballot) , entry . value)) } }),
-                                                                                                        input: CrossSingleton {
-                                                                                                            left: CrossSingleton {
-                                                                                                                left: Tee {
-                                                                                                                    inner: <tee 21>,
-                                                                                                                    metadata: HydroIrMetadata {
-                                                                                                                        location_kind: Cluster(
-                                                                                                                            0,
-                                                                                                                        ),
-                                                                                                                        output_type: Some(
-                                                                                                                            (usize , (usize , hydro_test :: cluster :: paxos :: LogValue < hydro_test :: cluster :: kv_replica :: KvPayload < u32 , (hydro_std :: __staged :: __deps :: hydro_lang :: location :: cluster :: cluster_id :: ClusterId < hydro_test :: cluster :: paxos_bench :: Client > , u32) > >)),
-                                                                                                                        ),
-                                                                                                                        cardinality: None,
-                                                                                                                        cpu_usage: None,
-=======
                                                                                                     second: Chain {
                                                                                                         first: FilterMap {
                                                                                                             f: stageleft :: runtime_support :: fn1_type_hint :: < (((usize , (usize , hydro_test :: cluster :: paxos :: LogValue < hydro_test :: cluster :: kv_replica :: KvPayload < u32 , (hydro_std :: __staged :: __deps :: hydro_lang :: location :: cluster :: cluster_id :: ClusterId < hydro_test :: cluster :: paxos_bench :: Client > , u32) > >)) , hydro_test :: cluster :: paxos :: Ballot) , core :: option :: Option < usize >) , core :: option :: Option < ((usize , hydro_test :: cluster :: paxos :: Ballot) , core :: option :: Option < hydro_test :: cluster :: kv_replica :: KvPayload < u32 , (hydro_std :: __staged :: __deps :: hydro_lang :: location :: cluster :: cluster_id :: ClusterId < hydro_test :: cluster :: paxos_bench :: Client > , u32) > >) > > ({ use crate :: __staged :: __deps :: * ; use crate :: __staged :: cluster :: paxos :: * ; let f__free = 1usize ; move | (((slot , (count , entry)) , ballot) , checkpoint) | { if count > f__free { return None ; } else if let Some (checkpoint) = checkpoint { if slot <= checkpoint { return None ; } } Some (((slot , ballot) , entry . value)) } }),
@@ -3258,7 +2970,6 @@
                                                                                                                             cardinality: None,
                                                                                                                             cpu_usage: None,
                                                                                                                         },
->>>>>>> d5b5df2c
                                                                                                                     },
                                                                                                                     metadata: HydroIrMetadata {
                                                                                                                         location_kind: Cluster(
@@ -3271,29 +2982,6 @@
                                                                                                                         cpu_usage: None,
                                                                                                                     },
                                                                                                                 },
-<<<<<<< HEAD
-                                                                                                                metadata: HydroIrMetadata {
-                                                                                                                    location_kind: Cluster(
-                                                                                                                        0,
-                                                                                                                    ),
-                                                                                                                    output_type: Some(
-                                                                                                                        ((usize , (usize , hydro_test :: cluster :: paxos :: LogValue < hydro_test :: cluster :: kv_replica :: KvPayload < u32 , (hydro_std :: __staged :: __deps :: hydro_lang :: location :: cluster :: cluster_id :: ClusterId < hydro_test :: cluster :: paxos_bench :: Client > , u32) > >)) , hydro_test :: cluster :: paxos :: Ballot),
-                                                                                                                    ),
-                                                                                                                    cardinality: None,
-                                                                                                                    cpu_usage: None,
-                                                                                                                },
-                                                                                                            },
-                                                                                                            right: Tee {
-                                                                                                                inner: <tee 29>: Chain {
-                                                                                                                    first: Map {
-                                                                                                                        f: stageleft :: runtime_support :: fn1_type_hint :: < usize , core :: option :: Option < usize > > ({ use hydro_lang :: __staged :: __deps :: * ; use hydro_lang :: __staged :: optional :: * ; | v | Some (v) }),
-                                                                                                                        input: Reduce {
-                                                                                                                            f: stageleft :: runtime_support :: fn2_borrow_mut_type_hint :: < usize , usize , () > ({ use hydro_lang :: __staged :: __deps :: * ; use hydro_lang :: __staged :: stream :: * ; | curr , new | { if new > * curr { * curr = new ; } } }),
-                                                                                                                            input: FilterMap {
-                                                                                                                                f: stageleft :: runtime_support :: fn1_type_hint :: < (core :: option :: Option < usize > , std :: collections :: hash_map :: HashMap < usize , hydro_test :: cluster :: paxos :: LogValue < hydro_test :: cluster :: kv_replica :: KvPayload < u32 , (hydro_std :: __staged :: __deps :: hydro_lang :: location :: cluster :: cluster_id :: ClusterId < hydro_test :: cluster :: paxos_bench :: Client > , u32) > > >) , core :: option :: Option < usize > > ({ use crate :: __staged :: __deps :: * ; use crate :: __staged :: cluster :: paxos :: * ; | (checkpoint , _log) | checkpoint }),
-                                                                                                                                input: Tee {
-                                                                                                                                    inner: <tee 22>,
-=======
                                                                                                                 right: Tee {
                                                                                                                     inner: <tee 29>: Chain {
                                                                                                                         first: Map {
@@ -3315,17 +3003,12 @@
                                                                                                                                             cpu_usage: None,
                                                                                                                                         },
                                                                                                                                     },
->>>>>>> d5b5df2c
                                                                                                                                     metadata: HydroIrMetadata {
                                                                                                                                         location_kind: Cluster(
                                                                                                                                             0,
                                                                                                                                         ),
                                                                                                                                         output_type: Some(
-<<<<<<< HEAD
-                                                                                                                                            (core :: option :: Option < usize > , std :: collections :: hash_map :: HashMap < usize , hydro_test :: cluster :: paxos :: LogValue < hydro_test :: cluster :: kv_replica :: KvPayload < u32 , (hydro_std :: __staged :: __deps :: hydro_lang :: location :: cluster :: cluster_id :: ClusterId < hydro_test :: cluster :: paxos_bench :: Client > , u32) > > >),
-=======
                                                                                                                                             usize,
->>>>>>> d5b5df2c
                                                                                                                                         ),
                                                                                                                                         cardinality: None,
                                                                                                                                         cpu_usage: None,
@@ -3421,38 +3104,12 @@
                                                                                                                     0,
                                                                                                                 ),
                                                                                                                 output_type: Some(
-<<<<<<< HEAD
-                                                                                                                    (((usize , (usize , hydro_test :: cluster :: paxos :: LogValue < hydro_test :: cluster :: kv_replica :: KvPayload < u32 , (hydro_std :: __staged :: __deps :: hydro_lang :: location :: cluster :: cluster_id :: ClusterId < hydro_test :: cluster :: paxos_bench :: Client > , u32) > >)) , hydro_test :: cluster :: paxos :: Ballot) , core :: option :: Option < usize >),
-=======
                                                                                                                     ((usize , hydro_test :: cluster :: paxos :: Ballot) , core :: option :: Option < hydro_test :: cluster :: kv_replica :: KvPayload < u32 , (hydro_std :: __staged :: __deps :: hydro_lang :: location :: cluster :: cluster_id :: ClusterId < hydro_test :: cluster :: paxos_bench :: Client > , u32) > >),
->>>>>>> d5b5df2c
                                                                                                                 ),
                                                                                                                 cardinality: None,
                                                                                                                 cpu_usage: None,
                                                                                                             },
                                                                                                         },
-<<<<<<< HEAD
-                                                                                                        metadata: HydroIrMetadata {
-                                                                                                            location_kind: Cluster(
-                                                                                                                0,
-                                                                                                            ),
-                                                                                                            output_type: Some(
-                                                                                                                ((usize , hydro_test :: cluster :: paxos :: Ballot) , core :: option :: Option < hydro_test :: cluster :: kv_replica :: KvPayload < u32 , (hydro_std :: __staged :: __deps :: hydro_lang :: location :: cluster :: cluster_id :: ClusterId < hydro_test :: cluster :: paxos_bench :: Client > , u32) > >),
-                                                                                                            ),
-                                                                                                            cardinality: None,
-                                                                                                            cpu_usage: None,
-                                                                                                        },
-                                                                                                    },
-                                                                                                    second: Map {
-                                                                                                        f: stageleft :: runtime_support :: fn1_type_hint :: < (usize , hydro_test :: cluster :: paxos :: Ballot) , ((usize , hydro_test :: cluster :: paxos :: Ballot) , core :: option :: Option < hydro_test :: cluster :: kv_replica :: KvPayload < u32 , (hydro_std :: __staged :: __deps :: hydro_lang :: location :: cluster :: cluster_id :: ClusterId < hydro_test :: cluster :: paxos_bench :: Client > , u32) > >) > ({ use crate :: __staged :: __deps :: * ; use crate :: __staged :: cluster :: paxos :: * ; move | (slot , ballot) | ((slot , ballot) , None) }),
-                                                                                                        input: CrossSingleton {
-                                                                                                            left: Difference {
-                                                                                                                pos: FlatMap {
-                                                                                                                    f: stageleft :: runtime_support :: fn1_type_hint :: < (usize , core :: option :: Option < usize >) , std :: ops :: Range < usize > > ({ use crate :: __staged :: __deps :: * ; use crate :: __staged :: cluster :: paxos :: * ; | (max_slot , checkpoint) | { if let Some (checkpoint) = checkpoint { (checkpoint + 1) .. max_slot } else { 0 .. max_slot } } }),
-                                                                                                                    input: CrossSingleton {
-                                                                                                                        left: Tee {
-                                                                                                                            inner: <tee 20>,
-=======
                                                                                                         second: Map {
                                                                                                             f: stageleft :: runtime_support :: fn1_type_hint :: < (usize , hydro_test :: cluster :: paxos :: Ballot) , ((usize , hydro_test :: cluster :: paxos :: Ballot) , core :: option :: Option < hydro_test :: cluster :: kv_replica :: KvPayload < u32 , (hydro_std :: __staged :: __deps :: hydro_lang :: location :: cluster :: cluster_id :: ClusterId < hydro_test :: cluster :: paxos_bench :: Client > , u32) > >) > ({ use crate :: __staged :: __deps :: * ; use crate :: __staged :: cluster :: paxos :: * ; move | (slot , ballot) | ((slot , ballot) , None) }),
                                                                                                             input: CrossSingleton {
@@ -3486,7 +3143,6 @@
                                                                                                                                     cpu_usage: None,
                                                                                                                                 },
                                                                                                                             },
->>>>>>> d5b5df2c
                                                                                                                             metadata: HydroIrMetadata {
                                                                                                                                 location_kind: Cluster(
                                                                                                                                     0,
@@ -3546,26 +3202,8 @@
                                                                                                                         cpu_usage: None,
                                                                                                                     },
                                                                                                                 },
-<<<<<<< HEAD
-                                                                                                                neg: Map {
-                                                                                                                    f: stageleft :: runtime_support :: fn1_type_hint :: < (usize , (usize , hydro_test :: cluster :: paxos :: LogValue < hydro_test :: cluster :: kv_replica :: KvPayload < u32 , (hydro_std :: __staged :: __deps :: hydro_lang :: location :: cluster :: cluster_id :: ClusterId < hydro_test :: cluster :: paxos_bench :: Client > , u32) > >)) , usize > ({ use crate :: __staged :: __deps :: * ; use crate :: __staged :: cluster :: paxos :: * ; | (slot , _) | slot }),
-                                                                                                                    input: Tee {
-                                                                                                                        inner: <tee 21>,
-                                                                                                                        metadata: HydroIrMetadata {
-                                                                                                                            location_kind: Cluster(
-                                                                                                                                0,
-                                                                                                                            ),
-                                                                                                                            output_type: Some(
-                                                                                                                                (usize , (usize , hydro_test :: cluster :: paxos :: LogValue < hydro_test :: cluster :: kv_replica :: KvPayload < u32 , (hydro_std :: __staged :: __deps :: hydro_lang :: location :: cluster :: cluster_id :: ClusterId < hydro_test :: cluster :: paxos_bench :: Client > , u32) > >)),
-                                                                                                                            ),
-                                                                                                                            cardinality: None,
-                                                                                                                            cpu_usage: None,
-                                                                                                                        },
-                                                                                                                    },
-=======
                                                                                                                 right: Tee {
                                                                                                                     inner: <tee 3>,
->>>>>>> d5b5df2c
                                                                                                                     metadata: HydroIrMetadata {
                                                                                                                         location_kind: Cluster(
                                                                                                                             0,
@@ -3621,23 +3259,6 @@
                                                                                                         cpu_usage: None,
                                                                                                     },
                                                                                                 },
-<<<<<<< HEAD
-                                                                                                metadata: HydroIrMetadata {
-                                                                                                    location_kind: Cluster(
-                                                                                                        0,
-                                                                                                    ),
-                                                                                                    output_type: Some(
-                                                                                                        ((usize , hydro_test :: cluster :: paxos :: Ballot) , core :: option :: Option < hydro_test :: cluster :: kv_replica :: KvPayload < u32 , (hydro_std :: __staged :: __deps :: hydro_lang :: location :: cluster :: cluster_id :: ClusterId < hydro_test :: cluster :: paxos_bench :: Client > , u32) > >),
-                                                                                                    ),
-                                                                                                    cardinality: None,
-                                                                                                    cpu_usage: None,
-                                                                                                },
-                                                                                            },
-                                                                                            right: Map {
-                                                                                                f: stageleft :: runtime_support :: fn1_type_hint :: < () , () > ({ use hydro_lang :: __staged :: __deps :: * ; use hydro_lang :: __staged :: stream :: * ; | _u | () }),
-                                                                                                input: Tee {
-                                                                                                    inner: <tee 11>,
-=======
                                                                                                 right: Map {
                                                                                                     f: stageleft :: runtime_support :: fn1_type_hint :: < () , () > ({ use hydro_lang :: __staged :: __deps :: * ; use hydro_lang :: __staged :: stream :: * ; | _u | () }),
                                                                                                     input: Tee {
@@ -3653,7 +3274,6 @@
                                                                                                             cpu_usage: None,
                                                                                                         },
                                                                                                     },
->>>>>>> d5b5df2c
                                                                                                     metadata: HydroIrMetadata {
                                                                                                         location_kind: Cluster(
                                                                                                             0,
@@ -3681,11 +3301,7 @@
                                                                                                     0,
                                                                                                 ),
                                                                                                 output_type: Some(
-<<<<<<< HEAD
-                                                                                                    (((usize , hydro_test :: cluster :: paxos :: Ballot) , core :: option :: Option < hydro_test :: cluster :: kv_replica :: KvPayload < u32 , (hydro_std :: __staged :: __deps :: hydro_lang :: location :: cluster :: cluster_id :: ClusterId < hydro_test :: cluster :: paxos_bench :: Client > , u32) > >) , ()),
-=======
                                                                                                     ((usize , hydro_test :: cluster :: paxos :: Ballot) , core :: option :: Option < hydro_test :: cluster :: kv_replica :: KvPayload < u32 , (hydro_std :: __staged :: __deps :: hydro_lang :: location :: cluster :: cluster_id :: ClusterId < hydro_test :: cluster :: paxos_bench :: Client > , u32) > >),
->>>>>>> d5b5df2c
                                                                                                 ),
                                                                                                 cardinality: None,
                                                                                                 cpu_usage: None,
@@ -3713,11 +3329,7 @@
                                                                                             ),
                                                                                         ),
                                                                                         output_type: Some(
-<<<<<<< HEAD
-                                                                                            ((usize , hydro_test :: cluster :: paxos :: Ballot) , core :: option :: Option < hydro_test :: cluster :: kv_replica :: KvPayload < u32 , (hydro_std :: __staged :: __deps :: hydro_lang :: location :: cluster :: cluster_id :: ClusterId < hydro_test :: cluster :: paxos_bench :: Client > , u32) > >),
-=======
                                                                                             hydro_test :: cluster :: paxos :: P2a < hydro_test :: cluster :: kv_replica :: KvPayload < u32 , (hydro_std :: __staged :: __deps :: hydro_lang :: location :: cluster :: cluster_id :: ClusterId < hydro_test :: cluster :: paxos_bench :: Client > , u32) > , hydro_test :: cluster :: paxos :: Proposer >,
->>>>>>> d5b5df2c
                                                                                         ),
                                                                                         cardinality: None,
                                                                                         cpu_usage: None,
@@ -3731,11 +3343,7 @@
                                                                                         ),
                                                                                     ),
                                                                                     output_type: Some(
-<<<<<<< HEAD
-                                                                                        hydro_test :: cluster :: paxos :: P2a < hydro_test :: cluster :: kv_replica :: KvPayload < u32 , (hydro_std :: __staged :: __deps :: hydro_lang :: location :: cluster :: cluster_id :: ClusterId < hydro_test :: cluster :: paxos_bench :: Client > , u32) > , hydro_test :: cluster :: paxos :: Proposer >,
-=======
                                                                                         hydro_std :: __staged :: __deps :: hydro_lang :: __staged :: __deps :: bytes :: Bytes,
->>>>>>> d5b5df2c
                                                                                     ),
                                                                                     cardinality: None,
                                                                                     cpu_usage: None,
@@ -3749,11 +3357,7 @@
                                                                                     ),
                                                                                 ),
                                                                                 output_type: Some(
-<<<<<<< HEAD
-                                                                                    (hydro_std :: __staged :: __deps :: hydro_lang :: location :: cluster :: cluster_id :: ClusterId < hydro_test :: cluster :: paxos :: Acceptor > , hydro_test :: cluster :: paxos :: P2a < hydro_test :: cluster :: kv_replica :: KvPayload < u32 , (hydro_std :: __staged :: __deps :: hydro_lang :: location :: cluster :: cluster_id :: ClusterId < hydro_test :: cluster :: paxos_bench :: Client > , u32) > , hydro_test :: cluster :: paxos :: Proposer >),
-=======
                                                                                     (u32 , hydro_std :: __staged :: __deps :: hydro_lang :: __staged :: __deps :: bytes :: Bytes),
->>>>>>> d5b5df2c
                                                                                 ),
                                                                                 cardinality: None,
                                                                                 cpu_usage: None,
@@ -4515,37 +4119,12 @@
                                                     3,
                                                 ),
                                                 to_key: None,
-<<<<<<< HEAD
-                                                serialize_fn: Some(
-                                                    :: hydro_lang :: runtime_support :: stageleft :: runtime_support :: fn1_type_hint :: < (hydro_lang :: ClusterId < _ > , (usize , core :: option :: Option < hydro_test :: cluster :: kv_replica :: KvPayload < u32 , (hydro_std :: __staged :: __deps :: hydro_lang :: location :: cluster :: cluster_id :: ClusterId < hydro_test :: cluster :: paxos_bench :: Client > , u32) > >)) , _ > (| (id , data) | { (id . raw_id , hydro_lang :: runtime_support :: bincode :: serialize (& data) . unwrap () . into ()) }),
-                                                ),
-=======
                                                 serialize_fn: None,
->>>>>>> d5b5df2c
                                                 instantiate_fn: <network instantiate>,
                                                 deserialize_fn: Some(
                                                     | res | { let (id , b) = res . unwrap () ; (hydro_lang :: ClusterId :: < hydro_test :: cluster :: paxos :: Proposer > :: from_raw (id) , hydro_lang :: runtime_support :: bincode :: deserialize :: < (usize , core :: option :: Option < hydro_test :: cluster :: kv_replica :: KvPayload < u32 , (hydro_std :: __staged :: __deps :: hydro_lang :: location :: cluster :: cluster_id :: ClusterId < hydro_test :: cluster :: paxos_bench :: Client > , u32) > >) > (& b) . unwrap ()) },
                                                 ),
                                                 input: FlatMap {
-<<<<<<< HEAD
-                                                    f: stageleft :: runtime_support :: fn1_type_hint :: < (usize , core :: option :: Option < hydro_test :: cluster :: kv_replica :: KvPayload < u32 , (hydro_std :: __staged :: __deps :: hydro_lang :: location :: cluster :: cluster_id :: ClusterId < hydro_test :: cluster :: paxos_bench :: Client > , u32) > >) , std :: iter :: Map < std :: slice :: Iter < hydro_std :: __staged :: __deps :: hydro_lang :: location :: cluster :: cluster_id :: ClusterId < hydro_test :: cluster :: kv_replica :: Replica > > , _ > > ({ use hydro_lang :: __staged :: __deps :: * ; use hydro_lang :: __staged :: stream :: * ; let ids__free = unsafe { :: std :: mem :: transmute :: < _ , & [hydro_lang :: ClusterId < hydro_test :: cluster :: kv_replica :: Replica >] > (__hydro_lang_cluster_ids_3) } ; | b | ids__free . iter () . map (move | id | (:: std :: clone :: Clone :: clone (id) , :: std :: clone :: Clone :: clone (& b))) }),
-                                                    input: Map {
-                                                        f: stageleft :: runtime_support :: fn1_type_hint :: < ((usize , hydro_test :: cluster :: paxos :: Ballot) , (core :: option :: Option < hydro_test :: cluster :: kv_replica :: KvPayload < u32 , (hydro_std :: __staged :: __deps :: hydro_lang :: location :: cluster :: cluster_id :: ClusterId < hydro_test :: cluster :: paxos_bench :: Client > , u32) > > , ())) , (usize , core :: option :: Option < hydro_test :: cluster :: kv_replica :: KvPayload < u32 , (hydro_std :: __staged :: __deps :: hydro_lang :: location :: cluster :: cluster_id :: ClusterId < hydro_test :: cluster :: paxos_bench :: Client > , u32) > >) > ({ use crate :: __staged :: __deps :: * ; use crate :: __staged :: cluster :: paxos :: * ; | ((slot , _ballot) , (value , _)) | (slot , value) }),
-                                                        input: Map {
-                                                            f: stageleft :: runtime_support :: fn1_type_hint :: < ((usize , hydro_test :: cluster :: paxos :: Ballot) , (core :: option :: Option < hydro_test :: cluster :: kv_replica :: KvPayload < u32 , (hydro_std :: __staged :: __deps :: hydro_lang :: location :: cluster :: cluster_id :: ClusterId < hydro_test :: cluster :: paxos_bench :: Client > , u32) > > , ())) , ((usize , hydro_test :: cluster :: paxos :: Ballot) , (core :: option :: Option < hydro_test :: cluster :: kv_replica :: KvPayload < u32 , (hydro_std :: __staged :: __deps :: hydro_lang :: location :: cluster :: cluster_id :: ClusterId < hydro_test :: cluster :: paxos_bench :: Client > , u32) > > , ())) > ({ use hydro_std :: __staged :: __deps :: * ; use hydro_std :: __staged :: request_response :: * ; | (key , (meta , resp)) | (key , (meta , resp)) }),
-                                                            input: Join {
-                                                                left: Tee {
-                                                                    inner: <tee 31>,
-                                                                    metadata: HydroIrMetadata {
-                                                                        location_kind: Cluster(
-                                                                            0,
-                                                                        ),
-                                                                        output_type: Some(
-                                                                            ((usize , hydro_test :: cluster :: paxos :: Ballot) , core :: option :: Option < hydro_test :: cluster :: kv_replica :: KvPayload < u32 , (hydro_std :: __staged :: __deps :: hydro_lang :: location :: cluster :: cluster_id :: ClusterId < hydro_test :: cluster :: paxos_bench :: Client > , u32) > >),
-                                                                        ),
-                                                                        cardinality: None,
-                                                                        cpu_usage: None,
-=======
                                                     f: stageleft :: runtime_support :: fn1_type_hint :: < hydro_std :: __staged :: __deps :: hydro_lang :: __staged :: __deps :: bytes :: Bytes , std :: iter :: Map < std :: slice :: Iter < hydro_std :: __staged :: __deps :: hydro_lang :: location :: cluster :: cluster_id :: ClusterId < hydro_test :: cluster :: kv_replica :: Replica > > , _ > > ({ use hydro_lang :: __staged :: __deps :: * ; use hydro_lang :: __staged :: stream :: * ; let ids__free = unsafe { :: std :: mem :: transmute :: < _ , & [hydro_lang :: ClusterId < hydro_test :: cluster :: kv_replica :: Replica >] > (__hydro_lang_cluster_ids_3) } ; | v | { ids__free . iter () . map (move | id | (id . raw_id , v . clone ())) } }),
                                                     input: Map {
                                                         f: stageleft :: runtime_support :: fn1_type_hint :: < (usize , core :: option :: Option < hydro_test :: cluster :: kv_replica :: KvPayload < u32 , (hydro_std :: __staged :: __deps :: hydro_lang :: location :: cluster :: cluster_id :: ClusterId < hydro_test :: cluster :: paxos_bench :: Client > , u32) > >) , hydro_std :: __staged :: __deps :: hydro_lang :: __staged :: __deps :: bytes :: Bytes > ({ use hydro_lang :: __staged :: __deps :: * ; use hydro_lang :: __staged :: stream :: * ; | v | bincode :: serialize (& v) . unwrap () . into () }),
@@ -4579,7 +4158,6 @@
                                                                             cardinality: None,
                                                                             cpu_usage: None,
                                                                         },
->>>>>>> d5b5df2c
                                                                     },
                                                                     metadata: HydroIrMetadata {
                                                                         location_kind: Cluster(
@@ -4611,11 +4189,7 @@
                                                                     ),
                                                                 ),
                                                                 output_type: Some(
-<<<<<<< HEAD
-                                                                    ((usize , hydro_test :: cluster :: paxos :: Ballot) , (core :: option :: Option < hydro_test :: cluster :: kv_replica :: KvPayload < u32 , (hydro_std :: __staged :: __deps :: hydro_lang :: location :: cluster :: cluster_id :: ClusterId < hydro_test :: cluster :: paxos_bench :: Client > , u32) > > , ())),
-=======
                                                                     (usize , core :: option :: Option < hydro_test :: cluster :: kv_replica :: KvPayload < u32 , (hydro_std :: __staged :: __deps :: hydro_lang :: location :: cluster :: cluster_id :: ClusterId < hydro_test :: cluster :: paxos_bench :: Client > , u32) > >),
->>>>>>> d5b5df2c
                                                                 ),
                                                                 cardinality: None,
                                                                 cpu_usage: None,
@@ -4626,11 +4200,7 @@
                                                                 0,
                                                             ),
                                                             output_type: Some(
-<<<<<<< HEAD
-                                                                (usize , core :: option :: Option < hydro_test :: cluster :: kv_replica :: KvPayload < u32 , (hydro_std :: __staged :: __deps :: hydro_lang :: location :: cluster :: cluster_id :: ClusterId < hydro_test :: cluster :: paxos_bench :: Client > , u32) > >),
-=======
                                                                 hydro_std :: __staged :: __deps :: hydro_lang :: __staged :: __deps :: bytes :: Bytes,
->>>>>>> d5b5df2c
                                                             ),
                                                             cardinality: None,
                                                             cpu_usage: None,
@@ -4641,11 +4211,7 @@
                                                             0,
                                                         ),
                                                         output_type: Some(
-<<<<<<< HEAD
-                                                            (hydro_std :: __staged :: __deps :: hydro_lang :: location :: cluster :: cluster_id :: ClusterId < hydro_test :: cluster :: kv_replica :: Replica > , (usize , core :: option :: Option < hydro_test :: cluster :: kv_replica :: KvPayload < u32 , (hydro_std :: __staged :: __deps :: hydro_lang :: location :: cluster :: cluster_id :: ClusterId < hydro_test :: cluster :: paxos_bench :: Client > , u32) > >)),
-=======
                                                             (u32 , hydro_std :: __staged :: __deps :: hydro_lang :: __staged :: __deps :: bytes :: Bytes),
->>>>>>> d5b5df2c
                                                         ),
                                                         cardinality: None,
                                                         cpu_usage: None,
@@ -5281,11 +4847,6 @@
                                             | res | { let (id , b) = res . unwrap () ; (hydro_lang :: ClusterId :: < hydro_test :: cluster :: kv_replica :: Replica > :: from_raw (id) , hydro_lang :: runtime_support :: bincode :: deserialize :: < usize > (& b) . unwrap ()) },
                                         ),
                                         input: FlatMap {
-<<<<<<< HEAD
-                                            f: stageleft :: runtime_support :: fn1_type_hint :: < usize , std :: iter :: Map < std :: slice :: Iter < hydro_std :: __staged :: __deps :: hydro_lang :: location :: cluster :: cluster_id :: ClusterId < hydro_test :: cluster :: paxos :: Acceptor > > , _ > > ({ use hydro_lang :: __staged :: __deps :: * ; use hydro_lang :: __staged :: stream :: * ; let ids__free = unsafe { :: std :: mem :: transmute :: < _ , & [hydro_lang :: ClusterId < hydro_test :: cluster :: paxos :: Acceptor >] > (__hydro_lang_cluster_ids_1) } ; | b | ids__free . iter () . map (move | id | (:: std :: clone :: Clone :: clone (id) , :: std :: clone :: Clone :: clone (& b))) }),
-                                            input: Tee {
-                                                inner: <tee 37>,
-=======
                                             f: stageleft :: runtime_support :: fn1_type_hint :: < hydro_std :: __staged :: __deps :: hydro_lang :: __staged :: __deps :: bytes :: Bytes , std :: iter :: Map < std :: slice :: Iter < hydro_std :: __staged :: __deps :: hydro_lang :: location :: cluster :: cluster_id :: ClusterId < hydro_test :: cluster :: paxos :: Acceptor > > , _ > > ({ use hydro_lang :: __staged :: __deps :: * ; use hydro_lang :: __staged :: stream :: * ; let ids__free = unsafe { :: std :: mem :: transmute :: < _ , & [hydro_lang :: ClusterId < hydro_test :: cluster :: paxos :: Acceptor >] > (__hydro_lang_cluster_ids_1) } ; | v | { ids__free . iter () . map (move | id | (id . raw_id , v . clone ())) } }),
                                             input: Map {
                                                 f: stageleft :: runtime_support :: fn1_type_hint :: < usize , hydro_std :: __staged :: __deps :: hydro_lang :: __staged :: __deps :: bytes :: Bytes > ({ use hydro_lang :: __staged :: __deps :: * ; use hydro_lang :: __staged :: stream :: * ; | v | bincode :: serialize (& v) . unwrap () . into () }),
@@ -5302,7 +4863,6 @@
                                                         cpu_usage: None,
                                                     },
                                                 },
->>>>>>> d5b5df2c
                                                 metadata: HydroIrMetadata {
                                                     location_kind: Cluster(
                                                         3,
@@ -5319,11 +4879,7 @@
                                                     3,
                                                 ),
                                                 output_type: Some(
-<<<<<<< HEAD
-                                                    (hydro_std :: __staged :: __deps :: hydro_lang :: location :: cluster :: cluster_id :: ClusterId < hydro_test :: cluster :: paxos :: Acceptor > , usize),
-=======
                                                     (u32 , hydro_std :: __staged :: __deps :: hydro_lang :: __staged :: __deps :: bytes :: Bytes),
->>>>>>> d5b5df2c
                                                 ),
                                                 cardinality: None,
                                                 cpu_usage: None,
