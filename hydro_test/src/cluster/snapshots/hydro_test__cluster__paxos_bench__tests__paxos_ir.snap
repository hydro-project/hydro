---
source: hydro_test/src/cluster/paxos_bench.rs
expression: built.ir()
---
[
    ForEach {
        f: stageleft :: runtime_support :: fn1_type_hint :: < & str , () > ({ use crate :: __staged :: cluster :: paxos :: * ; | s | println ! ("{}" , s) }),
        input: Source {
            source: Iter(
                { use crate :: __staged :: cluster :: paxos :: * ; ["Proposers say hello"] },
            ),
            location_kind: Cluster(
                0,
            ),
            metadata: HydroNodeMetadata {
                location_kind: Cluster(
                    0,
                ),
                output_type: Some(
                    & str,
                ),
            },
        },
    },
    ForEach {
        f: stageleft :: runtime_support :: fn1_type_hint :: < & str , () > ({ use crate :: __staged :: cluster :: paxos :: * ; | s | println ! ("{}" , s) }),
        input: Source {
            source: Iter(
                { use crate :: __staged :: cluster :: paxos :: * ; ["Acceptors say hello"] },
            ),
            location_kind: Cluster(
                1,
            ),
            metadata: HydroNodeMetadata {
                location_kind: Cluster(
                    1,
                ),
                output_type: Some(
                    & str,
                ),
            },
        },
    },
    CycleSink {
        ident: Ident {
            sym: cycle_4,
        },
        location_kind: Tick(
            1,
            Cluster(
                0,
            ),
        ),
        input: DeferTick {
            input: Map {
                f: stageleft :: runtime_support :: fn1_type_hint :: < (hydro_test :: cluster :: paxos :: Ballot , u32) , u32 > ({ use crate :: __staged :: cluster :: paxos :: * ; let CLUSTER_SELF_ID__free = hydro_lang :: ClusterId :: < hydro_test :: cluster :: paxos :: Proposer > :: from_raw (__hydro_lang_cluster_self_id_0) ; move | (received_max_ballot , ballot_num) | { if received_max_ballot > (Ballot { num : ballot_num , proposer_id : CLUSTER_SELF_ID__free , }) { received_max_ballot . num + 1 } else { ballot_num } } }),
                input: CrossSingleton {
                    left: Tee {
                        inner: <tee 0>: Chain {
                            first: Reduce {
                                f: stageleft :: runtime_support :: fn2_borrow_mut_type_hint :: < hydro_test :: cluster :: paxos :: Ballot , hydro_test :: cluster :: paxos :: Ballot , () > ({ use hydro_lang :: __staged :: stream :: * ; | curr , new | { if new > * curr { * curr = new ; } } }),
                                input: Persist {
                                    inner: Chain {
                                        first: Chain {
                                            first: CycleSource {
                                                ident: Ident {
                                                    sym: cycle_1,
                                                },
                                                location_kind: Cluster(
                                                    0,
                                                ),
                                                metadata: HydroNodeMetadata {
                                                    location_kind: Cluster(
                                                        0,
                                                    ),
                                                    output_type: Some(
                                                        hydro_test :: cluster :: paxos :: Ballot,
                                                    ),
                                                },
                                            },
                                            second: CycleSource {
                                                ident: Ident {
                                                    sym: cycle_0,
                                                },
                                                location_kind: Cluster(
                                                    0,
                                                ),
                                                metadata: HydroNodeMetadata {
                                                    location_kind: Cluster(
                                                        0,
                                                    ),
                                                    output_type: Some(
                                                        hydro_test :: cluster :: paxos :: Ballot,
                                                    ),
                                                },
                                            },
                                            metadata: HydroNodeMetadata {
                                                location_kind: Cluster(
                                                    0,
                                                ),
                                                output_type: Some(
                                                    hydro_test :: cluster :: paxos :: Ballot,
                                                ),
                                            },
                                        },
                                        second: CycleSource {
                                            ident: Ident {
                                                sym: cycle_2,
                                            },
                                            location_kind: Cluster(
                                                0,
                                            ),
                                            metadata: HydroNodeMetadata {
                                                location_kind: Cluster(
                                                    0,
                                                ),
                                                output_type: Some(
                                                    hydro_test :: cluster :: paxos :: Ballot,
                                                ),
                                            },
                                        },
                                        metadata: HydroNodeMetadata {
                                            location_kind: Cluster(
                                                0,
                                            ),
                                            output_type: Some(
                                                hydro_test :: cluster :: paxos :: Ballot,
                                            ),
                                        },
                                    },
                                    metadata: HydroNodeMetadata {
                                        location_kind: Cluster(
                                            0,
                                        ),
                                        output_type: Some(
                                            hydro_test :: cluster :: paxos :: Ballot,
                                        ),
                                    },
                                },
                                metadata: HydroNodeMetadata {
                                    location_kind: Cluster(
                                        0,
                                    ),
                                    output_type: Some(
                                        hydro_test :: cluster :: paxos :: Ballot,
                                    ),
                                },
                            },
                            second: Persist {
                                inner: Source {
                                    source: Iter(
                                        { use hydro_lang :: __staged :: location :: * ; let e__free = { use crate :: __staged :: cluster :: paxos :: * ; Ballot { num : 0 , proposer_id : ClusterId :: from_raw (0) } } ; [e__free] },
                                    ),
                                    location_kind: Cluster(
                                        0,
                                    ),
                                    metadata: HydroNodeMetadata {
                                        location_kind: Cluster(
                                            0,
                                        ),
                                        output_type: Some(
                                            hydro_test :: cluster :: paxos :: Ballot,
                                        ),
                                    },
                                },
                                metadata: HydroNodeMetadata {
                                    location_kind: Cluster(
                                        0,
                                    ),
                                    output_type: Some(
                                        hydro_test :: cluster :: paxos :: Ballot,
                                    ),
                                },
                            },
                            metadata: HydroNodeMetadata {
                                location_kind: Cluster(
                                    0,
                                ),
                                output_type: Some(
                                    hydro_test :: cluster :: paxos :: Ballot,
                                ),
                            },
                        },
                        metadata: HydroNodeMetadata {
                            location_kind: Cluster(
                                0,
                            ),
                            output_type: Some(
                                hydro_test :: cluster :: paxos :: Ballot,
                            ),
                        },
                    },
                    right: Tee {
                        inner: <tee 1>: Chain {
                            first: CycleSource {
                                ident: Ident {
                                    sym: cycle_4,
                                },
                                location_kind: Tick(
                                    1,
                                    Cluster(
                                        0,
                                    ),
                                ),
                                metadata: HydroNodeMetadata {
                                    location_kind: Cluster(
                                        0,
                                    ),
                                    output_type: Some(
                                        u32,
                                    ),
                                },
                            },
                            second: Persist {
                                inner: Source {
                                    source: Iter(
                                        { use hydro_lang :: __staged :: location :: * ; let e__free = { use crate :: __staged :: cluster :: paxos :: * ; 0 } ; [e__free] },
                                    ),
                                    location_kind: Cluster(
                                        0,
                                    ),
                                    metadata: HydroNodeMetadata {
                                        location_kind: Cluster(
                                            0,
                                        ),
                                        output_type: Some(
                                            u32,
                                        ),
                                    },
                                },
                                metadata: HydroNodeMetadata {
                                    location_kind: Cluster(
                                        0,
                                    ),
                                    output_type: Some(
                                        u32,
                                    ),
                                },
                            },
                            metadata: HydroNodeMetadata {
                                location_kind: Cluster(
                                    0,
                                ),
                                output_type: Some(
                                    u32,
                                ),
                            },
                        },
                        metadata: HydroNodeMetadata {
                            location_kind: Cluster(
                                0,
                            ),
                            output_type: Some(
                                u32,
                            ),
                        },
                    },
                    metadata: HydroNodeMetadata {
                        location_kind: Cluster(
                            0,
                        ),
                        output_type: Some(
                            (hydro_test :: cluster :: paxos :: Ballot , u32),
                        ),
                    },
                },
                metadata: HydroNodeMetadata {
                    location_kind: Cluster(
                        0,
                    ),
                    output_type: Some(
                        u32,
                    ),
                },
            },
            metadata: HydroNodeMetadata {
                location_kind: Cluster(
                    0,
                ),
                output_type: Some(
                    u32,
                ),
            },
        },
    },
    CycleSink {
        ident: Ident {
            sym: cycle_2,
        },
        location_kind: Cluster(
            0,
        ),
        input: Tee {
            inner: <tee 2>: Map {
                f: stageleft :: runtime_support :: fn1_type_hint :: < (hydro_lang :: location :: cluster :: cluster_id :: ClusterId < hydro_test :: cluster :: paxos :: Proposer > , hydro_test :: cluster :: paxos :: Ballot) , hydro_test :: cluster :: paxos :: Ballot > ({ use hydro_lang :: __staged :: stream :: * ; | (_ , b) | b }),
                input: Network {
                    from_location: Cluster(
                        0,
                    ),
                    from_key: None,
                    to_location: Cluster(
                        0,
                    ),
                    to_key: None,
                    serialize_fn: Some(
                        | (id , data) : (hydro_lang :: ClusterId < _ > , hydro_test :: cluster :: paxos :: Ballot) | { (id . raw_id , hydro_lang :: runtime_support :: bincode :: serialize :: < hydro_test :: cluster :: paxos :: Ballot > (& data) . unwrap () . into ()) },
                    ),
                    instantiate_fn: <network instantiate>,
                    deserialize_fn: Some(
                        | res | { let (id , b) = res . unwrap () ; (hydro_lang :: ClusterId :: < hydro_test :: cluster :: paxos :: Proposer > :: from_raw (id) , hydro_lang :: runtime_support :: bincode :: deserialize :: < hydro_test :: cluster :: paxos :: Ballot > (& b) . unwrap ()) },
                    ),
                    input: FlatMap {
                        f: stageleft :: runtime_support :: fn1_type_hint :: < hydro_test :: cluster :: paxos :: Ballot , std :: iter :: Map < std :: slice :: Iter < hydro_lang :: location :: cluster :: cluster_id :: ClusterId < hydro_test :: cluster :: paxos :: Proposer > > , _ > > ({ use hydro_lang :: __staged :: stream :: * ; let ids__free = unsafe { :: std :: mem :: transmute :: < _ , & [hydro_lang :: ClusterId < hydro_test :: cluster :: paxos :: Proposer >] > (__hydro_lang_cluster_ids_0) } ; | b | ids__free . iter () . map (move | id | (:: std :: clone :: Clone :: clone (id) , :: std :: clone :: Clone :: clone (& b))) }),
                        input: Map {
                            f: stageleft :: runtime_support :: fn1_type_hint :: < (hydro_test :: cluster :: paxos :: Ballot , ()) , hydro_test :: cluster :: paxos :: Ballot > ({ use hydro_lang :: __staged :: optional :: * ; | (d , _signal) | d }),
                            input: CrossSingleton {
                                left: Map {
                                    f: stageleft :: runtime_support :: fn1_type_hint :: < (hydro_test :: cluster :: paxos :: Ballot , ()) , hydro_test :: cluster :: paxos :: Ballot > ({ use hydro_lang :: __staged :: singleton :: * ; | (d , _signal) | d }),
                                    input: CrossSingleton {
                                        left: Tee {
                                            inner: <tee 3>: Map {
                                                f: stageleft :: runtime_support :: fn1_type_hint :: < u32 , hydro_test :: cluster :: paxos :: Ballot > ({ use crate :: __staged :: cluster :: paxos :: * ; let CLUSTER_SELF_ID__free = hydro_lang :: ClusterId :: < hydro_test :: cluster :: paxos :: Proposer > :: from_raw (__hydro_lang_cluster_self_id_0) ; move | num | Ballot { num , proposer_id : CLUSTER_SELF_ID__free } }),
                                                input: Tee {
                                                    inner: <tee 1>,
                                                    metadata: HydroNodeMetadata {
                                                        location_kind: Cluster(
                                                            0,
                                                        ),
                                                        output_type: Some(
                                                            u32,
                                                        ),
                                                    },
                                                },
                                                metadata: HydroNodeMetadata {
                                                    location_kind: Cluster(
                                                        0,
                                                    ),
                                                    output_type: Some(
                                                        hydro_test :: cluster :: paxos :: Ballot,
                                                    ),
                                                },
                                            },
                                            metadata: HydroNodeMetadata {
                                                location_kind: Cluster(
                                                    0,
                                                ),
                                                output_type: Some(
                                                    hydro_test :: cluster :: paxos :: Ballot,
                                                ),
                                            },
                                        },
                                        right: Map {
                                            f: stageleft :: runtime_support :: fn1_type_hint :: < () , () > ({ use hydro_lang :: __staged :: singleton :: * ; | _u | () }),
                                            input: Tee {
                                                inner: <tee 4>: CycleSource {
                                                    ident: Ident {
                                                        sym: cycle_3,
                                                    },
                                                    location_kind: Tick(
                                                        1,
                                                        Cluster(
                                                            0,
                                                        ),
                                                    ),
                                                    metadata: HydroNodeMetadata {
                                                        location_kind: Cluster(
                                                            0,
                                                        ),
                                                        output_type: Some(
                                                            (),
                                                        ),
                                                    },
                                                },
                                                metadata: HydroNodeMetadata {
                                                    location_kind: Cluster(
                                                        0,
                                                    ),
                                                    output_type: Some(
                                                        (),
                                                    ),
                                                },
                                            },
                                            metadata: HydroNodeMetadata {
                                                location_kind: Cluster(
                                                    0,
                                                ),
                                                output_type: Some(
                                                    (),
                                                ),
                                            },
                                        },
                                        metadata: HydroNodeMetadata {
                                            location_kind: Cluster(
                                                0,
                                            ),
                                            output_type: Some(
                                                (hydro_test :: cluster :: paxos :: Ballot , ()),
                                            ),
                                        },
                                    },
                                    metadata: HydroNodeMetadata {
                                        location_kind: Cluster(
                                            0,
                                        ),
                                        output_type: Some(
                                            hydro_test :: cluster :: paxos :: Ballot,
                                        ),
                                    },
                                },
                                right: Map {
                                    f: stageleft :: runtime_support :: fn1_type_hint :: < tokio :: time :: Instant , () > ({ use hydro_lang :: __staged :: optional :: * ; | _u | () }),
                                    input: Source {
                                        source: Stream(
                                            { use hydro_lang :: __staged :: location :: * ; let interval__free = { use crate :: __staged :: cluster :: paxos :: * ; let i_am_leader_send_timeout__free = 1u64 ; Duration :: from_secs (i_am_leader_send_timeout__free) } ; tokio_stream :: wrappers :: IntervalStream :: new (tokio :: time :: interval (interval__free)) },
                                        ),
                                        location_kind: Cluster(
                                            0,
                                        ),
                                        metadata: HydroNodeMetadata {
                                            location_kind: Cluster(
                                                0,
                                            ),
                                            output_type: Some(
                                                tokio :: time :: Instant,
                                            ),
                                        },
                                    },
                                    metadata: HydroNodeMetadata {
                                        location_kind: Cluster(
                                            0,
                                        ),
                                        output_type: Some(
                                            (),
                                        ),
                                    },
                                },
                                metadata: HydroNodeMetadata {
                                    location_kind: Cluster(
                                        0,
                                    ),
                                    output_type: Some(
                                        (hydro_test :: cluster :: paxos :: Ballot , ()),
                                    ),
                                },
                            },
                            metadata: HydroNodeMetadata {
                                location_kind: Cluster(
                                    0,
                                ),
                                output_type: Some(
                                    hydro_test :: cluster :: paxos :: Ballot,
                                ),
                            },
                        },
                        metadata: HydroNodeMetadata {
                            location_kind: Cluster(
                                0,
                            ),
                            output_type: Some(
                                (hydro_lang :: location :: cluster :: cluster_id :: ClusterId < hydro_test :: cluster :: paxos :: Proposer > , hydro_test :: cluster :: paxos :: Ballot),
                            ),
                        },
                    },
                    metadata: HydroNodeMetadata {
                        location_kind: Cluster(
                            0,
                        ),
                        output_type: Some(
                            hydro_test :: cluster :: paxos :: Ballot,
                        ),
                    },
                },
                metadata: HydroNodeMetadata {
                    location_kind: Cluster(
                        0,
                    ),
                    output_type: Some(
                        hydro_test :: cluster :: paxos :: Ballot,
                    ),
                },
            },
            metadata: HydroNodeMetadata {
                location_kind: Cluster(
                    0,
                ),
                output_type: Some(
                    hydro_test :: cluster :: paxos :: Ballot,
                ),
            },
        },
    },
    CycleSink {
        ident: Ident {
            sym: cycle_6,
        },
        location_kind: Tick(
            1,
            Cluster(
                0,
            ),
        ),
        input: DeferTick {
            input: Difference {
                pos: FilterMap {
                    f: stageleft :: runtime_support :: fn1_type_hint :: < (hydro_test :: cluster :: paxos :: Ballot , (usize , usize)) , core :: option :: Option < hydro_test :: cluster :: paxos :: Ballot > > ({ use hydro_std :: __staged :: quorum :: * ; let min__free = 2usize ; move | (key , (success , _error)) | if success >= min__free { Some (key) } else { None } }),
                    input: Tee {
                        inner: <tee 5>: FoldKeyed {
                            init: stageleft :: runtime_support :: fn0_type_hint :: < (usize , usize) > ({ use hydro_std :: __staged :: quorum :: * ; move | | (0 , 0) }),
                            acc: stageleft :: runtime_support :: fn2_borrow_mut_type_hint :: < (usize , usize) , core :: result :: Result < (core :: option :: Option < usize > , std :: collections :: hash_map :: HashMap < usize , hydro_test :: cluster :: paxos :: LogValue < hydro_test :: cluster :: kv_replica :: KvPayload < u32 , (hydro_lang :: location :: cluster :: cluster_id :: ClusterId < hydro_test :: cluster :: bench_client :: Client > , u32) > > >) , hydro_test :: cluster :: paxos :: Ballot > , () > ({ use hydro_std :: __staged :: quorum :: * ; move | accum , value | { if value . is_ok () { accum . 0 += 1 ; } else { accum . 1 += 1 ; } } }),
                            input: Tee {
                                inner: <tee 6>: Chain {
                                    first: CycleSource {
                                        ident: Ident {
                                            sym: cycle_5,
                                        },
                                        location_kind: Tick(
                                            1,
                                            Cluster(
                                                0,
                                            ),
                                        ),
                                        metadata: HydroNodeMetadata {
                                            location_kind: Cluster(
                                                0,
                                            ),
                                            output_type: Some(
                                                (hydro_test :: cluster :: paxos :: Ballot , core :: result :: Result < (core :: option :: Option < usize > , std :: collections :: hash_map :: HashMap < usize , hydro_test :: cluster :: paxos :: LogValue < hydro_test :: cluster :: kv_replica :: KvPayload < u32 , (hydro_lang :: location :: cluster :: cluster_id :: ClusterId < hydro_test :: cluster :: bench_client :: Client > , u32) > > >) , hydro_test :: cluster :: paxos :: Ballot >),
                                            ),
                                        },
                                    },
                                    second: Tee {
                                        inner: <tee 7>: Inspect {
                                            f: stageleft :: runtime_support :: fn1_borrow_type_hint :: < (hydro_test :: cluster :: paxos :: Ballot , core :: result :: Result < (core :: option :: Option < usize > , std :: collections :: hash_map :: HashMap < usize , hydro_test :: cluster :: paxos :: LogValue < hydro_test :: cluster :: kv_replica :: KvPayload < u32 , (hydro_lang :: location :: cluster :: cluster_id :: ClusterId < hydro_test :: cluster :: bench_client :: Client > , u32) > > >) , hydro_test :: cluster :: paxos :: Ballot >) , () > ({ use crate :: __staged :: cluster :: paxos :: * ; | p1b | println ! ("Proposer received P1b: {:?}" , p1b) }),
                                            input: Map {
                                                f: stageleft :: runtime_support :: fn1_type_hint :: < (hydro_lang :: location :: cluster :: cluster_id :: ClusterId < hydro_test :: cluster :: paxos :: Acceptor > , (hydro_test :: cluster :: paxos :: Ballot , core :: result :: Result < (core :: option :: Option < usize > , std :: collections :: hash_map :: HashMap < usize , hydro_test :: cluster :: paxos :: LogValue < hydro_test :: cluster :: kv_replica :: KvPayload < u32 , (hydro_lang :: location :: cluster :: cluster_id :: ClusterId < hydro_test :: cluster :: bench_client :: Client > , u32) > > >) , hydro_test :: cluster :: paxos :: Ballot >)) , (hydro_test :: cluster :: paxos :: Ballot , core :: result :: Result < (core :: option :: Option < usize > , std :: collections :: hash_map :: HashMap < usize , hydro_test :: cluster :: paxos :: LogValue < hydro_test :: cluster :: kv_replica :: KvPayload < u32 , (hydro_lang :: location :: cluster :: cluster_id :: ClusterId < hydro_test :: cluster :: bench_client :: Client > , u32) > > >) , hydro_test :: cluster :: paxos :: Ballot >) > ({ use hydro_lang :: __staged :: stream :: * ; | (_ , b) | b }),
                                                input: Network {
                                                    from_location: Cluster(
                                                        1,
                                                    ),
                                                    from_key: None,
                                                    to_location: Cluster(
                                                        0,
                                                    ),
                                                    to_key: None,
                                                    serialize_fn: Some(
                                                        | (id , data) : (hydro_lang :: ClusterId < _ > , (hydro_test :: cluster :: paxos :: Ballot , core :: result :: Result < (core :: option :: Option < usize > , std :: collections :: hash_map :: HashMap < usize , hydro_test :: cluster :: paxos :: LogValue < hydro_test :: cluster :: kv_replica :: KvPayload < u32 , (hydro_lang :: location :: cluster :: cluster_id :: ClusterId < hydro_test :: cluster :: bench_client :: Client > , u32) > > >) , hydro_test :: cluster :: paxos :: Ballot >)) | { (id . raw_id , hydro_lang :: runtime_support :: bincode :: serialize :: < (hydro_test :: cluster :: paxos :: Ballot , core :: result :: Result < (core :: option :: Option < usize > , std :: collections :: hash_map :: HashMap < usize , hydro_test :: cluster :: paxos :: LogValue < hydro_test :: cluster :: kv_replica :: KvPayload < u32 , (hydro_lang :: location :: cluster :: cluster_id :: ClusterId < hydro_test :: cluster :: bench_client :: Client > , u32) > > >) , hydro_test :: cluster :: paxos :: Ballot >) > (& data) . unwrap () . into ()) },
                                                    ),
                                                    instantiate_fn: <network instantiate>,
                                                    deserialize_fn: Some(
                                                        | res | { let (id , b) = res . unwrap () ; (hydro_lang :: ClusterId :: < hydro_test :: cluster :: paxos :: Acceptor > :: from_raw (id) , hydro_lang :: runtime_support :: bincode :: deserialize :: < (hydro_test :: cluster :: paxos :: Ballot , core :: result :: Result < (core :: option :: Option < usize > , std :: collections :: hash_map :: HashMap < usize , hydro_test :: cluster :: paxos :: LogValue < hydro_test :: cluster :: kv_replica :: KvPayload < u32 , (hydro_lang :: location :: cluster :: cluster_id :: ClusterId < hydro_test :: cluster :: bench_client :: Client > , u32) > > >) , hydro_test :: cluster :: paxos :: Ballot >) > (& b) . unwrap ()) },
                                                    ),
                                                    input: Map {
                                                        f: stageleft :: runtime_support :: fn1_type_hint :: < ((hydro_test :: cluster :: paxos :: Ballot , hydro_test :: cluster :: paxos :: Ballot) , (core :: option :: Option < usize > , std :: collections :: hash_map :: HashMap < usize , hydro_test :: cluster :: paxos :: LogValue < hydro_test :: cluster :: kv_replica :: KvPayload < u32 , (hydro_lang :: location :: cluster :: cluster_id :: ClusterId < hydro_test :: cluster :: bench_client :: Client > , u32) > > >)) , (hydro_lang :: location :: cluster :: cluster_id :: ClusterId < hydro_test :: cluster :: paxos :: Proposer > , (hydro_test :: cluster :: paxos :: Ballot , core :: result :: Result < (core :: option :: Option < usize > , std :: collections :: hash_map :: HashMap < usize , hydro_test :: cluster :: paxos :: LogValue < hydro_test :: cluster :: kv_replica :: KvPayload < u32 , (hydro_lang :: location :: cluster :: cluster_id :: ClusterId < hydro_test :: cluster :: bench_client :: Client > , u32) > > >) , hydro_test :: cluster :: paxos :: Ballot >)) > ({ use crate :: __staged :: cluster :: paxos :: * ; | ((ballot , max_ballot) , log) | (ballot . proposer_id , (ballot , if ballot == max_ballot { Ok (log) } else { Err (max_ballot) })) }),
                                                        input: CrossSingleton {
                                                            left: CrossSingleton {
                                                                left: Tee {
                                                                    inner: <tee 8>: Map {
                                                                        f: stageleft :: runtime_support :: fn1_type_hint :: < (hydro_lang :: location :: cluster :: cluster_id :: ClusterId < hydro_test :: cluster :: paxos :: Proposer > , hydro_test :: cluster :: paxos :: Ballot) , hydro_test :: cluster :: paxos :: Ballot > ({ use hydro_lang :: __staged :: stream :: * ; | (_ , b) | b }),
                                                                        input: Network {
                                                                            from_location: Cluster(
                                                                                0,
                                                                            ),
                                                                            from_key: None,
                                                                            to_location: Cluster(
                                                                                1,
                                                                            ),
                                                                            to_key: None,
                                                                            serialize_fn: Some(
                                                                                | (id , data) : (hydro_lang :: ClusterId < _ > , hydro_test :: cluster :: paxos :: Ballot) | { (id . raw_id , hydro_lang :: runtime_support :: bincode :: serialize :: < hydro_test :: cluster :: paxos :: Ballot > (& data) . unwrap () . into ()) },
                                                                            ),
                                                                            instantiate_fn: <network instantiate>,
                                                                            deserialize_fn: Some(
                                                                                | res | { let (id , b) = res . unwrap () ; (hydro_lang :: ClusterId :: < hydro_test :: cluster :: paxos :: Proposer > :: from_raw (id) , hydro_lang :: runtime_support :: bincode :: deserialize :: < hydro_test :: cluster :: paxos :: Ballot > (& b) . unwrap ()) },
                                                                            ),
                                                                            input: FlatMap {
                                                                                f: stageleft :: runtime_support :: fn1_type_hint :: < hydro_test :: cluster :: paxos :: Ballot , std :: iter :: Map < std :: slice :: Iter < hydro_lang :: location :: cluster :: cluster_id :: ClusterId < hydro_test :: cluster :: paxos :: Acceptor > > , _ > > ({ use hydro_lang :: __staged :: stream :: * ; let ids__free = unsafe { :: std :: mem :: transmute :: < _ , & [hydro_lang :: ClusterId < hydro_test :: cluster :: paxos :: Acceptor >] > (__hydro_lang_cluster_ids_1) } ; | b | ids__free . iter () . map (move | id | (:: std :: clone :: Clone :: clone (id) , :: std :: clone :: Clone :: clone (& b))) }),
                                                                                input: Inspect {
                                                                                    f: stageleft :: runtime_support :: fn1_borrow_type_hint :: < hydro_test :: cluster :: paxos :: Ballot , () > ({ use crate :: __staged :: cluster :: paxos :: * ; | _ | println ! ("Proposer leader expired, sending P1a") }),
                                                                                    input: Map {
                                                                                        f: stageleft :: runtime_support :: fn1_type_hint :: < (hydro_test :: cluster :: paxos :: Ballot , ()) , hydro_test :: cluster :: paxos :: Ballot > ({ use hydro_lang :: __staged :: singleton :: * ; | (d , _signal) | d }),
                                                                                        input: CrossSingleton {
                                                                                            left: Tee {
                                                                                                inner: <tee 3>,
                                                                                                metadata: HydroNodeMetadata {
                                                                                                    location_kind: Cluster(
                                                                                                        0,
                                                                                                    ),
                                                                                                    output_type: Some(
                                                                                                        hydro_test :: cluster :: paxos :: Ballot,
                                                                                                    ),
                                                                                                },
                                                                                            },
                                                                                            right: Map {
                                                                                                f: stageleft :: runtime_support :: fn1_type_hint :: < () , () > ({ use hydro_lang :: __staged :: singleton :: * ; | _u | () }),
                                                                                                input: Map {
                                                                                                    f: stageleft :: runtime_support :: fn1_type_hint :: < (() , ()) , () > ({ use hydro_lang :: __staged :: optional :: * ; | (d , _signal) | d }),
                                                                                                    input: CrossSingleton {
                                                                                                        left: Map {
                                                                                                            f: stageleft :: runtime_support :: fn1_type_hint :: < (() , ()) , () > ({ use hydro_lang :: __staged :: optional :: * ; | (d , _signal) | d }),
                                                                                                            input: CrossSingleton {
                                                                                                                left: FilterMap {
                                                                                                                    f: stageleft :: runtime_support :: fn1_type_hint :: < core :: option :: Option < tokio :: time :: Instant > , core :: option :: Option < () > > ({ use hydro_lang :: __staged :: stream :: * ; let duration__free = { use crate :: __staged :: cluster :: paxos :: * ; let i_am_leader_check_timeout__free = 1u64 ; Duration :: from_secs (i_am_leader_check_timeout__free) } ; move | latest_received | { if let Some (latest_received) = latest_received { if Instant :: now () . duration_since (latest_received) > duration__free { Some (()) } else { None } } else { Some (()) } } }),
                                                                                                                    input: Fold {
                                                                                                                        init: stageleft :: runtime_support :: fn0_type_hint :: < core :: option :: Option < tokio :: time :: Instant > > ({ use hydro_lang :: __staged :: stream :: * ; | | None }),
                                                                                                                        acc: stageleft :: runtime_support :: fn2_borrow_mut_type_hint :: < core :: option :: Option < tokio :: time :: Instant > , hydro_test :: cluster :: paxos :: Ballot , () > ({ use hydro_lang :: __staged :: stream :: * ; | latest , _ | { * latest = Some (Instant :: now ()) ; } }),
                                                                                                                        input: Persist {
                                                                                                                            inner: Tee {
                                                                                                                                inner: <tee 2>,
                                                                                                                                metadata: HydroNodeMetadata {
                                                                                                                                    location_kind: Cluster(
                                                                                                                                        0,
                                                                                                                                    ),
                                                                                                                                    output_type: Some(
                                                                                                                                        hydro_test :: cluster :: paxos :: Ballot,
                                                                                                                                    ),
                                                                                                                                },
                                                                                                                            },
                                                                                                                            metadata: HydroNodeMetadata {
                                                                                                                                location_kind: Cluster(
                                                                                                                                    0,
                                                                                                                                ),
                                                                                                                                output_type: Some(
                                                                                                                                    hydro_test :: cluster :: paxos :: Ballot,
                                                                                                                                ),
                                                                                                                            },
                                                                                                                        },
                                                                                                                        metadata: HydroNodeMetadata {
                                                                                                                            location_kind: Cluster(
                                                                                                                                0,
                                                                                                                            ),
                                                                                                                            output_type: Some(
                                                                                                                                core :: option :: Option < tokio :: time :: Instant >,
                                                                                                                            ),
                                                                                                                        },
                                                                                                                    },
                                                                                                                    metadata: HydroNodeMetadata {
                                                                                                                        location_kind: Cluster(
                                                                                                                            0,
                                                                                                                        ),
                                                                                                                        output_type: Some(
                                                                                                                            (),
                                                                                                                        ),
                                                                                                                    },
                                                                                                                },
                                                                                                                right: Map {
                                                                                                                    f: stageleft :: runtime_support :: fn1_type_hint :: < usize , () > ({ use hydro_lang :: __staged :: optional :: * ; | _u | () }),
                                                                                                                    input: Filter {
                                                                                                                        f: stageleft :: runtime_support :: fn1_borrow_type_hint :: < usize , bool > ({ use hydro_lang :: __staged :: optional :: * ; | c | * c == 0 }),
                                                                                                                        input: Fold {
                                                                                                                            init: stageleft :: runtime_support :: fn0_type_hint :: < usize > ({ use hydro_lang :: __staged :: stream :: * ; | | 0usize }),
                                                                                                                            acc: stageleft :: runtime_support :: fn2_borrow_mut_type_hint :: < usize , () , () > ({ use hydro_lang :: __staged :: stream :: * ; | count , _ | * count += 1 }),
                                                                                                                            input: Tee {
                                                                                                                                inner: <tee 4>,
                                                                                                                                metadata: HydroNodeMetadata {
                                                                                                                                    location_kind: Cluster(
                                                                                                                                        0,
                                                                                                                                    ),
                                                                                                                                    output_type: Some(
                                                                                                                                        (),
                                                                                                                                    ),
                                                                                                                                },
                                                                                                                            },
                                                                                                                            metadata: HydroNodeMetadata {
                                                                                                                                location_kind: Cluster(
                                                                                                                                    0,
                                                                                                                                ),
                                                                                                                                output_type: Some(
                                                                                                                                    usize,
                                                                                                                                ),
                                                                                                                            },
                                                                                                                        },
                                                                                                                        metadata: HydroNodeMetadata {
                                                                                                                            location_kind: Cluster(
                                                                                                                                0,
                                                                                                                            ),
                                                                                                                            output_type: Some(
                                                                                                                                usize,
                                                                                                                            ),
                                                                                                                        },
                                                                                                                    },
                                                                                                                    metadata: HydroNodeMetadata {
                                                                                                                        location_kind: Cluster(
                                                                                                                            0,
                                                                                                                        ),
                                                                                                                        output_type: Some(
                                                                                                                            (),
                                                                                                                        ),
                                                                                                                    },
                                                                                                                },
                                                                                                                metadata: HydroNodeMetadata {
                                                                                                                    location_kind: Cluster(
                                                                                                                        0,
                                                                                                                    ),
                                                                                                                    output_type: Some(
                                                                                                                        (() , ()),
                                                                                                                    ),
                                                                                                                },
                                                                                                            },
                                                                                                            metadata: HydroNodeMetadata {
                                                                                                                location_kind: Cluster(
                                                                                                                    0,
                                                                                                                ),
                                                                                                                output_type: Some(
                                                                                                                    (),
                                                                                                                ),
                                                                                                            },
                                                                                                        },
                                                                                                        right: Map {
                                                                                                            f: stageleft :: runtime_support :: fn1_type_hint :: < tokio :: time :: Instant , () > ({ use hydro_lang :: __staged :: optional :: * ; | _u | () }),
                                                                                                            input: Source {
                                                                                                                source: Stream(
                                                                                                                    { use hydro_lang :: __staged :: location :: * ; let delay__free = { use crate :: __staged :: cluster :: paxos :: * ; let CLUSTER_SELF_ID__free = hydro_lang :: ClusterId :: < hydro_test :: cluster :: paxos :: Proposer > :: from_raw (__hydro_lang_cluster_self_id_0) ; let i_am_leader_check_timeout_delay_multiplier__free = 1usize ; Duration :: from_secs ((CLUSTER_SELF_ID__free . raw_id * i_am_leader_check_timeout_delay_multiplier__free as u32) . into ()) } ; let interval__free = { use crate :: __staged :: cluster :: paxos :: * ; let i_am_leader_check_timeout__free = 1u64 ; Duration :: from_secs (i_am_leader_check_timeout__free) } ; tokio_stream :: wrappers :: IntervalStream :: new (tokio :: time :: interval_at (tokio :: time :: Instant :: now () + delay__free , interval__free)) },
                                                                                                                ),
                                                                                                                location_kind: Cluster(
                                                                                                                    0,
                                                                                                                ),
                                                                                                                metadata: HydroNodeMetadata {
                                                                                                                    location_kind: Cluster(
                                                                                                                        0,
                                                                                                                    ),
                                                                                                                    output_type: Some(
                                                                                                                        tokio :: time :: Instant,
                                                                                                                    ),
                                                                                                                },
                                                                                                            },
                                                                                                            metadata: HydroNodeMetadata {
                                                                                                                location_kind: Cluster(
                                                                                                                    0,
                                                                                                                ),
                                                                                                                output_type: Some(
                                                                                                                    (),
                                                                                                                ),
                                                                                                            },
                                                                                                        },
                                                                                                        metadata: HydroNodeMetadata {
                                                                                                            location_kind: Cluster(
                                                                                                                0,
                                                                                                            ),
                                                                                                            output_type: Some(
                                                                                                                (() , ()),
                                                                                                            ),
                                                                                                        },
                                                                                                    },
                                                                                                    metadata: HydroNodeMetadata {
                                                                                                        location_kind: Cluster(
                                                                                                            0,
                                                                                                        ),
                                                                                                        output_type: Some(
                                                                                                            (),
                                                                                                        ),
                                                                                                    },
                                                                                                },
                                                                                                metadata: HydroNodeMetadata {
                                                                                                    location_kind: Cluster(
                                                                                                        0,
                                                                                                    ),
                                                                                                    output_type: Some(
                                                                                                        (),
                                                                                                    ),
                                                                                                },
                                                                                            },
                                                                                            metadata: HydroNodeMetadata {
                                                                                                location_kind: Cluster(
                                                                                                    0,
                                                                                                ),
                                                                                                output_type: Some(
                                                                                                    (hydro_test :: cluster :: paxos :: Ballot , ()),
                                                                                                ),
                                                                                            },
                                                                                        },
                                                                                        metadata: HydroNodeMetadata {
                                                                                            location_kind: Cluster(
                                                                                                0,
                                                                                            ),
                                                                                            output_type: Some(
                                                                                                hydro_test :: cluster :: paxos :: Ballot,
                                                                                            ),
                                                                                        },
                                                                                    },
                                                                                    metadata: HydroNodeMetadata {
                                                                                        location_kind: Cluster(
                                                                                            0,
                                                                                        ),
                                                                                        output_type: Some(
                                                                                            hydro_test :: cluster :: paxos :: Ballot,
                                                                                        ),
                                                                                    },
                                                                                },
                                                                                metadata: HydroNodeMetadata {
                                                                                    location_kind: Cluster(
                                                                                        0,
                                                                                    ),
                                                                                    output_type: Some(
                                                                                        (hydro_lang :: location :: cluster :: cluster_id :: ClusterId < hydro_test :: cluster :: paxos :: Acceptor > , hydro_test :: cluster :: paxos :: Ballot),
                                                                                    ),
                                                                                },
                                                                            },
                                                                            metadata: HydroNodeMetadata {
                                                                                location_kind: Cluster(
                                                                                    1,
                                                                                ),
                                                                                output_type: Some(
                                                                                    hydro_test :: cluster :: paxos :: Ballot,
                                                                                ),
                                                                            },
                                                                        },
                                                                        metadata: HydroNodeMetadata {
                                                                            location_kind: Cluster(
                                                                                1,
                                                                            ),
                                                                            output_type: Some(
                                                                                hydro_test :: cluster :: paxos :: Ballot,
                                                                            ),
                                                                        },
                                                                    },
                                                                    metadata: HydroNodeMetadata {
                                                                        location_kind: Cluster(
                                                                            1,
                                                                        ),
                                                                        output_type: Some(
                                                                            hydro_test :: cluster :: paxos :: Ballot,
                                                                        ),
                                                                    },
                                                                },
                                                                right: Tee {
                                                                    inner: <tee 9>: Chain {
                                                                        first: Reduce {
                                                                            f: stageleft :: runtime_support :: fn2_borrow_mut_type_hint :: < hydro_test :: cluster :: paxos :: Ballot , hydro_test :: cluster :: paxos :: Ballot , () > ({ use hydro_lang :: __staged :: stream :: * ; | curr , new | { if new > * curr { * curr = new ; } } }),
                                                                            input: Persist {
                                                                                inner: Inspect {
                                                                                    f: stageleft :: runtime_support :: fn1_borrow_type_hint :: < hydro_test :: cluster :: paxos :: Ballot , () > ({ use crate :: __staged :: cluster :: paxos :: * ; | p1a | println ! ("Acceptor received P1a: {:?}" , p1a) }),
                                                                                    input: Tee {
                                                                                        inner: <tee 8>,
                                                                                        metadata: HydroNodeMetadata {
                                                                                            location_kind: Cluster(
                                                                                                1,
                                                                                            ),
                                                                                            output_type: Some(
                                                                                                hydro_test :: cluster :: paxos :: Ballot,
                                                                                            ),
                                                                                        },
                                                                                    },
                                                                                    metadata: HydroNodeMetadata {
                                                                                        location_kind: Cluster(
                                                                                            1,
                                                                                        ),
                                                                                        output_type: Some(
                                                                                            hydro_test :: cluster :: paxos :: Ballot,
                                                                                        ),
                                                                                    },
                                                                                },
                                                                                metadata: HydroNodeMetadata {
                                                                                    location_kind: Cluster(
                                                                                        1,
                                                                                    ),
                                                                                    output_type: Some(
                                                                                        hydro_test :: cluster :: paxos :: Ballot,
                                                                                    ),
                                                                                },
                                                                            },
                                                                            metadata: HydroNodeMetadata {
                                                                                location_kind: Cluster(
                                                                                    1,
                                                                                ),
                                                                                output_type: Some(
                                                                                    hydro_test :: cluster :: paxos :: Ballot,
                                                                                ),
                                                                            },
                                                                        },
                                                                        second: Persist {
                                                                            inner: Source {
                                                                                source: Iter(
                                                                                    { use hydro_lang :: __staged :: location :: * ; let e__free = { use crate :: __staged :: cluster :: paxos :: * ; Ballot { num : 0 , proposer_id : ClusterId :: from_raw (0) } } ; [e__free] },
                                                                                ),
                                                                                location_kind: Cluster(
                                                                                    1,
                                                                                ),
                                                                                metadata: HydroNodeMetadata {
                                                                                    location_kind: Cluster(
                                                                                        1,
                                                                                    ),
                                                                                    output_type: Some(
                                                                                        hydro_test :: cluster :: paxos :: Ballot,
                                                                                    ),
                                                                                },
                                                                            },
                                                                            metadata: HydroNodeMetadata {
                                                                                location_kind: Cluster(
                                                                                    1,
                                                                                ),
                                                                                output_type: Some(
                                                                                    hydro_test :: cluster :: paxos :: Ballot,
                                                                                ),
                                                                            },
                                                                        },
                                                                        metadata: HydroNodeMetadata {
                                                                            location_kind: Cluster(
                                                                                1,
                                                                            ),
                                                                            output_type: Some(
                                                                                hydro_test :: cluster :: paxos :: Ballot,
                                                                            ),
                                                                        },
                                                                    },
                                                                    metadata: HydroNodeMetadata {
                                                                        location_kind: Cluster(
                                                                            1,
                                                                        ),
                                                                        output_type: Some(
                                                                            hydro_test :: cluster :: paxos :: Ballot,
                                                                        ),
                                                                    },
                                                                },
                                                                metadata: HydroNodeMetadata {
                                                                    location_kind: Cluster(
                                                                        1,
                                                                    ),
                                                                    output_type: Some(
                                                                        (hydro_test :: cluster :: paxos :: Ballot , hydro_test :: cluster :: paxos :: Ballot),
                                                                    ),
                                                                },
                                                            },
                                                            right: CycleSource {
                                                                ident: Ident {
                                                                    sym: cycle_0,
                                                                },
                                                                location_kind: Tick(
                                                                    2,
                                                                    Cluster(
                                                                        1,
                                                                    ),
                                                                ),
                                                                metadata: HydroNodeMetadata {
                                                                    location_kind: Cluster(
                                                                        1,
                                                                    ),
                                                                    output_type: Some(
                                                                        (core :: option :: Option < usize > , std :: collections :: hash_map :: HashMap < usize , hydro_test :: cluster :: paxos :: LogValue < hydro_test :: cluster :: kv_replica :: KvPayload < u32 , (hydro_lang :: location :: cluster :: cluster_id :: ClusterId < hydro_test :: cluster :: bench_client :: Client > , u32) > > >),
                                                                    ),
                                                                },
                                                            },
                                                            metadata: HydroNodeMetadata {
                                                                location_kind: Cluster(
                                                                    1,
                                                                ),
                                                                output_type: Some(
                                                                    ((hydro_test :: cluster :: paxos :: Ballot , hydro_test :: cluster :: paxos :: Ballot) , (core :: option :: Option < usize > , std :: collections :: hash_map :: HashMap < usize , hydro_test :: cluster :: paxos :: LogValue < hydro_test :: cluster :: kv_replica :: KvPayload < u32 , (hydro_lang :: location :: cluster :: cluster_id :: ClusterId < hydro_test :: cluster :: bench_client :: Client > , u32) > > >)),
                                                                ),
                                                            },
                                                        },
                                                        metadata: HydroNodeMetadata {
                                                            location_kind: Cluster(
                                                                1,
                                                            ),
                                                            output_type: Some(
                                                                (hydro_lang :: location :: cluster :: cluster_id :: ClusterId < hydro_test :: cluster :: paxos :: Proposer > , (hydro_test :: cluster :: paxos :: Ballot , core :: result :: Result < (core :: option :: Option < usize > , std :: collections :: hash_map :: HashMap < usize , hydro_test :: cluster :: paxos :: LogValue < hydro_test :: cluster :: kv_replica :: KvPayload < u32 , (hydro_lang :: location :: cluster :: cluster_id :: ClusterId < hydro_test :: cluster :: bench_client :: Client > , u32) > > >) , hydro_test :: cluster :: paxos :: Ballot >)),
                                                            ),
                                                        },
                                                    },
                                                    metadata: HydroNodeMetadata {
                                                        location_kind: Cluster(
                                                            0,
                                                        ),
                                                        output_type: Some(
                                                            (hydro_test :: cluster :: paxos :: Ballot , core :: result :: Result < (core :: option :: Option < usize > , std :: collections :: hash_map :: HashMap < usize , hydro_test :: cluster :: paxos :: LogValue < hydro_test :: cluster :: kv_replica :: KvPayload < u32 , (hydro_lang :: location :: cluster :: cluster_id :: ClusterId < hydro_test :: cluster :: bench_client :: Client > , u32) > > >) , hydro_test :: cluster :: paxos :: Ballot >),
                                                        ),
                                                    },
                                                },
                                                metadata: HydroNodeMetadata {
                                                    location_kind: Cluster(
                                                        0,
                                                    ),
                                                    output_type: Some(
                                                        (hydro_test :: cluster :: paxos :: Ballot , core :: result :: Result < (core :: option :: Option < usize > , std :: collections :: hash_map :: HashMap < usize , hydro_test :: cluster :: paxos :: LogValue < hydro_test :: cluster :: kv_replica :: KvPayload < u32 , (hydro_lang :: location :: cluster :: cluster_id :: ClusterId < hydro_test :: cluster :: bench_client :: Client > , u32) > > >) , hydro_test :: cluster :: paxos :: Ballot >),
                                                    ),
                                                },
                                            },
                                            metadata: HydroNodeMetadata {
                                                location_kind: Cluster(
                                                    0,
                                                ),
                                                output_type: Some(
                                                    (hydro_test :: cluster :: paxos :: Ballot , core :: result :: Result < (core :: option :: Option < usize > , std :: collections :: hash_map :: HashMap < usize , hydro_test :: cluster :: paxos :: LogValue < hydro_test :: cluster :: kv_replica :: KvPayload < u32 , (hydro_lang :: location :: cluster :: cluster_id :: ClusterId < hydro_test :: cluster :: bench_client :: Client > , u32) > > >) , hydro_test :: cluster :: paxos :: Ballot >),
                                                ),
                                            },
                                        },
                                        metadata: HydroNodeMetadata {
                                            location_kind: Tick(
                                                1,
                                                Cluster(
                                                    0,
                                                ),
                                            ),
                                            output_type: Some(
                                                (hydro_test :: cluster :: paxos :: Ballot , core :: result :: Result < (core :: option :: Option < usize > , std :: collections :: hash_map :: HashMap < usize , hydro_test :: cluster :: paxos :: LogValue < hydro_test :: cluster :: kv_replica :: KvPayload < u32 , (hydro_lang :: location :: cluster :: cluster_id :: ClusterId < hydro_test :: cluster :: bench_client :: Client > , u32) > > >) , hydro_test :: cluster :: paxos :: Ballot >),
                                            ),
                                        },
                                    },
                                    metadata: HydroNodeMetadata {
                                        location_kind: Cluster(
                                            0,
                                        ),
                                        output_type: Some(
                                            (hydro_test :: cluster :: paxos :: Ballot , core :: result :: Result < (core :: option :: Option < usize > , std :: collections :: hash_map :: HashMap < usize , hydro_test :: cluster :: paxos :: LogValue < hydro_test :: cluster :: kv_replica :: KvPayload < u32 , (hydro_lang :: location :: cluster :: cluster_id :: ClusterId < hydro_test :: cluster :: bench_client :: Client > , u32) > > >) , hydro_test :: cluster :: paxos :: Ballot >),
                                        ),
                                    },
                                },
                                metadata: HydroNodeMetadata {
                                    location_kind: Cluster(
                                        0,
                                    ),
                                    output_type: Some(
                                        (hydro_test :: cluster :: paxos :: Ballot , core :: result :: Result < (core :: option :: Option < usize > , std :: collections :: hash_map :: HashMap < usize , hydro_test :: cluster :: paxos :: LogValue < hydro_test :: cluster :: kv_replica :: KvPayload < u32 , (hydro_lang :: location :: cluster :: cluster_id :: ClusterId < hydro_test :: cluster :: bench_client :: Client > , u32) > > >) , hydro_test :: cluster :: paxos :: Ballot >),
                                    ),
                                },
                            },
                            metadata: HydroNodeMetadata {
                                location_kind: Cluster(
                                    0,
                                ),
                                output_type: Some(
                                    (hydro_test :: cluster :: paxos :: Ballot , (usize , usize)),
                                ),
                            },
                        },
                        metadata: HydroNodeMetadata {
                            location_kind: Cluster(
                                0,
                            ),
                            output_type: Some(
                                (hydro_test :: cluster :: paxos :: Ballot , (usize , usize)),
                            ),
                        },
                    },
                    metadata: HydroNodeMetadata {
                        location_kind: Cluster(
                            0,
                        ),
                        output_type: Some(
                            hydro_test :: cluster :: paxos :: Ballot,
                        ),
                    },
                },
                neg: Tee {
                    inner: <tee 10>: FilterMap {
                        f: stageleft :: runtime_support :: fn1_type_hint :: < (hydro_test :: cluster :: paxos :: Ballot , (usize , usize)) , core :: option :: Option < hydro_test :: cluster :: paxos :: Ballot > > ({ use hydro_std :: __staged :: quorum :: * ; let max__free = 3usize ; move | (key , (success , error)) | if (success + error) >= max__free { Some (key) } else { None } }),
                        input: Tee {
                            inner: <tee 5>,
                            metadata: HydroNodeMetadata {
                                location_kind: Cluster(
                                    0,
                                ),
                                output_type: Some(
                                    (hydro_test :: cluster :: paxos :: Ballot , (usize , usize)),
                                ),
                            },
                        },
                        metadata: HydroNodeMetadata {
                            location_kind: Cluster(
                                0,
                            ),
                            output_type: Some(
                                hydro_test :: cluster :: paxos :: Ballot,
                            ),
                        },
                    },
                    metadata: HydroNodeMetadata {
                        location_kind: Cluster(
                            0,
                        ),
                        output_type: Some(
                            hydro_test :: cluster :: paxos :: Ballot,
                        ),
                    },
                },
                metadata: HydroNodeMetadata {
                    location_kind: Cluster(
                        0,
                    ),
                    output_type: Some(
                        hydro_test :: cluster :: paxos :: Ballot,
                    ),
                },
            },
            metadata: HydroNodeMetadata {
                location_kind: Cluster(
                    0,
                ),
                output_type: Some(
                    hydro_test :: cluster :: paxos :: Ballot,
                ),
            },
        },
    },
    CycleSink {
        ident: Ident {
            sym: cycle_5,
        },
        location_kind: Tick(
            1,
            Cluster(
                0,
            ),
        ),
        input: DeferTick {
            input: AntiJoin {
                pos: Tee {
                    inner: <tee 6>,
                    metadata: HydroNodeMetadata {
                        location_kind: Cluster(
                            0,
                        ),
                        output_type: Some(
                            (hydro_test :: cluster :: paxos :: Ballot , core :: result :: Result < (core :: option :: Option < usize > , std :: collections :: hash_map :: HashMap < usize , hydro_test :: cluster :: paxos :: LogValue < hydro_test :: cluster :: kv_replica :: KvPayload < u32 , (hydro_lang :: location :: cluster :: cluster_id :: ClusterId < hydro_test :: cluster :: bench_client :: Client > , u32) > > >) , hydro_test :: cluster :: paxos :: Ballot >),
                        ),
                    },
                },
                neg: Tee {
                    inner: <tee 10>,
                    metadata: HydroNodeMetadata {
                        location_kind: Cluster(
                            0,
                        ),
                        output_type: Some(
                            hydro_test :: cluster :: paxos :: Ballot,
                        ),
                    },
                },
                metadata: HydroNodeMetadata {
                    location_kind: Cluster(
                        0,
                    ),
                    output_type: Some(
                        (hydro_test :: cluster :: paxos :: Ballot , core :: result :: Result < (core :: option :: Option < usize > , std :: collections :: hash_map :: HashMap < usize , hydro_test :: cluster :: paxos :: LogValue < hydro_test :: cluster :: kv_replica :: KvPayload < u32 , (hydro_lang :: location :: cluster :: cluster_id :: ClusterId < hydro_test :: cluster :: bench_client :: Client > , u32) > > >) , hydro_test :: cluster :: paxos :: Ballot >),
                    ),
                },
            },
            metadata: HydroNodeMetadata {
                location_kind: Cluster(
                    0,
                ),
                output_type: Some(
                    (hydro_test :: cluster :: paxos :: Ballot , core :: result :: Result < (core :: option :: Option < usize > , std :: collections :: hash_map :: HashMap < usize , hydro_test :: cluster :: paxos :: LogValue < hydro_test :: cluster :: kv_replica :: KvPayload < u32 , (hydro_lang :: location :: cluster :: cluster_id :: ClusterId < hydro_test :: cluster :: bench_client :: Client > , u32) > > >) , hydro_test :: cluster :: paxos :: Ballot >),
                ),
            },
        },
    },
    CycleSink {
        ident: Ident {
            sym: cycle_3,
        },
        location_kind: Tick(
            1,
            Cluster(
                0,
            ),
        ),
        input: Tee {
            inner: <tee 11>: Map {
                f: stageleft :: runtime_support :: fn1_type_hint :: < (() , ()) , () > ({ use hydro_lang :: __staged :: optional :: * ; | (d , _signal) | d }),
                input: CrossSingleton {
                    left: Map {
                        f: stageleft :: runtime_support :: fn1_type_hint :: < std :: vec :: Vec < (core :: option :: Option < usize > , std :: collections :: hash_map :: HashMap < usize , hydro_test :: cluster :: paxos :: LogValue < hydro_test :: cluster :: kv_replica :: KvPayload < u32 , (hydro_lang :: location :: cluster :: cluster_id :: ClusterId < hydro_test :: cluster :: bench_client :: Client > , u32) > > >) > , () > ({ use crate :: __staged :: cluster :: paxos :: * ; | _ | () }),
                        input: Tee {
                            inner: <tee 12>: FilterMap {
                                f: stageleft :: runtime_support :: fn1_type_hint :: < ((hydro_test :: cluster :: paxos :: Ballot , std :: vec :: Vec < (core :: option :: Option < usize > , std :: collections :: hash_map :: HashMap < usize , hydro_test :: cluster :: paxos :: LogValue < hydro_test :: cluster :: kv_replica :: KvPayload < u32 , (hydro_lang :: location :: cluster :: cluster_id :: ClusterId < hydro_test :: cluster :: bench_client :: Client > , u32) > > >) >) , hydro_test :: cluster :: paxos :: Ballot) , core :: option :: Option < std :: vec :: Vec < (core :: option :: Option < usize > , std :: collections :: hash_map :: HashMap < usize , hydro_test :: cluster :: paxos :: LogValue < hydro_test :: cluster :: kv_replica :: KvPayload < u32 , (hydro_lang :: location :: cluster :: cluster_id :: ClusterId < hydro_test :: cluster :: bench_client :: Client > , u32) > > >) > > > ({ use crate :: __staged :: cluster :: paxos :: * ; move | ((quorum_ballot , quorum_accepted) , my_ballot) | if quorum_ballot == my_ballot { Some (quorum_accepted) } else { None } }),
                                input: CrossSingleton {
                                    left: Reduce {
                                        f: { let key_fn = stageleft :: runtime_support :: fn1_borrow_type_hint :: < (hydro_test :: cluster :: paxos :: Ballot , std :: vec :: Vec < (core :: option :: Option < usize > , std :: collections :: hash_map :: HashMap < usize , hydro_test :: cluster :: paxos :: LogValue < hydro_test :: cluster :: kv_replica :: KvPayload < u32 , (hydro_lang :: location :: cluster :: cluster_id :: ClusterId < hydro_test :: cluster :: bench_client :: Client > , u32) > > >) >) , hydro_test :: cluster :: paxos :: Ballot > ({ use crate :: __staged :: cluster :: paxos :: * ; | t | t . 0 }) ; move | curr , new | { if key_fn (& new) > key_fn (& * curr) { * curr = new ; } } },
                                        input: FoldKeyed {
                                            init: stageleft :: runtime_support :: fn0_type_hint :: < std :: vec :: Vec < (core :: option :: Option < usize > , std :: collections :: hash_map :: HashMap < usize , hydro_test :: cluster :: paxos :: LogValue < hydro_test :: cluster :: kv_replica :: KvPayload < u32 , (hydro_lang :: location :: cluster :: cluster_id :: ClusterId < hydro_test :: cluster :: bench_client :: Client > , u32) > > >) > > ({ use crate :: __staged :: cluster :: paxos :: * ; | | vec ! [] }),
                                            acc: stageleft :: runtime_support :: fn2_borrow_mut_type_hint :: < std :: vec :: Vec < (core :: option :: Option < usize > , std :: collections :: hash_map :: HashMap < usize , hydro_test :: cluster :: paxos :: LogValue < hydro_test :: cluster :: kv_replica :: KvPayload < u32 , (hydro_lang :: location :: cluster :: cluster_id :: ClusterId < hydro_test :: cluster :: bench_client :: Client > , u32) > > >) > , (core :: option :: Option < usize > , std :: collections :: hash_map :: HashMap < usize , hydro_test :: cluster :: paxos :: LogValue < hydro_test :: cluster :: kv_replica :: KvPayload < u32 , (hydro_lang :: location :: cluster :: cluster_id :: ClusterId < hydro_test :: cluster :: bench_client :: Client > , u32) > > >) , () > ({ use crate :: __staged :: cluster :: paxos :: * ; | logs , log | { logs . push (log) ; } }),
                                            input: Persist {
                                                inner: FilterMap {
                                                    f: stageleft :: runtime_support :: fn1_type_hint :: < (hydro_test :: cluster :: paxos :: Ballot , core :: result :: Result < (core :: option :: Option < usize > , std :: collections :: hash_map :: HashMap < usize , hydro_test :: cluster :: paxos :: LogValue < hydro_test :: cluster :: kv_replica :: KvPayload < u32 , (hydro_lang :: location :: cluster :: cluster_id :: ClusterId < hydro_test :: cluster :: bench_client :: Client > , u32) > > >) , hydro_test :: cluster :: paxos :: Ballot >) , core :: option :: Option < (hydro_test :: cluster :: paxos :: Ballot , (core :: option :: Option < usize > , std :: collections :: hash_map :: HashMap < usize , hydro_test :: cluster :: paxos :: LogValue < hydro_test :: cluster :: kv_replica :: KvPayload < u32 , (hydro_lang :: location :: cluster :: cluster_id :: ClusterId < hydro_test :: cluster :: bench_client :: Client > , u32) > > >)) > > ({ use hydro_std :: __staged :: quorum :: * ; move | (key , res) | match res { Ok (v) => Some ((key , v)) , Err (_) => None , } }),
                                                    input: AntiJoin {
                                                        pos: AntiJoin {
                                                            pos: Tee {
                                                                inner: <tee 6>,
                                                                metadata: HydroNodeMetadata {
                                                                    location_kind: Cluster(
                                                                        0,
                                                                    ),
                                                                    output_type: Some(
                                                                        (hydro_test :: cluster :: paxos :: Ballot , core :: result :: Result < (core :: option :: Option < usize > , std :: collections :: hash_map :: HashMap < usize , hydro_test :: cluster :: paxos :: LogValue < hydro_test :: cluster :: kv_replica :: KvPayload < u32 , (hydro_lang :: location :: cluster :: cluster_id :: ClusterId < hydro_test :: cluster :: bench_client :: Client > , u32) > > >) , hydro_test :: cluster :: paxos :: Ballot >),
                                                                    ),
                                                                },
                                                            },
                                                            neg: FilterMap {
                                                                f: stageleft :: runtime_support :: fn1_type_hint :: < (hydro_test :: cluster :: paxos :: Ballot , (usize , usize)) , core :: option :: Option < hydro_test :: cluster :: paxos :: Ballot > > ({ use hydro_std :: __staged :: quorum :: * ; let min__free = 2usize ; move | (key , (success , _error)) | if success < min__free { Some (key) } else { None } }),
                                                                input: Tee {
                                                                    inner: <tee 5>,
                                                                    metadata: HydroNodeMetadata {
                                                                        location_kind: Cluster(
                                                                            0,
                                                                        ),
                                                                        output_type: Some(
                                                                            (hydro_test :: cluster :: paxos :: Ballot , (usize , usize)),
                                                                        ),
                                                                    },
                                                                },
                                                                metadata: HydroNodeMetadata {
                                                                    location_kind: Cluster(
                                                                        0,
                                                                    ),
                                                                    output_type: Some(
                                                                        hydro_test :: cluster :: paxos :: Ballot,
                                                                    ),
                                                                },
                                                            },
                                                            metadata: HydroNodeMetadata {
                                                                location_kind: Cluster(
                                                                    0,
                                                                ),
                                                                output_type: Some(
                                                                    (hydro_test :: cluster :: paxos :: Ballot , core :: result :: Result < (core :: option :: Option < usize > , std :: collections :: hash_map :: HashMap < usize , hydro_test :: cluster :: paxos :: LogValue < hydro_test :: cluster :: kv_replica :: KvPayload < u32 , (hydro_lang :: location :: cluster :: cluster_id :: ClusterId < hydro_test :: cluster :: bench_client :: Client > , u32) > > >) , hydro_test :: cluster :: paxos :: Ballot >),
                                                                ),
                                                            },
                                                        },
                                                        neg: CycleSource {
                                                            ident: Ident {
                                                                sym: cycle_6,
                                                            },
                                                            location_kind: Tick(
                                                                1,
                                                                Cluster(
                                                                    0,
                                                                ),
                                                            ),
                                                            metadata: HydroNodeMetadata {
                                                                location_kind: Cluster(
                                                                    0,
                                                                ),
                                                                output_type: Some(
                                                                    hydro_test :: cluster :: paxos :: Ballot,
                                                                ),
                                                            },
                                                        },
                                                        metadata: HydroNodeMetadata {
                                                            location_kind: Cluster(
                                                                0,
                                                            ),
                                                            output_type: Some(
                                                                (hydro_test :: cluster :: paxos :: Ballot , core :: result :: Result < (core :: option :: Option < usize > , std :: collections :: hash_map :: HashMap < usize , hydro_test :: cluster :: paxos :: LogValue < hydro_test :: cluster :: kv_replica :: KvPayload < u32 , (hydro_lang :: location :: cluster :: cluster_id :: ClusterId < hydro_test :: cluster :: bench_client :: Client > , u32) > > >) , hydro_test :: cluster :: paxos :: Ballot >),
                                                            ),
                                                        },
                                                    },
                                                    metadata: HydroNodeMetadata {
                                                        location_kind: Cluster(
                                                            0,
                                                        ),
                                                        output_type: Some(
                                                            (hydro_test :: cluster :: paxos :: Ballot , (core :: option :: Option < usize > , std :: collections :: hash_map :: HashMap < usize , hydro_test :: cluster :: paxos :: LogValue < hydro_test :: cluster :: kv_replica :: KvPayload < u32 , (hydro_lang :: location :: cluster :: cluster_id :: ClusterId < hydro_test :: cluster :: bench_client :: Client > , u32) > > >)),
                                                        ),
                                                    },
                                                },
                                                metadata: HydroNodeMetadata {
                                                    location_kind: Cluster(
                                                        0,
                                                    ),
                                                    output_type: Some(
                                                        (hydro_test :: cluster :: paxos :: Ballot , (core :: option :: Option < usize > , std :: collections :: hash_map :: HashMap < usize , hydro_test :: cluster :: paxos :: LogValue < hydro_test :: cluster :: kv_replica :: KvPayload < u32 , (hydro_lang :: location :: cluster :: cluster_id :: ClusterId < hydro_test :: cluster :: bench_client :: Client > , u32) > > >)),
                                                    ),
                                                },
                                            },
                                            metadata: HydroNodeMetadata {
                                                location_kind: Cluster(
                                                    0,
                                                ),
                                                output_type: Some(
                                                    (hydro_test :: cluster :: paxos :: Ballot , std :: vec :: Vec < (core :: option :: Option < usize > , std :: collections :: hash_map :: HashMap < usize , hydro_test :: cluster :: paxos :: LogValue < hydro_test :: cluster :: kv_replica :: KvPayload < u32 , (hydro_lang :: location :: cluster :: cluster_id :: ClusterId < hydro_test :: cluster :: bench_client :: Client > , u32) > > >) >),
                                                ),
                                            },
                                        },
                                        metadata: HydroNodeMetadata {
                                            location_kind: Cluster(
                                                0,
                                            ),
                                            output_type: Some(
                                                (hydro_test :: cluster :: paxos :: Ballot , std :: vec :: Vec < (core :: option :: Option < usize > , std :: collections :: hash_map :: HashMap < usize , hydro_test :: cluster :: paxos :: LogValue < hydro_test :: cluster :: kv_replica :: KvPayload < u32 , (hydro_lang :: location :: cluster :: cluster_id :: ClusterId < hydro_test :: cluster :: bench_client :: Client > , u32) > > >) >),
                                            ),
                                        },
                                    },
                                    right: Tee {
                                        inner: <tee 3>,
                                        metadata: HydroNodeMetadata {
                                            location_kind: Cluster(
                                                0,
                                            ),
                                            output_type: Some(
                                                hydro_test :: cluster :: paxos :: Ballot,
                                            ),
                                        },
                                    },
                                    metadata: HydroNodeMetadata {
                                        location_kind: Cluster(
                                            0,
                                        ),
                                        output_type: Some(
                                            ((hydro_test :: cluster :: paxos :: Ballot , std :: vec :: Vec < (core :: option :: Option < usize > , std :: collections :: hash_map :: HashMap < usize , hydro_test :: cluster :: paxos :: LogValue < hydro_test :: cluster :: kv_replica :: KvPayload < u32 , (hydro_lang :: location :: cluster :: cluster_id :: ClusterId < hydro_test :: cluster :: bench_client :: Client > , u32) > > >) >) , hydro_test :: cluster :: paxos :: Ballot),
                                        ),
                                    },
                                },
                                metadata: HydroNodeMetadata {
                                    location_kind: Cluster(
                                        0,
                                    ),
                                    output_type: Some(
                                        std :: vec :: Vec < (core :: option :: Option < usize > , std :: collections :: hash_map :: HashMap < usize , hydro_test :: cluster :: paxos :: LogValue < hydro_test :: cluster :: kv_replica :: KvPayload < u32 , (hydro_lang :: location :: cluster :: cluster_id :: ClusterId < hydro_test :: cluster :: bench_client :: Client > , u32) > > >) >,
                                    ),
                                },
                            },
                            metadata: HydroNodeMetadata {
                                location_kind: Cluster(
                                    0,
                                ),
                                output_type: Some(
                                    std :: vec :: Vec < (core :: option :: Option < usize > , std :: collections :: hash_map :: HashMap < usize , hydro_test :: cluster :: paxos :: LogValue < hydro_test :: cluster :: kv_replica :: KvPayload < u32 , (hydro_lang :: location :: cluster :: cluster_id :: ClusterId < hydro_test :: cluster :: bench_client :: Client > , u32) > > >) >,
                                ),
                            },
                        },
                        metadata: HydroNodeMetadata {
                            location_kind: Cluster(
                                0,
                            ),
                            output_type: Some(
                                (),
                            ),
                        },
                    },
                    right: Map {
                        f: stageleft :: runtime_support :: fn1_type_hint :: < () , () > ({ use hydro_lang :: __staged :: optional :: * ; | _u | () }),
                        input: Tee {
                            inner: <tee 13>: Map {
                                f: stageleft :: runtime_support :: fn1_type_hint :: < (hydro_test :: cluster :: paxos :: Ballot , hydro_test :: cluster :: paxos :: Ballot) , () > ({ use crate :: __staged :: cluster :: paxos :: * ; | _ | () }),
                                input: Filter {
                                    f: stageleft :: runtime_support :: fn1_borrow_type_hint :: < (hydro_test :: cluster :: paxos :: Ballot , hydro_test :: cluster :: paxos :: Ballot) , bool > ({ use crate :: __staged :: cluster :: paxos :: * ; | (received_max_ballot , cur_ballot) | * received_max_ballot <= * cur_ballot }),
                                    input: CrossSingleton {
                                        left: Tee {
                                            inner: <tee 0>,
                                            metadata: HydroNodeMetadata {
                                                location_kind: Cluster(
                                                    0,
                                                ),
                                                output_type: Some(
                                                    hydro_test :: cluster :: paxos :: Ballot,
                                                ),
                                            },
                                        },
                                        right: Tee {
                                            inner: <tee 3>,
                                            metadata: HydroNodeMetadata {
                                                location_kind: Cluster(
                                                    0,
                                                ),
                                                output_type: Some(
                                                    hydro_test :: cluster :: paxos :: Ballot,
                                                ),
                                            },
                                        },
                                        metadata: HydroNodeMetadata {
                                            location_kind: Cluster(
                                                0,
                                            ),
                                            output_type: Some(
                                                (hydro_test :: cluster :: paxos :: Ballot , hydro_test :: cluster :: paxos :: Ballot),
                                            ),
                                        },
                                    },
                                    metadata: HydroNodeMetadata {
                                        location_kind: Cluster(
                                            0,
                                        ),
                                        output_type: Some(
                                            (hydro_test :: cluster :: paxos :: Ballot , hydro_test :: cluster :: paxos :: Ballot),
                                        ),
                                    },
                                },
                                metadata: HydroNodeMetadata {
                                    location_kind: Cluster(
                                        0,
                                    ),
                                    output_type: Some(
                                        (),
                                    ),
                                },
                            },
                            metadata: HydroNodeMetadata {
                                location_kind: Cluster(
                                    0,
                                ),
                                output_type: Some(
                                    (),
                                ),
                            },
                        },
                        metadata: HydroNodeMetadata {
                            location_kind: Cluster(
                                0,
                            ),
                            output_type: Some(
                                (),
                            ),
                        },
                    },
                    metadata: HydroNodeMetadata {
                        location_kind: Cluster(
                            0,
                        ),
                        output_type: Some(
                            (() , ()),
                        ),
                    },
                },
                metadata: HydroNodeMetadata {
                    location_kind: Cluster(
                        0,
                    ),
                    output_type: Some(
                        (),
                    ),
                },
            },
            metadata: HydroNodeMetadata {
                location_kind: Cluster(
                    0,
                ),
                output_type: Some(
                    (),
                ),
            },
        },
    },
    CycleSink {
        ident: Ident {
            sym: cycle_1,
        },
        location_kind: Cluster(
            0,
        ),
        input: Map {
            f: stageleft :: runtime_support :: fn1_type_hint :: < (hydro_test :: cluster :: paxos :: Ballot , hydro_test :: cluster :: paxos :: Ballot) , hydro_test :: cluster :: paxos :: Ballot > ({ use crate :: __staged :: cluster :: paxos :: * ; | (_ , ballot) | ballot }),
            input: FilterMap {
                f: stageleft :: runtime_support :: fn1_type_hint :: < (hydro_test :: cluster :: paxos :: Ballot , core :: result :: Result < (core :: option :: Option < usize > , std :: collections :: hash_map :: HashMap < usize , hydro_test :: cluster :: paxos :: LogValue < hydro_test :: cluster :: kv_replica :: KvPayload < u32 , (hydro_lang :: location :: cluster :: cluster_id :: ClusterId < hydro_test :: cluster :: bench_client :: Client > , u32) > > >) , hydro_test :: cluster :: paxos :: Ballot >) , core :: option :: Option < (hydro_test :: cluster :: paxos :: Ballot , hydro_test :: cluster :: paxos :: Ballot) > > ({ use hydro_std :: __staged :: quorum :: * ; move | (key , res) | match res { Ok (_) => None , Err (e) => Some ((key , e)) , } }),
                input: Tee {
                    inner: <tee 7>,
                    metadata: HydroNodeMetadata {
                        location_kind: Tick(
                            1,
                            Cluster(
                                0,
                            ),
                        ),
                        output_type: Some(
                            (hydro_test :: cluster :: paxos :: Ballot , core :: result :: Result < (core :: option :: Option < usize > , std :: collections :: hash_map :: HashMap < usize , hydro_test :: cluster :: paxos :: LogValue < hydro_test :: cluster :: kv_replica :: KvPayload < u32 , (hydro_lang :: location :: cluster :: cluster_id :: ClusterId < hydro_test :: cluster :: bench_client :: Client > , u32) > > >) , hydro_test :: cluster :: paxos :: Ballot >),
                        ),
                    },
                },
                metadata: HydroNodeMetadata {
                    location_kind: Tick(
                        1,
                        Cluster(
                            0,
                        ),
                    ),
                    output_type: Some(
                        (hydro_test :: cluster :: paxos :: Ballot , hydro_test :: cluster :: paxos :: Ballot),
                    ),
                },
            },
            metadata: HydroNodeMetadata {
                location_kind: Tick(
                    1,
                    Cluster(
                        0,
                    ),
                ),
                output_type: Some(
                    hydro_test :: cluster :: paxos :: Ballot,
                ),
            },
        },
    },
    CycleSink {
        ident: Ident {
            sym: cycle_1,
        },
        location_kind: Tick(
            7,
            Cluster(
                2,
            ),
        ),
        input: DeferTick {
            input: Map {
                f: stageleft :: runtime_support :: fn1_type_hint :: < (hydro_test :: cluster :: kv_replica :: KvPayload < u32 , (hydro_lang :: location :: cluster :: cluster_id :: ClusterId < hydro_test :: cluster :: bench_client :: Client > , u32) > , ()) , hydro_test :: cluster :: kv_replica :: KvPayload < u32 , (hydro_lang :: location :: cluster :: cluster_id :: ClusterId < hydro_test :: cluster :: bench_client :: Client > , u32) > > ({ use hydro_lang :: __staged :: stream :: * ; | (d , _signal) | d }),
                input: CrossSingleton {
                    left: Tee {
                        inner: <tee 14>: Chain {
                            first: CycleSource {
                                ident: Ident {
                                    sym: cycle_1,
                                },
                                location_kind: Tick(
                                    7,
                                    Cluster(
                                        2,
                                    ),
                                ),
                                metadata: HydroNodeMetadata {
                                    location_kind: Cluster(
                                        2,
                                    ),
                                    output_type: Some(
                                        hydro_test :: cluster :: kv_replica :: KvPayload < u32 , (hydro_lang :: location :: cluster :: cluster_id :: ClusterId < hydro_test :: cluster :: bench_client :: Client > , u32) >,
                                    ),
                                },
                            },
                            second: Map {
                                f: stageleft :: runtime_support :: fn1_type_hint :: < (u32 , u32) , hydro_test :: cluster :: kv_replica :: KvPayload < u32 , (hydro_lang :: location :: cluster :: cluster_id :: ClusterId < hydro_test :: cluster :: bench_client :: Client > , u32) > > ({ use crate :: __staged :: cluster :: paxos_bench :: * ; let CLUSTER_SELF_ID__free = hydro_lang :: ClusterId :: < hydro_test :: cluster :: bench_client :: Client > :: from_raw (__hydro_lang_cluster_self_id_2) ; move | (key , value) | KvPayload { key , value : (CLUSTER_SELF_ID__free , value) } }),
                                input: CycleSource {
                                    ident: Ident {
                                        sym: cycle_0,
                                    },
                                    location_kind: Cluster(
                                        2,
                                    ),
                                    metadata: HydroNodeMetadata {
                                        location_kind: Cluster(
                                            2,
                                        ),
                                        output_type: Some(
                                            (u32 , u32),
                                        ),
                                    },
                                },
                                metadata: HydroNodeMetadata {
                                    location_kind: Cluster(
                                        2,
                                    ),
                                    output_type: Some(
                                        hydro_test :: cluster :: kv_replica :: KvPayload < u32 , (hydro_lang :: location :: cluster :: cluster_id :: ClusterId < hydro_test :: cluster :: bench_client :: Client > , u32) >,
                                    ),
                                },
                            },
                            metadata: HydroNodeMetadata {
                                location_kind: Cluster(
                                    2,
                                ),
                                output_type: Some(
                                    hydro_test :: cluster :: kv_replica :: KvPayload < u32 , (hydro_lang :: location :: cluster :: cluster_id :: ClusterId < hydro_test :: cluster :: bench_client :: Client > , u32) >,
                                ),
                            },
                        },
                        metadata: HydroNodeMetadata {
                            location_kind: Cluster(
                                2,
                            ),
                            output_type: Some(
                                hydro_test :: cluster :: kv_replica :: KvPayload < u32 , (hydro_lang :: location :: cluster :: cluster_id :: ClusterId < hydro_test :: cluster :: bench_client :: Client > , u32) >,
                            ),
                        },
                    },
                    right: Map {
                        f: stageleft :: runtime_support :: fn1_type_hint :: < usize , () > ({ use hydro_lang :: __staged :: stream :: * ; | _u | () }),
                        input: Filter {
                            f: stageleft :: runtime_support :: fn1_borrow_type_hint :: < usize , bool > ({ use hydro_lang :: __staged :: stream :: * ; | c | * c == 0 }),
                            input: Fold {
                                init: stageleft :: runtime_support :: fn0_type_hint :: < usize > ({ use hydro_lang :: __staged :: stream :: * ; | | 0usize }),
                                acc: stageleft :: runtime_support :: fn2_borrow_mut_type_hint :: < usize , hydro_lang :: location :: cluster :: cluster_id :: ClusterId < hydro_test :: cluster :: paxos :: Proposer > , () > ({ use hydro_lang :: __staged :: stream :: * ; | count , _ | * count += 1 }),
                                input: Tee {
                                    inner: <tee 15>: Map {
                                        f: stageleft :: runtime_support :: fn1_type_hint :: < hydro_test :: cluster :: paxos :: Ballot , hydro_lang :: location :: cluster :: cluster_id :: ClusterId < hydro_test :: cluster :: paxos :: Proposer > > ({ use crate :: __staged :: cluster :: paxos_with_client :: * ; | ballot : Ballot | ballot . proposer_id }),
                                        input: Reduce {
                                            f: stageleft :: runtime_support :: fn2_borrow_mut_type_hint :: < hydro_test :: cluster :: paxos :: Ballot , hydro_test :: cluster :: paxos :: Ballot , () > ({ use hydro_lang :: __staged :: stream :: * ; | curr , new | { if new > * curr { * curr = new ; } } }),
                                            input: Persist {
                                                inner: Inspect {
                                                    f: stageleft :: runtime_support :: fn1_borrow_type_hint :: < hydro_test :: cluster :: paxos :: Ballot , () > ({ use crate :: __staged :: cluster :: paxos_with_client :: * ; | ballot | println ! ("Client notified that leader was elected: {:?}" , ballot) }),
                                                    input: Map {
                                                        f: stageleft :: runtime_support :: fn1_type_hint :: < (hydro_lang :: location :: cluster :: cluster_id :: ClusterId < hydro_test :: cluster :: paxos :: Proposer > , hydro_test :: cluster :: paxos :: Ballot) , hydro_test :: cluster :: paxos :: Ballot > ({ use hydro_lang :: __staged :: stream :: * ; | (_ , b) | b }),
                                                        input: Network {
                                                            from_location: Cluster(
                                                                0,
                                                            ),
                                                            from_key: None,
                                                            to_location: Cluster(
                                                                2,
                                                            ),
                                                            to_key: None,
                                                            serialize_fn: Some(
                                                                | (id , data) : (hydro_lang :: ClusterId < _ > , hydro_test :: cluster :: paxos :: Ballot) | { (id . raw_id , hydro_lang :: runtime_support :: bincode :: serialize :: < hydro_test :: cluster :: paxos :: Ballot > (& data) . unwrap () . into ()) },
                                                            ),
                                                            instantiate_fn: <network instantiate>,
                                                            deserialize_fn: Some(
                                                                | res | { let (id , b) = res . unwrap () ; (hydro_lang :: ClusterId :: < hydro_test :: cluster :: paxos :: Proposer > :: from_raw (id) , hydro_lang :: runtime_support :: bincode :: deserialize :: < hydro_test :: cluster :: paxos :: Ballot > (& b) . unwrap ()) },
                                                            ),
                                                            input: FlatMap {
                                                                f: stageleft :: runtime_support :: fn1_type_hint :: < hydro_test :: cluster :: paxos :: Ballot , std :: iter :: Map < std :: slice :: Iter < hydro_lang :: location :: cluster :: cluster_id :: ClusterId < hydro_test :: cluster :: bench_client :: Client > > , _ > > ({ use hydro_lang :: __staged :: stream :: * ; let ids__free = unsafe { :: std :: mem :: transmute :: < _ , & [hydro_lang :: ClusterId < hydro_test :: cluster :: bench_client :: Client >] > (__hydro_lang_cluster_ids_2) } ; | b | ids__free . iter () . map (move | id | (:: std :: clone :: Clone :: clone (id) , :: std :: clone :: Clone :: clone (& b))) }),
                                                                input: Map {
                                                                    f: stageleft :: runtime_support :: fn1_type_hint :: < (hydro_test :: cluster :: paxos :: Ballot , ()) , hydro_test :: cluster :: paxos :: Ballot > ({ use hydro_lang :: __staged :: singleton :: * ; | (d , _signal) | d }),
                                                                    input: CrossSingleton {
                                                                        left: Tee {
                                                                            inner: <tee 3>,
                                                                            metadata: HydroNodeMetadata {
                                                                                location_kind: Cluster(
                                                                                    0,
                                                                                ),
                                                                                output_type: Some(
                                                                                    hydro_test :: cluster :: paxos :: Ballot,
                                                                                ),
                                                                            },
                                                                        },
                                                                        right: Map {
                                                                            f: stageleft :: runtime_support :: fn1_type_hint :: < () , () > ({ use hydro_lang :: __staged :: singleton :: * ; | _u | () }),
                                                                            input: Tee {
                                                                                inner: <tee 16>: Map {
                                                                                    f: stageleft :: runtime_support :: fn1_type_hint :: < (() , ()) , () > ({ use hydro_lang :: __staged :: optional :: * ; | (d , _signal) | d }),
                                                                                    input: CrossSingleton {
                                                                                        left: Tee {
                                                                                            inner: <tee 11>,
                                                                                            metadata: HydroNodeMetadata {
                                                                                                location_kind: Cluster(
                                                                                                    0,
                                                                                                ),
                                                                                                output_type: Some(
                                                                                                    (),
                                                                                                ),
                                                                                            },
                                                                                        },
                                                                                        right: Map {
                                                                                            f: stageleft :: runtime_support :: fn1_type_hint :: < usize , () > ({ use hydro_lang :: __staged :: optional :: * ; | _u | () }),
                                                                                            input: Filter {
                                                                                                f: stageleft :: runtime_support :: fn1_borrow_type_hint :: < usize , bool > ({ use hydro_lang :: __staged :: optional :: * ; | c | * c == 0 }),
                                                                                                input: Fold {
                                                                                                    init: stageleft :: runtime_support :: fn0_type_hint :: < usize > ({ use hydro_lang :: __staged :: stream :: * ; | | 0usize }),
                                                                                                    acc: stageleft :: runtime_support :: fn2_borrow_mut_type_hint :: < usize , () , () > ({ use hydro_lang :: __staged :: stream :: * ; | count , _ | * count += 1 }),
                                                                                                    input: DeferTick {
                                                                                                        input: Tee {
                                                                                                            inner: <tee 11>,
                                                                                                            metadata: HydroNodeMetadata {
                                                                                                                location_kind: Cluster(
                                                                                                                    0,
                                                                                                                ),
                                                                                                                output_type: Some(
                                                                                                                    (),
                                                                                                                ),
                                                                                                            },
                                                                                                        },
                                                                                                        metadata: HydroNodeMetadata {
                                                                                                            location_kind: Cluster(
                                                                                                                0,
                                                                                                            ),
                                                                                                            output_type: Some(
                                                                                                                (),
                                                                                                            ),
                                                                                                        },
                                                                                                    },
                                                                                                    metadata: HydroNodeMetadata {
                                                                                                        location_kind: Cluster(
                                                                                                            0,
                                                                                                        ),
                                                                                                        output_type: Some(
                                                                                                            usize,
                                                                                                        ),
                                                                                                    },
                                                                                                },
                                                                                                metadata: HydroNodeMetadata {
                                                                                                    location_kind: Cluster(
                                                                                                        0,
                                                                                                    ),
                                                                                                    output_type: Some(
                                                                                                        usize,
                                                                                                    ),
                                                                                                },
                                                                                            },
                                                                                            metadata: HydroNodeMetadata {
                                                                                                location_kind: Cluster(
                                                                                                    0,
                                                                                                ),
                                                                                                output_type: Some(
                                                                                                    (),
                                                                                                ),
                                                                                            },
                                                                                        },
                                                                                        metadata: HydroNodeMetadata {
                                                                                            location_kind: Cluster(
                                                                                                0,
                                                                                            ),
                                                                                            output_type: Some(
                                                                                                (() , ()),
                                                                                            ),
                                                                                        },
                                                                                    },
                                                                                    metadata: HydroNodeMetadata {
                                                                                        location_kind: Cluster(
                                                                                            0,
                                                                                        ),
                                                                                        output_type: Some(
                                                                                            (),
                                                                                        ),
                                                                                    },
                                                                                },
                                                                                metadata: HydroNodeMetadata {
                                                                                    location_kind: Cluster(
                                                                                        0,
                                                                                    ),
                                                                                    output_type: Some(
                                                                                        (),
                                                                                    ),
                                                                                },
                                                                            },
                                                                            metadata: HydroNodeMetadata {
                                                                                location_kind: Cluster(
                                                                                    0,
                                                                                ),
                                                                                output_type: Some(
                                                                                    (),
                                                                                ),
                                                                            },
                                                                        },
                                                                        metadata: HydroNodeMetadata {
                                                                            location_kind: Cluster(
                                                                                0,
                                                                            ),
                                                                            output_type: Some(
                                                                                (hydro_test :: cluster :: paxos :: Ballot , ()),
                                                                            ),
                                                                        },
                                                                    },
                                                                    metadata: HydroNodeMetadata {
                                                                        location_kind: Cluster(
                                                                            0,
                                                                        ),
                                                                        output_type: Some(
                                                                            hydro_test :: cluster :: paxos :: Ballot,
                                                                        ),
                                                                    },
                                                                },
                                                                metadata: HydroNodeMetadata {
                                                                    location_kind: Cluster(
                                                                        0,
                                                                    ),
                                                                    output_type: Some(
                                                                        (hydro_lang :: location :: cluster :: cluster_id :: ClusterId < hydro_test :: cluster :: bench_client :: Client > , hydro_test :: cluster :: paxos :: Ballot),
                                                                    ),
                                                                },
                                                            },
                                                            metadata: HydroNodeMetadata {
                                                                location_kind: Cluster(
                                                                    2,
                                                                ),
                                                                output_type: Some(
                                                                    hydro_test :: cluster :: paxos :: Ballot,
                                                                ),
                                                            },
                                                        },
                                                        metadata: HydroNodeMetadata {
                                                            location_kind: Cluster(
                                                                2,
                                                            ),
                                                            output_type: Some(
                                                                hydro_test :: cluster :: paxos :: Ballot,
                                                            ),
                                                        },
                                                    },
                                                    metadata: HydroNodeMetadata {
                                                        location_kind: Cluster(
                                                            2,
                                                        ),
                                                        output_type: Some(
                                                            hydro_test :: cluster :: paxos :: Ballot,
                                                        ),
                                                    },
                                                },
                                                metadata: HydroNodeMetadata {
                                                    location_kind: Cluster(
                                                        2,
                                                    ),
                                                    output_type: Some(
                                                        hydro_test :: cluster :: paxos :: Ballot,
                                                    ),
                                                },
                                            },
                                            metadata: HydroNodeMetadata {
                                                location_kind: Cluster(
                                                    2,
                                                ),
                                                output_type: Some(
                                                    hydro_test :: cluster :: paxos :: Ballot,
                                                ),
                                            },
                                        },
                                        metadata: HydroNodeMetadata {
                                            location_kind: Cluster(
                                                2,
                                            ),
                                            output_type: Some(
                                                hydro_lang :: location :: cluster :: cluster_id :: ClusterId < hydro_test :: cluster :: paxos :: Proposer >,
                                            ),
                                        },
                                    },
                                    metadata: HydroNodeMetadata {
                                        location_kind: Cluster(
                                            2,
                                        ),
                                        output_type: Some(
                                            hydro_lang :: location :: cluster :: cluster_id :: ClusterId < hydro_test :: cluster :: paxos :: Proposer >,
                                        ),
                                    },
                                },
                                metadata: HydroNodeMetadata {
                                    location_kind: Cluster(
                                        2,
                                    ),
                                    output_type: Some(
                                        usize,
                                    ),
                                },
                            },
                            metadata: HydroNodeMetadata {
                                location_kind: Cluster(
                                    2,
                                ),
                                output_type: Some(
                                    usize,
                                ),
                            },
                        },
                        metadata: HydroNodeMetadata {
                            location_kind: Cluster(
                                2,
                            ),
                            output_type: Some(
                                (),
                            ),
                        },
                    },
                    metadata: HydroNodeMetadata {
                        location_kind: Cluster(
                            2,
                        ),
                        output_type: Some(
                            (hydro_test :: cluster :: kv_replica :: KvPayload < u32 , (hydro_lang :: location :: cluster :: cluster_id :: ClusterId < hydro_test :: cluster :: bench_client :: Client > , u32) > , ()),
                        ),
                    },
                },
                metadata: HydroNodeMetadata {
                    location_kind: Cluster(
                        2,
                    ),
                    output_type: Some(
                        hydro_test :: cluster :: kv_replica :: KvPayload < u32 , (hydro_lang :: location :: cluster :: cluster_id :: ClusterId < hydro_test :: cluster :: bench_client :: Client > , u32) >,
                    ),
                },
            },
            metadata: HydroNodeMetadata {
                location_kind: Cluster(
                    2,
                ),
                output_type: Some(
                    hydro_test :: cluster :: kv_replica :: KvPayload < u32 , (hydro_lang :: location :: cluster :: cluster_id :: ClusterId < hydro_test :: cluster :: bench_client :: Client > , u32) >,
                ),
            },
        },
    },
    CycleSink {
        ident: Ident {
            sym: cycle_7,
        },
        location_kind: Tick(
            1,
            Cluster(
                0,
            ),
        ),
        input: DeferTick {
            input: Map {
                f: stageleft :: runtime_support :: fn1_type_hint :: < (usize , usize) , usize > ({ use crate :: __staged :: cluster :: paxos :: * ; | (num_payloads , base_slot) | base_slot + num_payloads }),
                input: CrossSingleton {
                    left: Tee {
                        inner: <tee 17>: Fold {
                            init: stageleft :: runtime_support :: fn0_type_hint :: < usize > ({ use hydro_lang :: __staged :: stream :: * ; | | 0usize }),
                            acc: stageleft :: runtime_support :: fn2_borrow_mut_type_hint :: < usize , (usize , hydro_test :: cluster :: kv_replica :: KvPayload < u32 , (hydro_lang :: location :: cluster :: cluster_id :: ClusterId < hydro_test :: cluster :: bench_client :: Client > , u32) >) , () > ({ use hydro_lang :: __staged :: stream :: * ; | count , _ | * count += 1 }),
                            input: Tee {
                                inner: <tee 18>: Map {
                                    f: stageleft :: runtime_support :: fn1_type_hint :: < ((usize , hydro_test :: cluster :: kv_replica :: KvPayload < u32 , (hydro_lang :: location :: cluster :: cluster_id :: ClusterId < hydro_test :: cluster :: bench_client :: Client > , u32) >) , usize) , (usize , hydro_test :: cluster :: kv_replica :: KvPayload < u32 , (hydro_lang :: location :: cluster :: cluster_id :: ClusterId < hydro_test :: cluster :: bench_client :: Client > , u32) >) > ({ use crate :: __staged :: cluster :: paxos :: * ; | ((index , payload) , base_slot) | (base_slot + index , payload) }),
                                    input: CrossSingleton {
                                        left: Enumerate {
                                            is_static: false,
                                            input: Map {
                                                f: stageleft :: runtime_support :: fn1_type_hint :: < (hydro_test :: cluster :: kv_replica :: KvPayload < u32 , (hydro_lang :: location :: cluster :: cluster_id :: ClusterId < hydro_test :: cluster :: bench_client :: Client > , u32) > , ()) , hydro_test :: cluster :: kv_replica :: KvPayload < u32 , (hydro_lang :: location :: cluster :: cluster_id :: ClusterId < hydro_test :: cluster :: bench_client :: Client > , u32) > > ({ use hydro_lang :: __staged :: stream :: * ; | (d , _signal) | d }),
                                                input: CrossSingleton {
                                                    left: Map {
                                                        f: stageleft :: runtime_support :: fn1_type_hint :: < (hydro_lang :: location :: cluster :: cluster_id :: ClusterId < hydro_test :: cluster :: bench_client :: Client > , hydro_test :: cluster :: kv_replica :: KvPayload < u32 , (hydro_lang :: location :: cluster :: cluster_id :: ClusterId < hydro_test :: cluster :: bench_client :: Client > , u32) >) , hydro_test :: cluster :: kv_replica :: KvPayload < u32 , (hydro_lang :: location :: cluster :: cluster_id :: ClusterId < hydro_test :: cluster :: bench_client :: Client > , u32) > > ({ use hydro_lang :: __staged :: stream :: * ; | (_ , b) | b }),
                                                        input: Network {
                                                            from_location: Cluster(
                                                                2,
                                                            ),
                                                            from_key: None,
                                                            to_location: Cluster(
                                                                0,
                                                            ),
                                                            to_key: None,
                                                            serialize_fn: Some(
                                                                | (id , data) : (hydro_lang :: ClusterId < _ > , hydro_test :: cluster :: kv_replica :: KvPayload < u32 , (hydro_lang :: location :: cluster :: cluster_id :: ClusterId < hydro_test :: cluster :: bench_client :: Client > , u32) >) | { (id . raw_id , hydro_lang :: runtime_support :: bincode :: serialize :: < hydro_test :: cluster :: kv_replica :: KvPayload < u32 , (hydro_lang :: location :: cluster :: cluster_id :: ClusterId < hydro_test :: cluster :: bench_client :: Client > , u32) > > (& data) . unwrap () . into ()) },
                                                            ),
                                                            instantiate_fn: <network instantiate>,
                                                            deserialize_fn: Some(
                                                                | res | { let (id , b) = res . unwrap () ; (hydro_lang :: ClusterId :: < hydro_test :: cluster :: bench_client :: Client > :: from_raw (id) , hydro_lang :: runtime_support :: bincode :: deserialize :: < hydro_test :: cluster :: kv_replica :: KvPayload < u32 , (hydro_lang :: location :: cluster :: cluster_id :: ClusterId < hydro_test :: cluster :: bench_client :: Client > , u32) > > (& b) . unwrap ()) },
                                                            ),
                                                            input: Map {
                                                                f: stageleft :: runtime_support :: fn1_type_hint :: < (hydro_test :: cluster :: kv_replica :: KvPayload < u32 , (hydro_lang :: location :: cluster :: cluster_id :: ClusterId < hydro_test :: cluster :: bench_client :: Client > , u32) > , hydro_lang :: location :: cluster :: cluster_id :: ClusterId < hydro_test :: cluster :: paxos :: Proposer >) , (hydro_lang :: location :: cluster :: cluster_id :: ClusterId < hydro_test :: cluster :: paxos :: Proposer > , hydro_test :: cluster :: kv_replica :: KvPayload < u32 , (hydro_lang :: location :: cluster :: cluster_id :: ClusterId < hydro_test :: cluster :: bench_client :: Client > , u32) >) > ({ use crate :: __staged :: cluster :: paxos_with_client :: * ; move | (payload , leader_id) | (leader_id , payload) }),
                                                                input: CrossSingleton {
                                                                    left: Tee {
                                                                        inner: <tee 14>,
                                                                        metadata: HydroNodeMetadata {
                                                                            location_kind: Cluster(
                                                                                2,
                                                                            ),
                                                                            output_type: Some(
                                                                                hydro_test :: cluster :: kv_replica :: KvPayload < u32 , (hydro_lang :: location :: cluster :: cluster_id :: ClusterId < hydro_test :: cluster :: bench_client :: Client > , u32) >,
                                                                            ),
                                                                        },
                                                                    },
                                                                    right: Tee {
                                                                        inner: <tee 15>,
                                                                        metadata: HydroNodeMetadata {
                                                                            location_kind: Cluster(
                                                                                2,
                                                                            ),
                                                                            output_type: Some(
                                                                                hydro_lang :: location :: cluster :: cluster_id :: ClusterId < hydro_test :: cluster :: paxos :: Proposer >,
                                                                            ),
                                                                        },
                                                                    },
                                                                    metadata: HydroNodeMetadata {
                                                                        location_kind: Cluster(
                                                                            2,
                                                                        ),
                                                                        output_type: Some(
                                                                            (hydro_test :: cluster :: kv_replica :: KvPayload < u32 , (hydro_lang :: location :: cluster :: cluster_id :: ClusterId < hydro_test :: cluster :: bench_client :: Client > , u32) > , hydro_lang :: location :: cluster :: cluster_id :: ClusterId < hydro_test :: cluster :: paxos :: Proposer >),
                                                                        ),
                                                                    },
                                                                },
                                                                metadata: HydroNodeMetadata {
                                                                    location_kind: Cluster(
                                                                        2,
                                                                    ),
                                                                    output_type: Some(
                                                                        (hydro_lang :: location :: cluster :: cluster_id :: ClusterId < hydro_test :: cluster :: paxos :: Proposer > , hydro_test :: cluster :: kv_replica :: KvPayload < u32 , (hydro_lang :: location :: cluster :: cluster_id :: ClusterId < hydro_test :: cluster :: bench_client :: Client > , u32) >),
                                                                    ),
                                                                },
                                                            },
                                                            metadata: HydroNodeMetadata {
                                                                location_kind: Cluster(
                                                                    0,
                                                                ),
                                                                output_type: Some(
                                                                    hydro_test :: cluster :: kv_replica :: KvPayload < u32 , (hydro_lang :: location :: cluster :: cluster_id :: ClusterId < hydro_test :: cluster :: bench_client :: Client > , u32) >,
                                                                ),
                                                            },
                                                        },
                                                        metadata: HydroNodeMetadata {
                                                            location_kind: Cluster(
                                                                0,
                                                            ),
                                                            output_type: Some(
                                                                hydro_test :: cluster :: kv_replica :: KvPayload < u32 , (hydro_lang :: location :: cluster :: cluster_id :: ClusterId < hydro_test :: cluster :: bench_client :: Client > , u32) >,
                                                            ),
                                                        },
                                                    },
                                                    right: Map {
                                                        f: stageleft :: runtime_support :: fn1_type_hint :: < () , () > ({ use hydro_lang :: __staged :: stream :: * ; | _u | () }),
                                                        input: Tee {
                                                            inner: <tee 11>,
                                                            metadata: HydroNodeMetadata {
                                                                location_kind: Cluster(
                                                                    0,
                                                                ),
                                                                output_type: Some(
                                                                    (),
                                                                ),
                                                            },
                                                        },
                                                        metadata: HydroNodeMetadata {
                                                            location_kind: Cluster(
                                                                0,
                                                            ),
                                                            output_type: Some(
                                                                (),
                                                            ),
                                                        },
                                                    },
                                                    metadata: HydroNodeMetadata {
                                                        location_kind: Cluster(
                                                            0,
                                                        ),
                                                        output_type: Some(
                                                            (hydro_test :: cluster :: kv_replica :: KvPayload < u32 , (hydro_lang :: location :: cluster :: cluster_id :: ClusterId < hydro_test :: cluster :: bench_client :: Client > , u32) > , ()),
                                                        ),
                                                    },
                                                },
                                                metadata: HydroNodeMetadata {
                                                    location_kind: Cluster(
                                                        0,
                                                    ),
                                                    output_type: Some(
                                                        hydro_test :: cluster :: kv_replica :: KvPayload < u32 , (hydro_lang :: location :: cluster :: cluster_id :: ClusterId < hydro_test :: cluster :: bench_client :: Client > , u32) >,
                                                    ),
                                                },
                                            },
                                            metadata: HydroNodeMetadata {
                                                location_kind: Cluster(
                                                    0,
                                                ),
                                                output_type: Some(
                                                    (usize , hydro_test :: cluster :: kv_replica :: KvPayload < u32 , (hydro_lang :: location :: cluster :: cluster_id :: ClusterId < hydro_test :: cluster :: bench_client :: Client > , u32) >),
                                                ),
                                            },
                                        },
                                        right: Tee {
                                            inner: <tee 19>: Chain {
                                                first: Map {
                                                    f: stageleft :: runtime_support :: fn1_type_hint :: < usize , usize > ({ use crate :: __staged :: cluster :: paxos :: * ; | max_slot | max_slot + 1 }),
                                                    input: Tee {
                                                        inner: <tee 20>: Reduce {
                                                            f: stageleft :: runtime_support :: fn2_borrow_mut_type_hint :: < usize , usize , () > ({ use hydro_lang :: __staged :: stream :: * ; | curr , new | { if new > * curr { * curr = new ; } } }),
                                                            input: Map {
                                                                f: stageleft :: runtime_support :: fn1_type_hint :: < (usize , (usize , hydro_test :: cluster :: paxos :: LogValue < hydro_test :: cluster :: kv_replica :: KvPayload < u32 , (hydro_lang :: location :: cluster :: cluster_id :: ClusterId < hydro_test :: cluster :: bench_client :: Client > , u32) > >)) , usize > ({ use crate :: __staged :: cluster :: paxos :: * ; | (slot , _) | slot }),
                                                                input: Tee {
                                                                    inner: <tee 21>: Map {
                                                                        f: stageleft :: runtime_support :: fn1_type_hint :: < (usize , (usize , core :: option :: Option < hydro_test :: cluster :: paxos :: LogValue < hydro_test :: cluster :: kv_replica :: KvPayload < u32 , (hydro_lang :: location :: cluster :: cluster_id :: ClusterId < hydro_test :: cluster :: bench_client :: Client > , u32) > > >)) , (usize , (usize , hydro_test :: cluster :: paxos :: LogValue < hydro_test :: cluster :: kv_replica :: KvPayload < u32 , (hydro_lang :: location :: cluster :: cluster_id :: ClusterId < hydro_test :: cluster :: bench_client :: Client > , u32) > >)) > ({ use crate :: __staged :: cluster :: paxos :: * ; | (slot , (count , entry)) | (slot , (count , entry . unwrap ())) }),
                                                                        input: FoldKeyed {
                                                                            init: stageleft :: runtime_support :: fn0_type_hint :: < (usize , core :: option :: Option < hydro_test :: cluster :: paxos :: LogValue < hydro_test :: cluster :: kv_replica :: KvPayload < u32 , (hydro_lang :: location :: cluster :: cluster_id :: ClusterId < hydro_test :: cluster :: bench_client :: Client > , u32) > > >) > ({ use crate :: __staged :: cluster :: paxos :: * ; | | (0 , None) }),
                                                                            acc: stageleft :: runtime_support :: fn2_borrow_mut_type_hint :: < (usize , core :: option :: Option < hydro_test :: cluster :: paxos :: LogValue < hydro_test :: cluster :: kv_replica :: KvPayload < u32 , (hydro_lang :: location :: cluster :: cluster_id :: ClusterId < hydro_test :: cluster :: bench_client :: Client > , u32) > > >) , hydro_test :: cluster :: paxos :: LogValue < hydro_test :: cluster :: kv_replica :: KvPayload < u32 , (hydro_lang :: location :: cluster :: cluster_id :: ClusterId < hydro_test :: cluster :: bench_client :: Client > , u32) > > , () > ({ use crate :: __staged :: cluster :: paxos :: * ; | curr_entry , new_entry | { if let Some (curr_entry_payload) = & mut curr_entry . 1 { let same_values = new_entry . value == curr_entry_payload . value ; let higher_ballot = new_entry . ballot > curr_entry_payload . ballot ; if same_values { curr_entry . 0 += 1 ; } if higher_ballot { curr_entry_payload . ballot = new_entry . ballot ; if ! same_values { curr_entry . 0 = 1 ; curr_entry_payload . value = new_entry . value ; } } } else { * curr_entry = (1 , Some (new_entry)) ; } } }),
                                                                            input: FlatMap {
                                                                                f: stageleft :: runtime_support :: fn1_type_hint :: < std :: collections :: hash_map :: HashMap < usize , hydro_test :: cluster :: paxos :: LogValue < hydro_test :: cluster :: kv_replica :: KvPayload < u32 , (hydro_lang :: location :: cluster :: cluster_id :: ClusterId < hydro_test :: cluster :: bench_client :: Client > , u32) > > > , std :: collections :: hash_map :: HashMap < usize , hydro_test :: cluster :: paxos :: LogValue < hydro_test :: cluster :: kv_replica :: KvPayload < u32 , (hydro_lang :: location :: cluster :: cluster_id :: ClusterId < hydro_test :: cluster :: bench_client :: Client > , u32) > > > > ({ use hydro_lang :: __staged :: stream :: * ; | d | d }),
                                                                                input: Map {
                                                                                    f: stageleft :: runtime_support :: fn1_type_hint :: < (core :: option :: Option < usize > , std :: collections :: hash_map :: HashMap < usize , hydro_test :: cluster :: paxos :: LogValue < hydro_test :: cluster :: kv_replica :: KvPayload < u32 , (hydro_lang :: location :: cluster :: cluster_id :: ClusterId < hydro_test :: cluster :: bench_client :: Client > , u32) > > >) , std :: collections :: hash_map :: HashMap < usize , hydro_test :: cluster :: paxos :: LogValue < hydro_test :: cluster :: kv_replica :: KvPayload < u32 , (hydro_lang :: location :: cluster :: cluster_id :: ClusterId < hydro_test :: cluster :: bench_client :: Client > , u32) > > > > ({ use crate :: __staged :: cluster :: paxos :: * ; | (_checkpoint , log) | log }),
                                                                                    input: Tee {
                                                                                        inner: <tee 22>: FlatMap {
                                                                                            f: stageleft :: runtime_support :: fn1_type_hint :: < std :: vec :: Vec < (core :: option :: Option < usize > , std :: collections :: hash_map :: HashMap < usize , hydro_test :: cluster :: paxos :: LogValue < hydro_test :: cluster :: kv_replica :: KvPayload < u32 , (hydro_lang :: location :: cluster :: cluster_id :: ClusterId < hydro_test :: cluster :: bench_client :: Client > , u32) > > >) > , std :: vec :: Vec < (core :: option :: Option < usize > , std :: collections :: hash_map :: HashMap < usize , hydro_test :: cluster :: paxos :: LogValue < hydro_test :: cluster :: kv_replica :: KvPayload < u32 , (hydro_lang :: location :: cluster :: cluster_id :: ClusterId < hydro_test :: cluster :: bench_client :: Client > , u32) > > >) > > ({ use hydro_lang :: __staged :: optional :: * ; | v | v }),
                                                                                            input: Tee {
                                                                                                inner: <tee 12>,
                                                                                                metadata: HydroNodeMetadata {
                                                                                                    location_kind: Cluster(
                                                                                                        0,
                                                                                                    ),
                                                                                                    output_type: Some(
                                                                                                        std :: vec :: Vec < (core :: option :: Option < usize > , std :: collections :: hash_map :: HashMap < usize , hydro_test :: cluster :: paxos :: LogValue < hydro_test :: cluster :: kv_replica :: KvPayload < u32 , (hydro_lang :: location :: cluster :: cluster_id :: ClusterId < hydro_test :: cluster :: bench_client :: Client > , u32) > > >) >,
                                                                                                    ),
                                                                                                },
                                                                                            },
                                                                                            metadata: HydroNodeMetadata {
                                                                                                location_kind: Cluster(
                                                                                                    0,
                                                                                                ),
                                                                                                output_type: Some(
                                                                                                    (core :: option :: Option < usize > , std :: collections :: hash_map :: HashMap < usize , hydro_test :: cluster :: paxos :: LogValue < hydro_test :: cluster :: kv_replica :: KvPayload < u32 , (hydro_lang :: location :: cluster :: cluster_id :: ClusterId < hydro_test :: cluster :: bench_client :: Client > , u32) > > >),
                                                                                                ),
                                                                                            },
                                                                                        },
                                                                                        metadata: HydroNodeMetadata {
                                                                                            location_kind: Cluster(
                                                                                                0,
                                                                                            ),
                                                                                            output_type: Some(
                                                                                                (core :: option :: Option < usize > , std :: collections :: hash_map :: HashMap < usize , hydro_test :: cluster :: paxos :: LogValue < hydro_test :: cluster :: kv_replica :: KvPayload < u32 , (hydro_lang :: location :: cluster :: cluster_id :: ClusterId < hydro_test :: cluster :: bench_client :: Client > , u32) > > >),
                                                                                            ),
                                                                                        },
                                                                                    },
                                                                                    metadata: HydroNodeMetadata {
                                                                                        location_kind: Cluster(
                                                                                            0,
                                                                                        ),
                                                                                        output_type: Some(
                                                                                            std :: collections :: hash_map :: HashMap < usize , hydro_test :: cluster :: paxos :: LogValue < hydro_test :: cluster :: kv_replica :: KvPayload < u32 , (hydro_lang :: location :: cluster :: cluster_id :: ClusterId < hydro_test :: cluster :: bench_client :: Client > , u32) > > >,
                                                                                        ),
                                                                                    },
                                                                                },
                                                                                metadata: HydroNodeMetadata {
                                                                                    location_kind: Cluster(
                                                                                        0,
                                                                                    ),
                                                                                    output_type: Some(
                                                                                        (usize , hydro_test :: cluster :: paxos :: LogValue < hydro_test :: cluster :: kv_replica :: KvPayload < u32 , (hydro_lang :: location :: cluster :: cluster_id :: ClusterId < hydro_test :: cluster :: bench_client :: Client > , u32) > >),
                                                                                    ),
                                                                                },
                                                                            },
                                                                            metadata: HydroNodeMetadata {
                                                                                location_kind: Cluster(
                                                                                    0,
                                                                                ),
                                                                                output_type: Some(
                                                                                    (usize , (usize , core :: option :: Option < hydro_test :: cluster :: paxos :: LogValue < hydro_test :: cluster :: kv_replica :: KvPayload < u32 , (hydro_lang :: location :: cluster :: cluster_id :: ClusterId < hydro_test :: cluster :: bench_client :: Client > , u32) > > >)),
                                                                                ),
                                                                            },
                                                                        },
                                                                        metadata: HydroNodeMetadata {
                                                                            location_kind: Cluster(
                                                                                0,
                                                                            ),
                                                                            output_type: Some(
                                                                                (usize , (usize , hydro_test :: cluster :: paxos :: LogValue < hydro_test :: cluster :: kv_replica :: KvPayload < u32 , (hydro_lang :: location :: cluster :: cluster_id :: ClusterId < hydro_test :: cluster :: bench_client :: Client > , u32) > >)),
                                                                            ),
                                                                        },
                                                                    },
                                                                    metadata: HydroNodeMetadata {
                                                                        location_kind: Cluster(
                                                                            0,
                                                                        ),
                                                                        output_type: Some(
                                                                            (usize , (usize , hydro_test :: cluster :: paxos :: LogValue < hydro_test :: cluster :: kv_replica :: KvPayload < u32 , (hydro_lang :: location :: cluster :: cluster_id :: ClusterId < hydro_test :: cluster :: bench_client :: Client > , u32) > >)),
                                                                        ),
                                                                    },
                                                                },
                                                                metadata: HydroNodeMetadata {
                                                                    location_kind: Cluster(
                                                                        0,
                                                                    ),
                                                                    output_type: Some(
                                                                        usize,
                                                                    ),
                                                                },
                                                            },
                                                            metadata: HydroNodeMetadata {
                                                                location_kind: Cluster(
                                                                    0,
                                                                ),
                                                                output_type: Some(
                                                                    usize,
                                                                ),
                                                            },
                                                        },
                                                        metadata: HydroNodeMetadata {
                                                            location_kind: Cluster(
                                                                0,
                                                            ),
                                                            output_type: Some(
                                                                usize,
                                                            ),
                                                        },
                                                    },
                                                    metadata: HydroNodeMetadata {
                                                        location_kind: Cluster(
                                                            0,
                                                        ),
                                                        output_type: Some(
                                                            usize,
                                                        ),
                                                    },
                                                },
                                                second: Chain {
                                                    first: CycleSource {
                                                        ident: Ident {
                                                            sym: cycle_7,
                                                        },
                                                        location_kind: Tick(
                                                            1,
                                                            Cluster(
                                                                0,
                                                            ),
                                                        ),
                                                        metadata: HydroNodeMetadata {
                                                            location_kind: Cluster(
                                                                0,
                                                            ),
                                                            output_type: Some(
                                                                usize,
                                                            ),
                                                        },
                                                    },
                                                    second: Persist {
                                                        inner: Source {
                                                            source: Iter(
                                                                { use hydro_lang :: __staged :: location :: * ; let e__free = { use crate :: __staged :: cluster :: paxos :: * ; 0 } ; [e__free] },
                                                            ),
                                                            location_kind: Cluster(
                                                                0,
                                                            ),
                                                            metadata: HydroNodeMetadata {
                                                                location_kind: Cluster(
                                                                    0,
                                                                ),
                                                                output_type: Some(
                                                                    usize,
                                                                ),
                                                            },
                                                        },
                                                        metadata: HydroNodeMetadata {
                                                            location_kind: Cluster(
                                                                0,
                                                            ),
                                                            output_type: Some(
                                                                usize,
                                                            ),
                                                        },
                                                    },
                                                    metadata: HydroNodeMetadata {
                                                        location_kind: Cluster(
                                                            0,
                                                        ),
                                                        output_type: Some(
                                                            usize,
                                                        ),
                                                    },
                                                },
                                                metadata: HydroNodeMetadata {
                                                    location_kind: Cluster(
                                                        0,
                                                    ),
                                                    output_type: Some(
                                                        usize,
                                                    ),
                                                },
                                            },
                                            metadata: HydroNodeMetadata {
                                                location_kind: Cluster(
                                                    0,
                                                ),
                                                output_type: Some(
                                                    usize,
                                                ),
                                            },
                                        },
                                        metadata: HydroNodeMetadata {
                                            location_kind: Cluster(
                                                0,
                                            ),
                                            output_type: Some(
                                                ((usize , hydro_test :: cluster :: kv_replica :: KvPayload < u32 , (hydro_lang :: location :: cluster :: cluster_id :: ClusterId < hydro_test :: cluster :: bench_client :: Client > , u32) >) , usize),
                                            ),
                                        },
                                    },
                                    metadata: HydroNodeMetadata {
                                        location_kind: Cluster(
                                            0,
                                        ),
                                        output_type: Some(
                                            (usize , hydro_test :: cluster :: kv_replica :: KvPayload < u32 , (hydro_lang :: location :: cluster :: cluster_id :: ClusterId < hydro_test :: cluster :: bench_client :: Client > , u32) >),
                                        ),
                                    },
                                },
                                metadata: HydroNodeMetadata {
                                    location_kind: Cluster(
                                        0,
                                    ),
                                    output_type: Some(
                                        (usize , hydro_test :: cluster :: kv_replica :: KvPayload < u32 , (hydro_lang :: location :: cluster :: cluster_id :: ClusterId < hydro_test :: cluster :: bench_client :: Client > , u32) >),
                                    ),
                                },
                            },
                            metadata: HydroNodeMetadata {
                                location_kind: Cluster(
                                    0,
                                ),
                                output_type: Some(
                                    usize,
                                ),
                            },
                        },
                        metadata: HydroNodeMetadata {
                            location_kind: Cluster(
                                0,
                            ),
                            output_type: Some(
                                usize,
                            ),
                        },
                    },
                    right: Tee {
                        inner: <tee 19>,
                        metadata: HydroNodeMetadata {
                            location_kind: Cluster(
                                0,
                            ),
                            output_type: Some(
                                usize,
                            ),
                        },
                    },
                    metadata: HydroNodeMetadata {
                        location_kind: Cluster(
                            0,
                        ),
                        output_type: Some(
                            (usize , usize),
                        ),
                    },
                },
                metadata: HydroNodeMetadata {
                    location_kind: Cluster(
                        0,
                    ),
                    output_type: Some(
                        usize,
                    ),
                },
            },
            metadata: HydroNodeMetadata {
                location_kind: Cluster(
                    0,
                ),
                output_type: Some(
                    usize,
                ),
            },
        },
    },
    CycleSink {
        ident: Ident {
            sym: cycle_9,
        },
        location_kind: Tick(
            1,
            Cluster(
                0,
            ),
        ),
        input: DeferTick {
            input: Difference {
                pos: Tee {
                    inner: <tee 23>: FilterMap {
                        f: stageleft :: runtime_support :: fn1_type_hint :: < ((usize , hydro_test :: cluster :: paxos :: Ballot) , (usize , usize)) , core :: option :: Option < (usize , hydro_test :: cluster :: paxos :: Ballot) > > ({ use hydro_std :: __staged :: quorum :: * ; let min__free = 2usize ; move | (key , (success , _error)) | if success >= min__free { Some (key) } else { None } }),
                        input: Tee {
                            inner: <tee 24>: FoldKeyed {
                                init: stageleft :: runtime_support :: fn0_type_hint :: < (usize , usize) > ({ use hydro_std :: __staged :: quorum :: * ; move | | (0 , 0) }),
                                acc: stageleft :: runtime_support :: fn2_borrow_mut_type_hint :: < (usize , usize) , core :: result :: Result < () , hydro_test :: cluster :: paxos :: Ballot > , () > ({ use hydro_std :: __staged :: quorum :: * ; move | accum , value | { if value . is_ok () { accum . 0 += 1 ; } else { accum . 1 += 1 ; } } }),
                                input: Tee {
                                    inner: <tee 25>: Chain {
                                        first: CycleSource {
                                            ident: Ident {
                                                sym: cycle_8,
                                            },
                                            location_kind: Tick(
                                                1,
                                                Cluster(
                                                    0,
                                                ),
                                            ),
                                            metadata: HydroNodeMetadata {
                                                location_kind: Cluster(
                                                    0,
                                                ),
                                                output_type: Some(
                                                    ((usize , hydro_test :: cluster :: paxos :: Ballot) , core :: result :: Result < () , hydro_test :: cluster :: paxos :: Ballot >),
                                                ),
                                            },
                                        },
                                        second: Tee {
                                            inner: <tee 26>: Map {
                                                f: stageleft :: runtime_support :: fn1_type_hint :: < (hydro_lang :: location :: cluster :: cluster_id :: ClusterId < hydro_test :: cluster :: paxos :: Acceptor > , ((usize , hydro_test :: cluster :: paxos :: Ballot) , core :: result :: Result < () , hydro_test :: cluster :: paxos :: Ballot >)) , ((usize , hydro_test :: cluster :: paxos :: Ballot) , core :: result :: Result < () , hydro_test :: cluster :: paxos :: Ballot >) > ({ use hydro_lang :: __staged :: stream :: * ; | (_ , b) | b }),
                                                input: Network {
                                                    from_location: Cluster(
                                                        1,
                                                    ),
                                                    from_key: None,
                                                    to_location: Cluster(
                                                        0,
                                                    ),
                                                    to_key: None,
                                                    serialize_fn: Some(
                                                        | (id , data) : (hydro_lang :: ClusterId < _ > , ((usize , hydro_test :: cluster :: paxos :: Ballot) , core :: result :: Result < () , hydro_test :: cluster :: paxos :: Ballot >)) | { (id . raw_id , hydro_lang :: runtime_support :: bincode :: serialize :: < ((usize , hydro_test :: cluster :: paxos :: Ballot) , core :: result :: Result < () , hydro_test :: cluster :: paxos :: Ballot >) > (& data) . unwrap () . into ()) },
                                                    ),
                                                    instantiate_fn: <network instantiate>,
                                                    deserialize_fn: Some(
                                                        | res | { let (id , b) = res . unwrap () ; (hydro_lang :: ClusterId :: < hydro_test :: cluster :: paxos :: Acceptor > :: from_raw (id) , hydro_lang :: runtime_support :: bincode :: deserialize :: < ((usize , hydro_test :: cluster :: paxos :: Ballot) , core :: result :: Result < () , hydro_test :: cluster :: paxos :: Ballot >) > (& b) . unwrap ()) },
                                                    ),
                                                    input: Map {
                                                        f: stageleft :: runtime_support :: fn1_type_hint :: < (hydro_test :: cluster :: paxos :: P2a < hydro_test :: cluster :: kv_replica :: KvPayload < u32 , (hydro_lang :: location :: cluster :: cluster_id :: ClusterId < hydro_test :: cluster :: bench_client :: Client > , u32) > > , hydro_test :: cluster :: paxos :: Ballot) , (hydro_lang :: location :: cluster :: cluster_id :: ClusterId < hydro_test :: cluster :: paxos :: Proposer > , ((usize , hydro_test :: cluster :: paxos :: Ballot) , core :: result :: Result < () , hydro_test :: cluster :: paxos :: Ballot >)) > ({ use crate :: __staged :: cluster :: paxos :: * ; | (p2a , max_ballot) | (p2a . ballot . proposer_id , ((p2a . slot , p2a . ballot) , if p2a . ballot == max_ballot { Ok (()) } else { Err (max_ballot) })) }),
                                                        input: CrossSingleton {
                                                            left: Tee {
                                                                inner: <tee 27>: Map {
                                                                    f: stageleft :: runtime_support :: fn1_type_hint :: < (hydro_lang :: location :: cluster :: cluster_id :: ClusterId < hydro_test :: cluster :: paxos :: Proposer > , hydro_test :: cluster :: paxos :: P2a < hydro_test :: cluster :: kv_replica :: KvPayload < u32 , (hydro_lang :: location :: cluster :: cluster_id :: ClusterId < hydro_test :: cluster :: bench_client :: Client > , u32) > >) , hydro_test :: cluster :: paxos :: P2a < hydro_test :: cluster :: kv_replica :: KvPayload < u32 , (hydro_lang :: location :: cluster :: cluster_id :: ClusterId < hydro_test :: cluster :: bench_client :: Client > , u32) > > > ({ use hydro_lang :: __staged :: stream :: * ; | (_ , b) | b }),
                                                                    input: Network {
                                                                        from_location: Cluster(
                                                                            0,
                                                                        ),
                                                                        from_key: None,
                                                                        to_location: Cluster(
                                                                            1,
                                                                        ),
                                                                        to_key: None,
                                                                        serialize_fn: Some(
                                                                            | (id , data) : (hydro_lang :: ClusterId < _ > , hydro_test :: cluster :: paxos :: P2a < hydro_test :: cluster :: kv_replica :: KvPayload < u32 , (hydro_lang :: location :: cluster :: cluster_id :: ClusterId < hydro_test :: cluster :: bench_client :: Client > , u32) > >) | { (id . raw_id , hydro_lang :: runtime_support :: bincode :: serialize :: < hydro_test :: cluster :: paxos :: P2a < hydro_test :: cluster :: kv_replica :: KvPayload < u32 , (hydro_lang :: location :: cluster :: cluster_id :: ClusterId < hydro_test :: cluster :: bench_client :: Client > , u32) > > > (& data) . unwrap () . into ()) },
                                                                        ),
                                                                        instantiate_fn: <network instantiate>,
                                                                        deserialize_fn: Some(
                                                                            | res | { let (id , b) = res . unwrap () ; (hydro_lang :: ClusterId :: < hydro_test :: cluster :: paxos :: Proposer > :: from_raw (id) , hydro_lang :: runtime_support :: bincode :: deserialize :: < hydro_test :: cluster :: paxos :: P2a < hydro_test :: cluster :: kv_replica :: KvPayload < u32 , (hydro_lang :: location :: cluster :: cluster_id :: ClusterId < hydro_test :: cluster :: bench_client :: Client > , u32) > > > (& b) . unwrap ()) },
                                                                        ),
                                                                        input: FlatMap {
                                                                            f: stageleft :: runtime_support :: fn1_type_hint :: < hydro_test :: cluster :: paxos :: P2a < hydro_test :: cluster :: kv_replica :: KvPayload < u32 , (hydro_lang :: location :: cluster :: cluster_id :: ClusterId < hydro_test :: cluster :: bench_client :: Client > , u32) > > , std :: iter :: Map < std :: slice :: Iter < hydro_lang :: location :: cluster :: cluster_id :: ClusterId < hydro_test :: cluster :: paxos :: Acceptor > > , _ > > ({ use hydro_lang :: __staged :: stream :: * ; let ids__free = unsafe { :: std :: mem :: transmute :: < _ , & [hydro_lang :: ClusterId < hydro_test :: cluster :: paxos :: Acceptor >] > (__hydro_lang_cluster_ids_1) } ; | b | ids__free . iter () . map (move | id | (:: std :: clone :: Clone :: clone (id) , :: std :: clone :: Clone :: clone (& b))) }),
                                                                            input: Map {
                                                                                f: stageleft :: runtime_support :: fn1_type_hint :: < ((usize , hydro_test :: cluster :: paxos :: Ballot) , core :: option :: Option < hydro_test :: cluster :: kv_replica :: KvPayload < u32 , (hydro_lang :: location :: cluster :: cluster_id :: ClusterId < hydro_test :: cluster :: bench_client :: Client > , u32) > >) , hydro_test :: cluster :: paxos :: P2a < hydro_test :: cluster :: kv_replica :: KvPayload < u32 , (hydro_lang :: location :: cluster :: cluster_id :: ClusterId < hydro_test :: cluster :: bench_client :: Client > , u32) > > > ({ use crate :: __staged :: cluster :: paxos :: * ; | ((slot , ballot) , value) | P2a { ballot , slot , value } }),
                                                                                input: Tee {
                                                                                    inner: <tee 28>: Map {
                                                                                        f: stageleft :: runtime_support :: fn1_type_hint :: < (((usize , hydro_test :: cluster :: paxos :: Ballot) , core :: option :: Option < hydro_test :: cluster :: kv_replica :: KvPayload < u32 , (hydro_lang :: location :: cluster :: cluster_id :: ClusterId < hydro_test :: cluster :: bench_client :: Client > , u32) > >) , ()) , ((usize , hydro_test :: cluster :: paxos :: Ballot) , core :: option :: Option < hydro_test :: cluster :: kv_replica :: KvPayload < u32 , (hydro_lang :: location :: cluster :: cluster_id :: ClusterId < hydro_test :: cluster :: bench_client :: Client > , u32) > >) > ({ use hydro_lang :: __staged :: stream :: * ; | (d , _signal) | d }),
                                                                                        input: CrossSingleton {
                                                                                            left: Chain {
                                                                                                first: Map {
                                                                                                    f: stageleft :: runtime_support :: fn1_type_hint :: < ((usize , hydro_test :: cluster :: kv_replica :: KvPayload < u32 , (hydro_lang :: location :: cluster :: cluster_id :: ClusterId < hydro_test :: cluster :: bench_client :: Client > , u32) >) , hydro_test :: cluster :: paxos :: Ballot) , ((usize , hydro_test :: cluster :: paxos :: Ballot) , core :: option :: Option < hydro_test :: cluster :: kv_replica :: KvPayload < u32 , (hydro_lang :: location :: cluster :: cluster_id :: ClusterId < hydro_test :: cluster :: bench_client :: Client > , u32) > >) > ({ use crate :: __staged :: cluster :: paxos :: * ; | ((slot , payload) , ballot) | ((slot , ballot) , Some (payload)) }),
                                                                                                    input: CrossSingleton {
                                                                                                        left: Tee {
                                                                                                            inner: <tee 18>,
                                                                                                            metadata: HydroNodeMetadata {
                                                                                                                location_kind: Cluster(
                                                                                                                    0,
                                                                                                                ),
                                                                                                                output_type: Some(
                                                                                                                    (usize , hydro_test :: cluster :: kv_replica :: KvPayload < u32 , (hydro_lang :: location :: cluster :: cluster_id :: ClusterId < hydro_test :: cluster :: bench_client :: Client > , u32) >),
                                                                                                                ),
                                                                                                            },
                                                                                                        },
                                                                                                        right: Tee {
                                                                                                            inner: <tee 3>,
                                                                                                            metadata: HydroNodeMetadata {
                                                                                                                location_kind: Cluster(
                                                                                                                    0,
                                                                                                                ),
                                                                                                                output_type: Some(
                                                                                                                    hydro_test :: cluster :: paxos :: Ballot,
                                                                                                                ),
                                                                                                            },
                                                                                                        },
                                                                                                        metadata: HydroNodeMetadata {
                                                                                                            location_kind: Cluster(
                                                                                                                0,
                                                                                                            ),
                                                                                                            output_type: Some(
                                                                                                                ((usize , hydro_test :: cluster :: kv_replica :: KvPayload < u32 , (hydro_lang :: location :: cluster :: cluster_id :: ClusterId < hydro_test :: cluster :: bench_client :: Client > , u32) >) , hydro_test :: cluster :: paxos :: Ballot),
                                                                                                            ),
                                                                                                        },
                                                                                                    },
                                                                                                    metadata: HydroNodeMetadata {
                                                                                                        location_kind: Cluster(
                                                                                                            0,
                                                                                                        ),
                                                                                                        output_type: Some(
                                                                                                            ((usize , hydro_test :: cluster :: paxos :: Ballot) , core :: option :: Option < hydro_test :: cluster :: kv_replica :: KvPayload < u32 , (hydro_lang :: location :: cluster :: cluster_id :: ClusterId < hydro_test :: cluster :: bench_client :: Client > , u32) > >),
                                                                                                        ),
                                                                                                    },
                                                                                                },
                                                                                                second: Map {
                                                                                                    f: stageleft :: runtime_support :: fn1_type_hint :: < hydro_test :: cluster :: paxos :: P2a < hydro_test :: cluster :: kv_replica :: KvPayload < u32 , (hydro_lang :: location :: cluster :: cluster_id :: ClusterId < hydro_test :: cluster :: bench_client :: Client > , u32) > > , ((usize , hydro_test :: cluster :: paxos :: Ballot) , core :: option :: Option < hydro_test :: cluster :: kv_replica :: KvPayload < u32 , (hydro_lang :: location :: cluster :: cluster_id :: ClusterId < hydro_test :: cluster :: bench_client :: Client > , u32) > >) > ({ use crate :: __staged :: cluster :: paxos :: * ; | p2a | ((p2a . slot , p2a . ballot) , p2a . value) }),
                                                                                                    input: Chain {
                                                                                                        first: FilterMap {
                                                                                                            f: stageleft :: runtime_support :: fn1_type_hint :: < (((usize , (usize , hydro_test :: cluster :: paxos :: LogValue < hydro_test :: cluster :: kv_replica :: KvPayload < u32 , (hydro_lang :: location :: cluster :: cluster_id :: ClusterId < hydro_test :: cluster :: bench_client :: Client > , u32) > >)) , hydro_test :: cluster :: paxos :: Ballot) , core :: option :: Option < usize >) , core :: option :: Option < hydro_test :: cluster :: paxos :: P2a < hydro_test :: cluster :: kv_replica :: KvPayload < u32 , (hydro_lang :: location :: cluster :: cluster_id :: ClusterId < hydro_test :: cluster :: bench_client :: Client > , u32) > > > > ({ use crate :: __staged :: cluster :: paxos :: * ; let f__free = 1usize ; move | (((slot , (count , entry)) , ballot) , checkpoint) | { if count > f__free { return None ; } else if let Some (checkpoint) = checkpoint { if slot <= checkpoint { return None ; } } Some (P2a { ballot , slot , value : entry . value , }) } }),
                                                                                                            input: CrossSingleton {
                                                                                                                left: CrossSingleton {
                                                                                                                    left: Tee {
                                                                                                                        inner: <tee 21>,
                                                                                                                        metadata: HydroNodeMetadata {
                                                                                                                            location_kind: Cluster(
                                                                                                                                0,
                                                                                                                            ),
                                                                                                                            output_type: Some(
                                                                                                                                (usize , (usize , hydro_test :: cluster :: paxos :: LogValue < hydro_test :: cluster :: kv_replica :: KvPayload < u32 , (hydro_lang :: location :: cluster :: cluster_id :: ClusterId < hydro_test :: cluster :: bench_client :: Client > , u32) > >)),
                                                                                                                            ),
                                                                                                                        },
                                                                                                                    },
                                                                                                                    right: Tee {
                                                                                                                        inner: <tee 3>,
                                                                                                                        metadata: HydroNodeMetadata {
                                                                                                                            location_kind: Cluster(
                                                                                                                                0,
                                                                                                                            ),
                                                                                                                            output_type: Some(
                                                                                                                                hydro_test :: cluster :: paxos :: Ballot,
                                                                                                                            ),
                                                                                                                        },
                                                                                                                    },
                                                                                                                    metadata: HydroNodeMetadata {
                                                                                                                        location_kind: Cluster(
                                                                                                                            0,
                                                                                                                        ),
                                                                                                                        output_type: Some(
                                                                                                                            ((usize , (usize , hydro_test :: cluster :: paxos :: LogValue < hydro_test :: cluster :: kv_replica :: KvPayload < u32 , (hydro_lang :: location :: cluster :: cluster_id :: ClusterId < hydro_test :: cluster :: bench_client :: Client > , u32) > >)) , hydro_test :: cluster :: paxos :: Ballot),
                                                                                                                        ),
                                                                                                                    },
                                                                                                                },
                                                                                                                right: Tee {
                                                                                                                    inner: <tee 29>: Chain {
                                                                                                                        first: Map {
                                                                                                                            f: stageleft :: runtime_support :: fn1_type_hint :: < usize , core :: option :: Option < usize > > ({ use hydro_lang :: __staged :: optional :: * ; | v | Some (v) }),
                                                                                                                            input: Reduce {
                                                                                                                                f: stageleft :: runtime_support :: fn2_borrow_mut_type_hint :: < usize , usize , () > ({ use hydro_lang :: __staged :: stream :: * ; | curr , new | { if new > * curr { * curr = new ; } } }),
                                                                                                                                input: FilterMap {
                                                                                                                                    f: stageleft :: runtime_support :: fn1_type_hint :: < (core :: option :: Option < usize > , std :: collections :: hash_map :: HashMap < usize , hydro_test :: cluster :: paxos :: LogValue < hydro_test :: cluster :: kv_replica :: KvPayload < u32 , (hydro_lang :: location :: cluster :: cluster_id :: ClusterId < hydro_test :: cluster :: bench_client :: Client > , u32) > > >) , core :: option :: Option < usize > > ({ use crate :: __staged :: cluster :: paxos :: * ; | (checkpoint , _log) | checkpoint }),
                                                                                                                                    input: Tee {
                                                                                                                                        inner: <tee 22>,
                                                                                                                                        metadata: HydroNodeMetadata {
                                                                                                                                            location_kind: Cluster(
                                                                                                                                                0,
                                                                                                                                            ),
                                                                                                                                            output_type: Some(
                                                                                                                                                (core :: option :: Option < usize > , std :: collections :: hash_map :: HashMap < usize , hydro_test :: cluster :: paxos :: LogValue < hydro_test :: cluster :: kv_replica :: KvPayload < u32 , (hydro_lang :: location :: cluster :: cluster_id :: ClusterId < hydro_test :: cluster :: bench_client :: Client > , u32) > > >),
                                                                                                                                            ),
                                                                                                                                        },
                                                                                                                                    },
                                                                                                                                    metadata: HydroNodeMetadata {
                                                                                                                                        location_kind: Cluster(
                                                                                                                                            0,
                                                                                                                                        ),
                                                                                                                                        output_type: Some(
                                                                                                                                            usize,
                                                                                                                                        ),
                                                                                                                                    },
                                                                                                                                },
                                                                                                                                metadata: HydroNodeMetadata {
                                                                                                                                    location_kind: Cluster(
                                                                                                                                        0,
                                                                                                                                    ),
                                                                                                                                    output_type: Some(
                                                                                                                                        usize,
                                                                                                                                    ),
                                                                                                                                },
                                                                                                                            },
                                                                                                                            metadata: HydroNodeMetadata {
                                                                                                                                location_kind: Cluster(
                                                                                                                                    0,
                                                                                                                                ),
                                                                                                                                output_type: Some(
                                                                                                                                    core :: option :: Option < usize >,
                                                                                                                                ),
                                                                                                                            },
                                                                                                                        },
                                                                                                                        second: Persist {
                                                                                                                            inner: Source {
                                                                                                                                source: Iter(
                                                                                                                                    [:: std :: option :: Option :: None],
                                                                                                                                ),
                                                                                                                                location_kind: Cluster(
                                                                                                                                    0,
                                                                                                                                ),
                                                                                                                                metadata: HydroNodeMetadata {
                                                                                                                                    location_kind: Cluster(
                                                                                                                                        0,
                                                                                                                                    ),
                                                                                                                                    output_type: Some(
                                                                                                                                        core :: option :: Option < usize >,
                                                                                                                                    ),
                                                                                                                                },
                                                                                                                            },
                                                                                                                            metadata: HydroNodeMetadata {
                                                                                                                                location_kind: Cluster(
                                                                                                                                    0,
                                                                                                                                ),
                                                                                                                                output_type: Some(
                                                                                                                                    core :: option :: Option < usize >,
                                                                                                                                ),
                                                                                                                            },
                                                                                                                        },
                                                                                                                        metadata: HydroNodeMetadata {
                                                                                                                            location_kind: Cluster(
                                                                                                                                0,
                                                                                                                            ),
                                                                                                                            output_type: Some(
                                                                                                                                core :: option :: Option < usize >,
                                                                                                                            ),
                                                                                                                        },
                                                                                                                    },
                                                                                                                    metadata: HydroNodeMetadata {
                                                                                                                        location_kind: Cluster(
                                                                                                                            0,
                                                                                                                        ),
                                                                                                                        output_type: Some(
                                                                                                                            core :: option :: Option < usize >,
                                                                                                                        ),
                                                                                                                    },
                                                                                                                },
                                                                                                                metadata: HydroNodeMetadata {
                                                                                                                    location_kind: Cluster(
                                                                                                                        0,
                                                                                                                    ),
                                                                                                                    output_type: Some(
                                                                                                                        (((usize , (usize , hydro_test :: cluster :: paxos :: LogValue < hydro_test :: cluster :: kv_replica :: KvPayload < u32 , (hydro_lang :: location :: cluster :: cluster_id :: ClusterId < hydro_test :: cluster :: bench_client :: Client > , u32) > >)) , hydro_test :: cluster :: paxos :: Ballot) , core :: option :: Option < usize >),
                                                                                                                    ),
                                                                                                                },
                                                                                                            },
                                                                                                            metadata: HydroNodeMetadata {
                                                                                                                location_kind: Cluster(
                                                                                                                    0,
                                                                                                                ),
                                                                                                                output_type: Some(
                                                                                                                    hydro_test :: cluster :: paxos :: P2a < hydro_test :: cluster :: kv_replica :: KvPayload < u32 , (hydro_lang :: location :: cluster :: cluster_id :: ClusterId < hydro_test :: cluster :: bench_client :: Client > , u32) > >,
                                                                                                                ),
                                                                                                            },
                                                                                                        },
                                                                                                        second: Map {
                                                                                                            f: stageleft :: runtime_support :: fn1_type_hint :: < (usize , hydro_test :: cluster :: paxos :: Ballot) , hydro_test :: cluster :: paxos :: P2a < hydro_test :: cluster :: kv_replica :: KvPayload < u32 , (hydro_lang :: location :: cluster :: cluster_id :: ClusterId < hydro_test :: cluster :: bench_client :: Client > , u32) > > > ({ use crate :: __staged :: cluster :: paxos :: * ; | (slot , ballot) | P2a { ballot , slot , value : None } }),
                                                                                                            input: CrossSingleton {
                                                                                                                left: Difference {
                                                                                                                    pos: FlatMap {
                                                                                                                        f: stageleft :: runtime_support :: fn1_type_hint :: < (usize , core :: option :: Option < usize >) , std :: ops :: Range < usize > > ({ use crate :: __staged :: cluster :: paxos :: * ; | (max_slot , checkpoint) | { if let Some (checkpoint) = checkpoint { (checkpoint + 1) .. max_slot } else { 0 .. max_slot } } }),
                                                                                                                        input: CrossSingleton {
                                                                                                                            left: Tee {
                                                                                                                                inner: <tee 20>,
                                                                                                                                metadata: HydroNodeMetadata {
                                                                                                                                    location_kind: Cluster(
                                                                                                                                        0,
                                                                                                                                    ),
                                                                                                                                    output_type: Some(
                                                                                                                                        usize,
                                                                                                                                    ),
                                                                                                                                },
                                                                                                                            },
                                                                                                                            right: Tee {
                                                                                                                                inner: <tee 29>,
                                                                                                                                metadata: HydroNodeMetadata {
                                                                                                                                    location_kind: Cluster(
                                                                                                                                        0,
                                                                                                                                    ),
                                                                                                                                    output_type: Some(
                                                                                                                                        core :: option :: Option < usize >,
                                                                                                                                    ),
                                                                                                                                },
                                                                                                                            },
                                                                                                                            metadata: HydroNodeMetadata {
                                                                                                                                location_kind: Cluster(
                                                                                                                                    0,
                                                                                                                                ),
                                                                                                                                output_type: Some(
                                                                                                                                    (usize , core :: option :: Option < usize >),
                                                                                                                                ),
                                                                                                                            },
                                                                                                                        },
                                                                                                                        metadata: HydroNodeMetadata {
                                                                                                                            location_kind: Cluster(
                                                                                                                                0,
                                                                                                                            ),
                                                                                                                            output_type: Some(
                                                                                                                                usize,
                                                                                                                            ),
                                                                                                                        },
                                                                                                                    },
                                                                                                                    neg: Map {
                                                                                                                        f: stageleft :: runtime_support :: fn1_type_hint :: < (usize , (usize , hydro_test :: cluster :: paxos :: LogValue < hydro_test :: cluster :: kv_replica :: KvPayload < u32 , (hydro_lang :: location :: cluster :: cluster_id :: ClusterId < hydro_test :: cluster :: bench_client :: Client > , u32) > >)) , usize > ({ use crate :: __staged :: cluster :: paxos :: * ; | (slot , _) | slot }),
                                                                                                                        input: Tee {
                                                                                                                            inner: <tee 21>,
                                                                                                                            metadata: HydroNodeMetadata {
                                                                                                                                location_kind: Cluster(
                                                                                                                                    0,
                                                                                                                                ),
                                                                                                                                output_type: Some(
                                                                                                                                    (usize , (usize , hydro_test :: cluster :: paxos :: LogValue < hydro_test :: cluster :: kv_replica :: KvPayload < u32 , (hydro_lang :: location :: cluster :: cluster_id :: ClusterId < hydro_test :: cluster :: bench_client :: Client > , u32) > >)),
                                                                                                                                ),
                                                                                                                            },
                                                                                                                        },
                                                                                                                        metadata: HydroNodeMetadata {
                                                                                                                            location_kind: Cluster(
                                                                                                                                0,
                                                                                                                            ),
                                                                                                                            output_type: Some(
                                                                                                                                usize,
                                                                                                                            ),
                                                                                                                        },
                                                                                                                    },
                                                                                                                    metadata: HydroNodeMetadata {
                                                                                                                        location_kind: Cluster(
                                                                                                                            0,
                                                                                                                        ),
                                                                                                                        output_type: Some(
                                                                                                                            usize,
                                                                                                                        ),
                                                                                                                    },
                                                                                                                },
                                                                                                                right: Tee {
                                                                                                                    inner: <tee 3>,
                                                                                                                    metadata: HydroNodeMetadata {
                                                                                                                        location_kind: Cluster(
                                                                                                                            0,
                                                                                                                        ),
                                                                                                                        output_type: Some(
                                                                                                                            hydro_test :: cluster :: paxos :: Ballot,
                                                                                                                        ),
                                                                                                                    },
                                                                                                                },
                                                                                                                metadata: HydroNodeMetadata {
                                                                                                                    location_kind: Cluster(
                                                                                                                        0,
                                                                                                                    ),
                                                                                                                    output_type: Some(
                                                                                                                        (usize , hydro_test :: cluster :: paxos :: Ballot),
                                                                                                                    ),
                                                                                                                },
                                                                                                            },
                                                                                                            metadata: HydroNodeMetadata {
                                                                                                                location_kind: Cluster(
                                                                                                                    0,
                                                                                                                ),
                                                                                                                output_type: Some(
                                                                                                                    hydro_test :: cluster :: paxos :: P2a < hydro_test :: cluster :: kv_replica :: KvPayload < u32 , (hydro_lang :: location :: cluster :: cluster_id :: ClusterId < hydro_test :: cluster :: bench_client :: Client > , u32) > >,
                                                                                                                ),
                                                                                                            },
                                                                                                        },
                                                                                                        metadata: HydroNodeMetadata {
                                                                                                            location_kind: Cluster(
                                                                                                                0,
                                                                                                            ),
                                                                                                            output_type: Some(
                                                                                                                hydro_test :: cluster :: paxos :: P2a < hydro_test :: cluster :: kv_replica :: KvPayload < u32 , (hydro_lang :: location :: cluster :: cluster_id :: ClusterId < hydro_test :: cluster :: bench_client :: Client > , u32) > >,
                                                                                                            ),
                                                                                                        },
                                                                                                    },
                                                                                                    metadata: HydroNodeMetadata {
                                                                                                        location_kind: Cluster(
                                                                                                            0,
                                                                                                        ),
                                                                                                        output_type: Some(
                                                                                                            ((usize , hydro_test :: cluster :: paxos :: Ballot) , core :: option :: Option < hydro_test :: cluster :: kv_replica :: KvPayload < u32 , (hydro_lang :: location :: cluster :: cluster_id :: ClusterId < hydro_test :: cluster :: bench_client :: Client > , u32) > >),
                                                                                                        ),
                                                                                                    },
                                                                                                },
                                                                                                metadata: HydroNodeMetadata {
                                                                                                    location_kind: Cluster(
                                                                                                        0,
                                                                                                    ),
                                                                                                    output_type: Some(
                                                                                                        ((usize , hydro_test :: cluster :: paxos :: Ballot) , core :: option :: Option < hydro_test :: cluster :: kv_replica :: KvPayload < u32 , (hydro_lang :: location :: cluster :: cluster_id :: ClusterId < hydro_test :: cluster :: bench_client :: Client > , u32) > >),
                                                                                                    ),
                                                                                                },
                                                                                            },
                                                                                            right: Map {
                                                                                                f: stageleft :: runtime_support :: fn1_type_hint :: < () , () > ({ use hydro_lang :: __staged :: stream :: * ; | _u | () }),
                                                                                                input: Tee {
                                                                                                    inner: <tee 11>,
                                                                                                    metadata: HydroNodeMetadata {
                                                                                                        location_kind: Cluster(
                                                                                                            0,
                                                                                                        ),
                                                                                                        output_type: Some(
                                                                                                            (),
                                                                                                        ),
                                                                                                    },
                                                                                                },
                                                                                                metadata: HydroNodeMetadata {
                                                                                                    location_kind: Cluster(
                                                                                                        0,
                                                                                                    ),
                                                                                                    output_type: Some(
                                                                                                        (),
                                                                                                    ),
                                                                                                },
                                                                                            },
                                                                                            metadata: HydroNodeMetadata {
                                                                                                location_kind: Cluster(
                                                                                                    0,
                                                                                                ),
                                                                                                output_type: Some(
                                                                                                    (((usize , hydro_test :: cluster :: paxos :: Ballot) , core :: option :: Option < hydro_test :: cluster :: kv_replica :: KvPayload < u32 , (hydro_lang :: location :: cluster :: cluster_id :: ClusterId < hydro_test :: cluster :: bench_client :: Client > , u32) > >) , ()),
                                                                                                ),
                                                                                            },
                                                                                        },
                                                                                        metadata: HydroNodeMetadata {
                                                                                            location_kind: Cluster(
                                                                                                0,
                                                                                            ),
                                                                                            output_type: Some(
                                                                                                ((usize , hydro_test :: cluster :: paxos :: Ballot) , core :: option :: Option < hydro_test :: cluster :: kv_replica :: KvPayload < u32 , (hydro_lang :: location :: cluster :: cluster_id :: ClusterId < hydro_test :: cluster :: bench_client :: Client > , u32) > >),
                                                                                            ),
                                                                                        },
                                                                                    },
                                                                                    metadata: HydroNodeMetadata {
                                                                                        location_kind: Tick(
                                                                                            1,
                                                                                            Cluster(
                                                                                                0,
                                                                                            ),
                                                                                        ),
                                                                                        output_type: Some(
                                                                                            ((usize , hydro_test :: cluster :: paxos :: Ballot) , core :: option :: Option < hydro_test :: cluster :: kv_replica :: KvPayload < u32 , (hydro_lang :: location :: cluster :: cluster_id :: ClusterId < hydro_test :: cluster :: bench_client :: Client > , u32) > >),
                                                                                        ),
                                                                                    },
                                                                                },
                                                                                metadata: HydroNodeMetadata {
                                                                                    location_kind: Tick(
                                                                                        1,
                                                                                        Cluster(
                                                                                            0,
                                                                                        ),
                                                                                    ),
                                                                                    output_type: Some(
                                                                                        hydro_test :: cluster :: paxos :: P2a < hydro_test :: cluster :: kv_replica :: KvPayload < u32 , (hydro_lang :: location :: cluster :: cluster_id :: ClusterId < hydro_test :: cluster :: bench_client :: Client > , u32) > >,
                                                                                    ),
                                                                                },
                                                                            },
                                                                            metadata: HydroNodeMetadata {
                                                                                location_kind: Tick(
                                                                                    1,
                                                                                    Cluster(
                                                                                        0,
                                                                                    ),
                                                                                ),
                                                                                output_type: Some(
                                                                                    (hydro_lang :: location :: cluster :: cluster_id :: ClusterId < hydro_test :: cluster :: paxos :: Acceptor > , hydro_test :: cluster :: paxos :: P2a < hydro_test :: cluster :: kv_replica :: KvPayload < u32 , (hydro_lang :: location :: cluster :: cluster_id :: ClusterId < hydro_test :: cluster :: bench_client :: Client > , u32) > >),
                                                                                ),
                                                                            },
                                                                        },
                                                                        metadata: HydroNodeMetadata {
                                                                            location_kind: Cluster(
                                                                                1,
                                                                            ),
                                                                            output_type: Some(
                                                                                hydro_test :: cluster :: paxos :: P2a < hydro_test :: cluster :: kv_replica :: KvPayload < u32 , (hydro_lang :: location :: cluster :: cluster_id :: ClusterId < hydro_test :: cluster :: bench_client :: Client > , u32) > >,
                                                                            ),
                                                                        },
                                                                    },
                                                                    metadata: HydroNodeMetadata {
                                                                        location_kind: Cluster(
                                                                            1,
                                                                        ),
                                                                        output_type: Some(
                                                                            hydro_test :: cluster :: paxos :: P2a < hydro_test :: cluster :: kv_replica :: KvPayload < u32 , (hydro_lang :: location :: cluster :: cluster_id :: ClusterId < hydro_test :: cluster :: bench_client :: Client > , u32) > >,
                                                                        ),
                                                                    },
                                                                },
                                                                metadata: HydroNodeMetadata {
                                                                    location_kind: Cluster(
                                                                        1,
                                                                    ),
                                                                    output_type: Some(
                                                                        hydro_test :: cluster :: paxos :: P2a < hydro_test :: cluster :: kv_replica :: KvPayload < u32 , (hydro_lang :: location :: cluster :: cluster_id :: ClusterId < hydro_test :: cluster :: bench_client :: Client > , u32) > >,
                                                                    ),
                                                                },
                                                            },
                                                            right: Tee {
                                                                inner: <tee 9>,
                                                                metadata: HydroNodeMetadata {
                                                                    location_kind: Cluster(
                                                                        1,
                                                                    ),
                                                                    output_type: Some(
                                                                        hydro_test :: cluster :: paxos :: Ballot,
                                                                    ),
                                                                },
                                                            },
                                                            metadata: HydroNodeMetadata {
                                                                location_kind: Cluster(
                                                                    1,
                                                                ),
                                                                output_type: Some(
                                                                    (hydro_test :: cluster :: paxos :: P2a < hydro_test :: cluster :: kv_replica :: KvPayload < u32 , (hydro_lang :: location :: cluster :: cluster_id :: ClusterId < hydro_test :: cluster :: bench_client :: Client > , u32) > > , hydro_test :: cluster :: paxos :: Ballot),
                                                                ),
                                                            },
                                                        },
                                                        metadata: HydroNodeMetadata {
                                                            location_kind: Cluster(
                                                                1,
                                                            ),
                                                            output_type: Some(
                                                                (hydro_lang :: location :: cluster :: cluster_id :: ClusterId < hydro_test :: cluster :: paxos :: Proposer > , ((usize , hydro_test :: cluster :: paxos :: Ballot) , core :: result :: Result < () , hydro_test :: cluster :: paxos :: Ballot >)),
                                                            ),
                                                        },
                                                    },
                                                    metadata: HydroNodeMetadata {
                                                        location_kind: Cluster(
                                                            0,
                                                        ),
                                                        output_type: Some(
                                                            ((usize , hydro_test :: cluster :: paxos :: Ballot) , core :: result :: Result < () , hydro_test :: cluster :: paxos :: Ballot >),
                                                        ),
                                                    },
                                                },
                                                metadata: HydroNodeMetadata {
                                                    location_kind: Cluster(
                                                        0,
                                                    ),
                                                    output_type: Some(
                                                        ((usize , hydro_test :: cluster :: paxos :: Ballot) , core :: result :: Result < () , hydro_test :: cluster :: paxos :: Ballot >),
                                                    ),
                                                },
                                            },
                                            metadata: HydroNodeMetadata {
                                                location_kind: Tick(
                                                    1,
                                                    Cluster(
                                                        0,
                                                    ),
                                                ),
                                                output_type: Some(
                                                    ((usize , hydro_test :: cluster :: paxos :: Ballot) , core :: result :: Result < () , hydro_test :: cluster :: paxos :: Ballot >),
                                                ),
                                            },
                                        },
                                        metadata: HydroNodeMetadata {
                                            location_kind: Cluster(
                                                0,
                                            ),
                                            output_type: Some(
                                                ((usize , hydro_test :: cluster :: paxos :: Ballot) , core :: result :: Result < () , hydro_test :: cluster :: paxos :: Ballot >),
                                            ),
                                        },
                                    },
                                    metadata: HydroNodeMetadata {
                                        location_kind: Cluster(
                                            0,
                                        ),
                                        output_type: Some(
                                            ((usize , hydro_test :: cluster :: paxos :: Ballot) , core :: result :: Result < () , hydro_test :: cluster :: paxos :: Ballot >),
                                        ),
                                    },
                                },
                                metadata: HydroNodeMetadata {
                                    location_kind: Cluster(
                                        0,
                                    ),
                                    output_type: Some(
                                        ((usize , hydro_test :: cluster :: paxos :: Ballot) , (usize , usize)),
                                    ),
                                },
                            },
                            metadata: HydroNodeMetadata {
                                location_kind: Cluster(
                                    0,
                                ),
                                output_type: Some(
                                    ((usize , hydro_test :: cluster :: paxos :: Ballot) , (usize , usize)),
                                ),
                            },
                        },
                        metadata: HydroNodeMetadata {
                            location_kind: Cluster(
                                0,
                            ),
                            output_type: Some(
                                (usize , hydro_test :: cluster :: paxos :: Ballot),
                            ),
                        },
                    },
                    metadata: HydroNodeMetadata {
                        location_kind: Cluster(
                            0,
                        ),
                        output_type: Some(
                            (usize , hydro_test :: cluster :: paxos :: Ballot),
                        ),
                    },
                },
                neg: Tee {
                    inner: <tee 30>: FilterMap {
                        f: stageleft :: runtime_support :: fn1_type_hint :: < ((usize , hydro_test :: cluster :: paxos :: Ballot) , (usize , usize)) , core :: option :: Option < (usize , hydro_test :: cluster :: paxos :: Ballot) > > ({ use hydro_std :: __staged :: quorum :: * ; let max__free = 3usize ; move | (key , (success , error)) | if (success + error) >= max__free { Some (key) } else { None } }),
                        input: Tee {
                            inner: <tee 24>,
                            metadata: HydroNodeMetadata {
                                location_kind: Cluster(
                                    0,
                                ),
                                output_type: Some(
                                    ((usize , hydro_test :: cluster :: paxos :: Ballot) , (usize , usize)),
                                ),
                            },
                        },
                        metadata: HydroNodeMetadata {
                            location_kind: Cluster(
                                0,
                            ),
                            output_type: Some(
                                (usize , hydro_test :: cluster :: paxos :: Ballot),
                            ),
                        },
                    },
                    metadata: HydroNodeMetadata {
                        location_kind: Cluster(
                            0,
                        ),
                        output_type: Some(
                            (usize , hydro_test :: cluster :: paxos :: Ballot),
                        ),
                    },
                },
                metadata: HydroNodeMetadata {
                    location_kind: Cluster(
                        0,
                    ),
                    output_type: Some(
                        (usize , hydro_test :: cluster :: paxos :: Ballot),
                    ),
                },
            },
            metadata: HydroNodeMetadata {
                location_kind: Cluster(
                    0,
                ),
                output_type: Some(
                    (usize , hydro_test :: cluster :: paxos :: Ballot),
                ),
            },
        },
    },
    CycleSink {
        ident: Ident {
            sym: cycle_8,
        },
        location_kind: Tick(
            1,
            Cluster(
                0,
            ),
        ),
        input: DeferTick {
            input: AntiJoin {
                pos: Tee {
                    inner: <tee 25>,
                    metadata: HydroNodeMetadata {
                        location_kind: Cluster(
                            0,
                        ),
                        output_type: Some(
                            ((usize , hydro_test :: cluster :: paxos :: Ballot) , core :: result :: Result < () , hydro_test :: cluster :: paxos :: Ballot >),
                        ),
                    },
                },
                neg: Tee {
                    inner: <tee 30>,
                    metadata: HydroNodeMetadata {
                        location_kind: Cluster(
                            0,
                        ),
                        output_type: Some(
                            (usize , hydro_test :: cluster :: paxos :: Ballot),
                        ),
                    },
                },
                metadata: HydroNodeMetadata {
                    location_kind: Cluster(
                        0,
                    ),
                    output_type: Some(
                        ((usize , hydro_test :: cluster :: paxos :: Ballot) , core :: result :: Result < () , hydro_test :: cluster :: paxos :: Ballot >),
                    ),
                },
            },
            metadata: HydroNodeMetadata {
                location_kind: Cluster(
                    0,
                ),
                output_type: Some(
                    ((usize , hydro_test :: cluster :: paxos :: Ballot) , core :: result :: Result < () , hydro_test :: cluster :: paxos :: Ballot >),
                ),
            },
        },
    },
    CycleSink {
        ident: Ident {
            sym: cycle_10,
        },
        location_kind: Tick(
            1,
            Cluster(
                0,
            ),
        ),
        input: DeferTick {
            input: AntiJoin {
                pos: Tee {
                    inner: <tee 31>: Chain {
                        first: CycleSource {
                            ident: Ident {
                                sym: cycle_10,
                            },
                            location_kind: Tick(
                                1,
                                Cluster(
                                    0,
                                ),
                            ),
                            metadata: HydroNodeMetadata {
                                location_kind: Cluster(
                                    0,
                                ),
                                output_type: Some(
                                    ((usize , hydro_test :: cluster :: paxos :: Ballot) , core :: option :: Option < hydro_test :: cluster :: kv_replica :: KvPayload < u32 , (hydro_lang :: location :: cluster :: cluster_id :: ClusterId < hydro_test :: cluster :: bench_client :: Client > , u32) > >),
                                ),
                            },
                        },
                        second: Tee {
                            inner: <tee 28>,
                            metadata: HydroNodeMetadata {
                                location_kind: Tick(
                                    1,
                                    Cluster(
                                        0,
                                    ),
                                ),
                                output_type: Some(
                                    ((usize , hydro_test :: cluster :: paxos :: Ballot) , core :: option :: Option < hydro_test :: cluster :: kv_replica :: KvPayload < u32 , (hydro_lang :: location :: cluster :: cluster_id :: ClusterId < hydro_test :: cluster :: bench_client :: Client > , u32) > >),
                                ),
                            },
                        },
                        metadata: HydroNodeMetadata {
                            location_kind: Cluster(
                                0,
                            ),
                            output_type: Some(
                                ((usize , hydro_test :: cluster :: paxos :: Ballot) , core :: option :: Option < hydro_test :: cluster :: kv_replica :: KvPayload < u32 , (hydro_lang :: location :: cluster :: cluster_id :: ClusterId < hydro_test :: cluster :: bench_client :: Client > , u32) > >),
                            ),
                        },
                    },
                    metadata: HydroNodeMetadata {
                        location_kind: Cluster(
                            0,
                        ),
                        output_type: Some(
                            ((usize , hydro_test :: cluster :: paxos :: Ballot) , core :: option :: Option < hydro_test :: cluster :: kv_replica :: KvPayload < u32 , (hydro_lang :: location :: cluster :: cluster_id :: ClusterId < hydro_test :: cluster :: bench_client :: Client > , u32) > >),
                        ),
                    },
                },
                neg: Map {
                    f: stageleft :: runtime_support :: fn1_type_hint :: < ((usize , hydro_test :: cluster :: paxos :: Ballot) , ()) , (usize , hydro_test :: cluster :: paxos :: Ballot) > ({ use hydro_std :: __staged :: request_response :: * ; | (key , _) | key }),
                    input: Tee {
                        inner: <tee 32>: Map {
                            f: stageleft :: runtime_support :: fn1_type_hint :: < (usize , hydro_test :: cluster :: paxos :: Ballot) , ((usize , hydro_test :: cluster :: paxos :: Ballot) , ()) > ({ use crate :: __staged :: cluster :: paxos :: * ; | k | (k , ()) }),
                            input: Difference {
                                pos: Tee {
                                    inner: <tee 23>,
                                    metadata: HydroNodeMetadata {
                                        location_kind: Cluster(
                                            0,
                                        ),
                                        output_type: Some(
                                            (usize , hydro_test :: cluster :: paxos :: Ballot),
                                        ),
                                    },
                                },
                                neg: CycleSource {
                                    ident: Ident {
                                        sym: cycle_9,
                                    },
                                    location_kind: Tick(
                                        1,
                                        Cluster(
                                            0,
                                        ),
                                    ),
                                    metadata: HydroNodeMetadata {
                                        location_kind: Cluster(
                                            0,
                                        ),
                                        output_type: Some(
                                            (usize , hydro_test :: cluster :: paxos :: Ballot),
                                        ),
                                    },
                                },
                                metadata: HydroNodeMetadata {
                                    location_kind: Cluster(
                                        0,
                                    ),
                                    output_type: Some(
                                        (usize , hydro_test :: cluster :: paxos :: Ballot),
                                    ),
                                },
                            },
                            metadata: HydroNodeMetadata {
                                location_kind: Tick(
                                    1,
                                    Cluster(
                                        0,
                                    ),
                                ),
                                output_type: Some(
                                    ((usize , hydro_test :: cluster :: paxos :: Ballot) , ()),
                                ),
                            },
                        },
                        metadata: HydroNodeMetadata {
                            location_kind: Cluster(
                                0,
                            ),
                            output_type: Some(
                                ((usize , hydro_test :: cluster :: paxos :: Ballot) , ()),
                            ),
                        },
                    },
                    metadata: HydroNodeMetadata {
                        location_kind: Cluster(
                            0,
                        ),
                        output_type: Some(
                            (usize , hydro_test :: cluster :: paxos :: Ballot),
                        ),
                    },
                },
                metadata: HydroNodeMetadata {
                    location_kind: Cluster(
                        0,
                    ),
                    output_type: Some(
                        ((usize , hydro_test :: cluster :: paxos :: Ballot) , core :: option :: Option < hydro_test :: cluster :: kv_replica :: KvPayload < u32 , (hydro_lang :: location :: cluster :: cluster_id :: ClusterId < hydro_test :: cluster :: bench_client :: Client > , u32) > >),
                    ),
                },
            },
            metadata: HydroNodeMetadata {
                location_kind: Cluster(
                    0,
                ),
                output_type: Some(
                    ((usize , hydro_test :: cluster :: paxos :: Ballot) , core :: option :: Option < hydro_test :: cluster :: kv_replica :: KvPayload < u32 , (hydro_lang :: location :: cluster :: cluster_id :: ClusterId < hydro_test :: cluster :: bench_client :: Client > , u32) > >),
                ),
            },
        },
    },
    CycleSink {
        ident: Ident {
            sym: cycle_0,
        },
        location_kind: Tick(
            2,
            Cluster(
                1,
            ),
        ),
        input: Fold {
            init: stageleft :: runtime_support :: fn0_type_hint :: < (core :: option :: Option < usize > , std :: collections :: hash_map :: HashMap < usize , hydro_test :: cluster :: paxos :: LogValue < hydro_test :: cluster :: kv_replica :: KvPayload < u32 , (hydro_lang :: location :: cluster :: cluster_id :: ClusterId < hydro_test :: cluster :: bench_client :: Client > , u32) > > >) > ({ use crate :: __staged :: cluster :: paxos :: * ; | | (None , HashMap :: new ()) }),
            acc: stageleft :: runtime_support :: fn2_borrow_mut_type_hint :: < (core :: option :: Option < usize > , std :: collections :: hash_map :: HashMap < usize , hydro_test :: cluster :: paxos :: LogValue < hydro_test :: cluster :: kv_replica :: KvPayload < u32 , (hydro_lang :: location :: cluster :: cluster_id :: ClusterId < hydro_test :: cluster :: bench_client :: Client > , u32) > > >) , hydro_test :: cluster :: paxos :: CheckpointOrP2a < hydro_test :: cluster :: kv_replica :: KvPayload < u32 , (hydro_lang :: location :: cluster :: cluster_id :: ClusterId < hydro_test :: cluster :: bench_client :: Client > , u32) > > , () > ({ use crate :: __staged :: cluster :: paxos :: * ; | (prev_checkpoint , log) , checkpoint_or_p2a | { match checkpoint_or_p2a { CheckpointOrP2a :: Checkpoint (new_checkpoint) => { if prev_checkpoint . map (| prev | new_checkpoint > prev) . unwrap_or (true) { for slot in (prev_checkpoint . unwrap_or (0)) .. new_checkpoint { log . remove (& slot) ; } * prev_checkpoint = Some (new_checkpoint) ; } } CheckpointOrP2a :: P2a (p2a) => { if prev_checkpoint . map (| prev | p2a . slot > prev) . unwrap_or (true) && log . get (& p2a . slot) . map (| prev_p2a : & LogValue < _ > | p2a . ballot > prev_p2a . ballot) . unwrap_or (true) { log . insert (p2a . slot , LogValue { ballot : p2a . ballot , value : p2a . value , } ,) ; } } } } }),
            input: Persist {
                inner: Chain {
                    first: FilterMap {
                        f: stageleft :: runtime_support :: fn1_type_hint :: < (hydro_test :: cluster :: paxos :: P2a < hydro_test :: cluster :: kv_replica :: KvPayload < u32 , (hydro_lang :: location :: cluster :: cluster_id :: ClusterId < hydro_test :: cluster :: bench_client :: Client > , u32) > > , hydro_test :: cluster :: paxos :: Ballot) , core :: option :: Option < hydro_test :: cluster :: paxos :: CheckpointOrP2a < hydro_test :: cluster :: kv_replica :: KvPayload < u32 , (hydro_lang :: location :: cluster :: cluster_id :: ClusterId < hydro_test :: cluster :: bench_client :: Client > , u32) > > > > ({ use crate :: __staged :: cluster :: paxos :: * ; | (p2a , max_ballot) | if p2a . ballot >= max_ballot { Some (CheckpointOrP2a :: P2a (p2a)) } else { None } }),
                        input: CrossSingleton {
                            left: Tee {
                                inner: <tee 27>,
                                metadata: HydroNodeMetadata {
                                    location_kind: Cluster(
                                        1,
                                    ),
                                    output_type: Some(
                                        hydro_test :: cluster :: paxos :: P2a < hydro_test :: cluster :: kv_replica :: KvPayload < u32 , (hydro_lang :: location :: cluster :: cluster_id :: ClusterId < hydro_test :: cluster :: bench_client :: Client > , u32) > >,
                                    ),
                                },
                            },
                            right: Tee {
                                inner: <tee 9>,
                                metadata: HydroNodeMetadata {
                                    location_kind: Cluster(
                                        1,
                                    ),
                                    output_type: Some(
                                        hydro_test :: cluster :: paxos :: Ballot,
                                    ),
                                },
                            },
                            metadata: HydroNodeMetadata {
                                location_kind: Cluster(
                                    1,
                                ),
                                output_type: Some(
                                    (hydro_test :: cluster :: paxos :: P2a < hydro_test :: cluster :: kv_replica :: KvPayload < u32 , (hydro_lang :: location :: cluster :: cluster_id :: ClusterId < hydro_test :: cluster :: bench_client :: Client > , u32) > > , hydro_test :: cluster :: paxos :: Ballot),
                                ),
                            },
                        },
                        metadata: HydroNodeMetadata {
                            location_kind: Cluster(
                                1,
                            ),
                            output_type: Some(
                                hydro_test :: cluster :: paxos :: CheckpointOrP2a < hydro_test :: cluster :: kv_replica :: KvPayload < u32 , (hydro_lang :: location :: cluster :: cluster_id :: ClusterId < hydro_test :: cluster :: bench_client :: Client > , u32) > >,
                            ),
                        },
                    },
                    second: Map {
                        f: stageleft :: runtime_support :: fn1_type_hint :: < usize , hydro_test :: cluster :: paxos :: CheckpointOrP2a < hydro_test :: cluster :: kv_replica :: KvPayload < u32 , (hydro_lang :: location :: cluster :: cluster_id :: ClusterId < hydro_test :: cluster :: bench_client :: Client > , u32) > > > ({ use crate :: __staged :: cluster :: paxos :: * ; | min_seq | CheckpointOrP2a :: Checkpoint (min_seq) }),
                        input: Delta {
                            inner: Reduce {
                                f: stageleft :: runtime_support :: fn2_borrow_mut_type_hint :: < usize , usize , () > ({ use hydro_lang :: __staged :: stream :: * ; | curr , new | { if new < * curr { * curr = new ; } } }),
                                input: Map {
                                    f: stageleft :: runtime_support :: fn1_type_hint :: < (hydro_lang :: location :: cluster :: cluster_id :: ClusterId < hydro_test :: cluster :: kv_replica :: Replica > , usize) , usize > ({ use crate :: __staged :: cluster :: paxos :: * ; | (_sender , seq) | seq }),
                                    input: Map {
                                        f: stageleft :: runtime_support :: fn1_type_hint :: < ((hydro_lang :: location :: cluster :: cluster_id :: ClusterId < hydro_test :: cluster :: kv_replica :: Replica > , usize) , ()) , (hydro_lang :: location :: cluster :: cluster_id :: ClusterId < hydro_test :: cluster :: kv_replica :: Replica > , usize) > ({ use hydro_lang :: __staged :: stream :: * ; | (d , _signal) | d }),
                                        input: CrossSingleton {
                                            left: Tee {
                                                inner: <tee 33>: ReduceKeyed {
                                                    f: stageleft :: runtime_support :: fn2_borrow_mut_type_hint :: < usize , usize , () > ({ use crate :: __staged :: cluster :: paxos :: * ; | curr_seq , seq | { if seq > * curr_seq { * curr_seq = seq ; } } }),
                                                    input: Persist {
                                                        inner: Network {
                                                            from_location: Cluster(
                                                                3,
                                                            ),
                                                            from_key: None,
                                                            to_location: Cluster(
                                                                1,
                                                            ),
                                                            to_key: None,
                                                            serialize_fn: Some(
                                                                | (id , data) : (hydro_lang :: ClusterId < _ > , usize) | { (id . raw_id , hydro_lang :: runtime_support :: bincode :: serialize :: < usize > (& data) . unwrap () . into ()) },
                                                            ),
                                                            instantiate_fn: <network instantiate>,
                                                            deserialize_fn: Some(
                                                                | res | { let (id , b) = res . unwrap () ; (hydro_lang :: ClusterId :: < hydro_test :: cluster :: kv_replica :: Replica > :: from_raw (id) , hydro_lang :: runtime_support :: bincode :: deserialize :: < usize > (& b) . unwrap ()) },
                                                            ),
                                                            input: FlatMap {
                                                                f: stageleft :: runtime_support :: fn1_type_hint :: < usize , std :: iter :: Map < std :: slice :: Iter < hydro_lang :: location :: cluster :: cluster_id :: ClusterId < hydro_test :: cluster :: paxos :: Acceptor > > , _ > > ({ use hydro_lang :: __staged :: stream :: * ; let ids__free = unsafe { :: std :: mem :: transmute :: < _ , & [hydro_lang :: ClusterId < hydro_test :: cluster :: paxos :: Acceptor >] > (__hydro_lang_cluster_ids_1) } ; | b | ids__free . iter () . map (move | id | (:: std :: clone :: Clone :: clone (id) , :: std :: clone :: Clone :: clone (& b))) }),
                                                                input: CycleSource {
                                                                    ident: Ident {
                                                                        sym: cycle_0,
                                                                    },
                                                                    location_kind: Cluster(
                                                                        3,
                                                                    ),
                                                                    metadata: HydroNodeMetadata {
                                                                        location_kind: Cluster(
                                                                            3,
                                                                        ),
                                                                        output_type: Some(
                                                                            usize,
                                                                        ),
                                                                    },
                                                                },
                                                                metadata: HydroNodeMetadata {
                                                                    location_kind: Cluster(
                                                                        3,
                                                                    ),
                                                                    output_type: Some(
                                                                        (hydro_lang :: location :: cluster :: cluster_id :: ClusterId < hydro_test :: cluster :: paxos :: Acceptor > , usize),
                                                                    ),
                                                                },
                                                            },
                                                            metadata: HydroNodeMetadata {
                                                                location_kind: Cluster(
                                                                    1,
                                                                ),
                                                                output_type: Some(
                                                                    usize,
                                                                ),
                                                            },
                                                        },
                                                        metadata: HydroNodeMetadata {
                                                            location_kind: Cluster(
                                                                1,
                                                            ),
                                                            output_type: Some(
                                                                (hydro_lang :: location :: cluster :: cluster_id :: ClusterId < hydro_test :: cluster :: kv_replica :: Replica > , usize),
                                                            ),
                                                        },
                                                    },
                                                    metadata: HydroNodeMetadata {
                                                        location_kind: Cluster(
                                                            1,
                                                        ),
                                                        output_type: Some(
                                                            (hydro_lang :: location :: cluster :: cluster_id :: ClusterId < hydro_test :: cluster :: kv_replica :: Replica > , usize),
                                                        ),
                                                    },
                                                },
                                                metadata: HydroNodeMetadata {
                                                    location_kind: Cluster(
                                                        1,
                                                    ),
                                                    output_type: Some(
                                                        (hydro_lang :: location :: cluster :: cluster_id :: ClusterId < hydro_test :: cluster :: kv_replica :: Replica > , usize),
                                                    ),
                                                },
                                            },
                                            right: Map {
                                                f: stageleft :: runtime_support :: fn1_type_hint :: < bool , () > ({ use hydro_lang :: __staged :: stream :: * ; | _u | () }),
                                                input: FilterMap {
                                                    f: stageleft :: runtime_support :: fn1_type_hint :: < usize , core :: option :: Option < bool > > ({ use crate :: __staged :: cluster :: paxos :: * ; let f__free = 1usize ; move | num_received | if num_received == f__free + 1 { Some (true) } else { None } }),
                                                    input: Fold {
                                                        init: stageleft :: runtime_support :: fn0_type_hint :: < usize > ({ use hydro_lang :: __staged :: stream :: * ; | | 0usize }),
                                                        acc: stageleft :: runtime_support :: fn2_borrow_mut_type_hint :: < usize , (hydro_lang :: location :: cluster :: cluster_id :: ClusterId < hydro_test :: cluster :: kv_replica :: Replica > , usize) , () > ({ use hydro_lang :: __staged :: stream :: * ; | count , _ | * count += 1 }),
                                                        input: Tee {
                                                            inner: <tee 33>,
                                                            metadata: HydroNodeMetadata {
                                                                location_kind: Cluster(
                                                                    1,
                                                                ),
                                                                output_type: Some(
                                                                    (hydro_lang :: location :: cluster :: cluster_id :: ClusterId < hydro_test :: cluster :: kv_replica :: Replica > , usize),
                                                                ),
                                                            },
                                                        },
                                                        metadata: HydroNodeMetadata {
                                                            location_kind: Cluster(
                                                                1,
                                                            ),
                                                            output_type: Some(
                                                                usize,
                                                            ),
                                                        },
                                                    },
                                                    metadata: HydroNodeMetadata {
                                                        location_kind: Cluster(
                                                            1,
                                                        ),
                                                        output_type: Some(
                                                            bool,
                                                        ),
                                                    },
                                                },
                                                metadata: HydroNodeMetadata {
                                                    location_kind: Cluster(
                                                        1,
                                                    ),
                                                    output_type: Some(
                                                        (),
                                                    ),
                                                },
                                            },
                                            metadata: HydroNodeMetadata {
                                                location_kind: Cluster(
                                                    1,
                                                ),
                                                output_type: Some(
                                                    ((hydro_lang :: location :: cluster :: cluster_id :: ClusterId < hydro_test :: cluster :: kv_replica :: Replica > , usize) , ()),
                                                ),
                                            },
                                        },
                                        metadata: HydroNodeMetadata {
                                            location_kind: Cluster(
                                                1,
                                            ),
                                            output_type: Some(
                                                (hydro_lang :: location :: cluster :: cluster_id :: ClusterId < hydro_test :: cluster :: kv_replica :: Replica > , usize),
                                            ),
                                        },
                                    },
                                    metadata: HydroNodeMetadata {
                                        location_kind: Cluster(
                                            1,
                                        ),
                                        output_type: Some(
                                            usize,
                                        ),
                                    },
                                },
                                metadata: HydroNodeMetadata {
                                    location_kind: Cluster(
                                        1,
                                    ),
                                    output_type: Some(
                                        usize,
                                    ),
                                },
                            },
                            metadata: HydroNodeMetadata {
                                location_kind: Cluster(
                                    1,
                                ),
                                output_type: Some(
                                    usize,
                                ),
                            },
                        },
                        metadata: HydroNodeMetadata {
                            location_kind: Cluster(
                                1,
                            ),
                            output_type: Some(
                                hydro_test :: cluster :: paxos :: CheckpointOrP2a < hydro_test :: cluster :: kv_replica :: KvPayload < u32 , (hydro_lang :: location :: cluster :: cluster_id :: ClusterId < hydro_test :: cluster :: bench_client :: Client > , u32) > >,
                            ),
                        },
                    },
                    metadata: HydroNodeMetadata {
                        location_kind: Cluster(
                            1,
                        ),
                        output_type: Some(
                            hydro_test :: cluster :: paxos :: CheckpointOrP2a < hydro_test :: cluster :: kv_replica :: KvPayload < u32 , (hydro_lang :: location :: cluster :: cluster_id :: ClusterId < hydro_test :: cluster :: bench_client :: Client > , u32) > >,
                        ),
                    },
                },
                metadata: HydroNodeMetadata {
                    location_kind: Cluster(
                        1,
                    ),
                    output_type: Some(
                        hydro_test :: cluster :: paxos :: CheckpointOrP2a < hydro_test :: cluster :: kv_replica :: KvPayload < u32 , (hydro_lang :: location :: cluster :: cluster_id :: ClusterId < hydro_test :: cluster :: bench_client :: Client > , u32) > >,
                    ),
                },
            },
            metadata: HydroNodeMetadata {
                location_kind: Tick(
                    2,
                    Cluster(
                        1,
                    ),
                ),
                output_type: Some(
                    (core :: option :: Option < usize > , std :: collections :: hash_map :: HashMap < usize , hydro_test :: cluster :: paxos :: LogValue < hydro_test :: cluster :: kv_replica :: KvPayload < u32 , (hydro_lang :: location :: cluster :: cluster_id :: ClusterId < hydro_test :: cluster :: bench_client :: Client > , u32) > > >),
                ),
            },
        },
    },
    CycleSink {
        ident: Ident {
            sym: cycle_0,
        },
        location_kind: Cluster(
            0,
        ),
        input: Map {
            f: stageleft :: runtime_support :: fn1_type_hint :: < ((usize , hydro_test :: cluster :: paxos :: Ballot) , hydro_test :: cluster :: paxos :: Ballot) , hydro_test :: cluster :: paxos :: Ballot > ({ use crate :: __staged :: cluster :: paxos :: * ; | (_ , ballot) | ballot }),
            input: FilterMap {
                f: stageleft :: runtime_support :: fn1_type_hint :: < ((usize , hydro_test :: cluster :: paxos :: Ballot) , core :: result :: Result < () , hydro_test :: cluster :: paxos :: Ballot >) , core :: option :: Option < ((usize , hydro_test :: cluster :: paxos :: Ballot) , hydro_test :: cluster :: paxos :: Ballot) > > ({ use hydro_std :: __staged :: quorum :: * ; move | (key , res) | match res { Ok (_) => None , Err (e) => Some ((key , e)) , } }),
                input: Tee {
                    inner: <tee 26>,
                    metadata: HydroNodeMetadata {
                        location_kind: Tick(
                            1,
                            Cluster(
                                0,
                            ),
                        ),
                        output_type: Some(
                            ((usize , hydro_test :: cluster :: paxos :: Ballot) , core :: result :: Result < () , hydro_test :: cluster :: paxos :: Ballot >),
                        ),
                    },
                },
                metadata: HydroNodeMetadata {
                    location_kind: Tick(
                        1,
                        Cluster(
                            0,
                        ),
                    ),
                    output_type: Some(
                        ((usize , hydro_test :: cluster :: paxos :: Ballot) , hydro_test :: cluster :: paxos :: Ballot),
                    ),
                },
            },
            metadata: HydroNodeMetadata {
                location_kind: Tick(
                    1,
                    Cluster(
                        0,
                    ),
                ),
                output_type: Some(
                    hydro_test :: cluster :: paxos :: Ballot,
                ),
            },
        },
    },
    CycleSink {
        ident: Ident {
            sym: cycle_1,
        },
        location_kind: Tick(
            8,
            Cluster(
                3,
            ),
        ),
        input: DeferTick {
            input: Map {
                f: stageleft :: runtime_support :: fn1_type_hint :: < (hydro_test :: cluster :: kv_replica :: SequencedKv < u32 , (hydro_lang :: location :: cluster :: cluster_id :: ClusterId < hydro_test :: cluster :: bench_client :: Client > , u32) > , usize) , hydro_test :: cluster :: kv_replica :: SequencedKv < u32 , (hydro_lang :: location :: cluster :: cluster_id :: ClusterId < hydro_test :: cluster :: bench_client :: Client > , u32) > > ({ use crate :: __staged :: cluster :: kv_replica :: * ; | (sorted_payload , _) | { sorted_payload } }),
                input: Filter {
                    f: stageleft :: runtime_support :: fn1_borrow_type_hint :: < (hydro_test :: cluster :: kv_replica :: SequencedKv < u32 , (hydro_lang :: location :: cluster :: cluster_id :: ClusterId < hydro_test :: cluster :: bench_client :: Client > , u32) > , usize) , bool > ({ use crate :: __staged :: cluster :: kv_replica :: * ; | (sorted_payload , highest_seq) | sorted_payload . seq > * highest_seq }),
                    input: CrossSingleton {
                        left: Tee {
                            inner: <tee 34>: Sort {
                                input: Chain {
                                    first: Map {
                                        f: stageleft :: runtime_support :: fn1_type_hint :: < (usize , core :: option :: Option < hydro_test :: cluster :: kv_replica :: KvPayload < u32 , (hydro_lang :: location :: cluster :: cluster_id :: ClusterId < hydro_test :: cluster :: bench_client :: Client > , u32) > >) , hydro_test :: cluster :: kv_replica :: SequencedKv < u32 , (hydro_lang :: location :: cluster :: cluster_id :: ClusterId < hydro_test :: cluster :: bench_client :: Client > , u32) > > ({ use crate :: __staged :: cluster :: kv_replica :: * ; | (slot , kv) | SequencedKv { seq : slot , kv } }),
                                        input: Map {
                                            f: stageleft :: runtime_support :: fn1_type_hint :: < (hydro_lang :: location :: cluster :: cluster_id :: ClusterId < hydro_test :: cluster :: paxos :: Proposer > , (usize , core :: option :: Option < hydro_test :: cluster :: kv_replica :: KvPayload < u32 , (hydro_lang :: location :: cluster :: cluster_id :: ClusterId < hydro_test :: cluster :: bench_client :: Client > , u32) > >)) , (usize , core :: option :: Option < hydro_test :: cluster :: kv_replica :: KvPayload < u32 , (hydro_lang :: location :: cluster :: cluster_id :: ClusterId < hydro_test :: cluster :: bench_client :: Client > , u32) > >) > ({ use hydro_lang :: __staged :: stream :: * ; | (_ , b) | b }),
                                            input: Network {
                                                from_location: Cluster(
                                                    0,
                                                ),
                                                from_key: None,
                                                to_location: Cluster(
                                                    3,
                                                ),
                                                to_key: None,
                                                serialize_fn: Some(
                                                    | (id , data) : (hydro_lang :: ClusterId < _ > , (usize , core :: option :: Option < hydro_test :: cluster :: kv_replica :: KvPayload < u32 , (hydro_lang :: location :: cluster :: cluster_id :: ClusterId < hydro_test :: cluster :: bench_client :: Client > , u32) > >)) | { (id . raw_id , hydro_lang :: runtime_support :: bincode :: serialize :: < (usize , core :: option :: Option < hydro_test :: cluster :: kv_replica :: KvPayload < u32 , (hydro_lang :: location :: cluster :: cluster_id :: ClusterId < hydro_test :: cluster :: bench_client :: Client > , u32) > >) > (& data) . unwrap () . into ()) },
                                                ),
                                                instantiate_fn: <network instantiate>,
                                                deserialize_fn: Some(
                                                    | res | { let (id , b) = res . unwrap () ; (hydro_lang :: ClusterId :: < hydro_test :: cluster :: paxos :: Proposer > :: from_raw (id) , hydro_lang :: runtime_support :: bincode :: deserialize :: < (usize , core :: option :: Option < hydro_test :: cluster :: kv_replica :: KvPayload < u32 , (hydro_lang :: location :: cluster :: cluster_id :: ClusterId < hydro_test :: cluster :: bench_client :: Client > , u32) > >) > (& b) . unwrap ()) },
                                                ),
                                                input: FlatMap {
                                                    f: stageleft :: runtime_support :: fn1_type_hint :: < (usize , core :: option :: Option < hydro_test :: cluster :: kv_replica :: KvPayload < u32 , (hydro_lang :: location :: cluster :: cluster_id :: ClusterId < hydro_test :: cluster :: bench_client :: Client > , u32) > >) , std :: iter :: Map < std :: slice :: Iter < hydro_lang :: location :: cluster :: cluster_id :: ClusterId < hydro_test :: cluster :: kv_replica :: Replica > > , _ > > ({ use hydro_lang :: __staged :: stream :: * ; let ids__free = unsafe { :: std :: mem :: transmute :: < _ , & [hydro_lang :: ClusterId < hydro_test :: cluster :: kv_replica :: Replica >] > (__hydro_lang_cluster_ids_3) } ; | b | ids__free . iter () . map (move | id | (:: std :: clone :: Clone :: clone (id) , :: std :: clone :: Clone :: clone (& b))) }),
                                                    input: Map {
                                                        f: stageleft :: runtime_support :: fn1_type_hint :: < ((usize , hydro_test :: cluster :: paxos :: Ballot) , (core :: option :: Option < hydro_test :: cluster :: kv_replica :: KvPayload < u32 , (hydro_lang :: location :: cluster :: cluster_id :: ClusterId < hydro_test :: cluster :: bench_client :: Client > , u32) > > , ())) , (usize , core :: option :: Option < hydro_test :: cluster :: kv_replica :: KvPayload < u32 , (hydro_lang :: location :: cluster :: cluster_id :: ClusterId < hydro_test :: cluster :: bench_client :: Client > , u32) > >) > ({ use crate :: __staged :: cluster :: paxos :: * ; | ((slot , _ballot) , (value , _)) | (slot , value) }),
                                                        input: Map {
                                                            f: stageleft :: runtime_support :: fn1_type_hint :: < ((usize , hydro_test :: cluster :: paxos :: Ballot) , (core :: option :: Option < hydro_test :: cluster :: kv_replica :: KvPayload < u32 , (hydro_lang :: location :: cluster :: cluster_id :: ClusterId < hydro_test :: cluster :: bench_client :: Client > , u32) > > , ())) , ((usize , hydro_test :: cluster :: paxos :: Ballot) , (core :: option :: Option < hydro_test :: cluster :: kv_replica :: KvPayload < u32 , (hydro_lang :: location :: cluster :: cluster_id :: ClusterId < hydro_test :: cluster :: bench_client :: Client > , u32) > > , ())) > ({ use hydro_std :: __staged :: request_response :: * ; | (key , (meta , resp)) | (key , (meta , resp)) }),
                                                            input: Join {
                                                                left: Tee {
                                                                    inner: <tee 31>,
                                                                    metadata: HydroNodeMetadata {
                                                                        location_kind: Cluster(
                                                                            0,
                                                                        ),
                                                                        output_type: Some(
                                                                            ((usize , hydro_test :: cluster :: paxos :: Ballot) , core :: option :: Option < hydro_test :: cluster :: kv_replica :: KvPayload < u32 , (hydro_lang :: location :: cluster :: cluster_id :: ClusterId < hydro_test :: cluster :: bench_client :: Client > , u32) > >),
                                                                        ),
                                                                    },
                                                                },
                                                                right: Tee {
                                                                    inner: <tee 32>,
                                                                    metadata: HydroNodeMetadata {
                                                                        location_kind: Cluster(
                                                                            0,
                                                                        ),
                                                                        output_type: Some(
                                                                            ((usize , hydro_test :: cluster :: paxos :: Ballot) , ()),
                                                                        ),
                                                                    },
                                                                },
                                                                metadata: HydroNodeMetadata {
                                                                    location_kind: Cluster(
                                                                        0,
                                                                    ),
                                                                    output_type: Some(
                                                                        ((usize , hydro_test :: cluster :: paxos :: Ballot) , (core :: option :: Option < hydro_test :: cluster :: kv_replica :: KvPayload < u32 , (hydro_lang :: location :: cluster :: cluster_id :: ClusterId < hydro_test :: cluster :: bench_client :: Client > , u32) > > , ())),
                                                                    ),
                                                                },
                                                            },
                                                            metadata: HydroNodeMetadata {
                                                                location_kind: Cluster(
                                                                    0,
                                                                ),
                                                                output_type: Some(
                                                                    ((usize , hydro_test :: cluster :: paxos :: Ballot) , (core :: option :: Option < hydro_test :: cluster :: kv_replica :: KvPayload < u32 , (hydro_lang :: location :: cluster :: cluster_id :: ClusterId < hydro_test :: cluster :: bench_client :: Client > , u32) > > , ())),
                                                                ),
                                                            },
                                                        },
                                                        metadata: HydroNodeMetadata {
                                                            location_kind: Tick(
                                                                1,
                                                                Cluster(
                                                                    0,
                                                                ),
                                                            ),
                                                            output_type: Some(
                                                                (usize , core :: option :: Option < hydro_test :: cluster :: kv_replica :: KvPayload < u32 , (hydro_lang :: location :: cluster :: cluster_id :: ClusterId < hydro_test :: cluster :: bench_client :: Client > , u32) > >),
                                                            ),
                                                        },
                                                    },
                                                    metadata: HydroNodeMetadata {
                                                        location_kind: Cluster(
                                                            0,
                                                        ),
                                                        output_type: Some(
                                                            (hydro_lang :: location :: cluster :: cluster_id :: ClusterId < hydro_test :: cluster :: kv_replica :: Replica > , (usize , core :: option :: Option < hydro_test :: cluster :: kv_replica :: KvPayload < u32 , (hydro_lang :: location :: cluster :: cluster_id :: ClusterId < hydro_test :: cluster :: bench_client :: Client > , u32) > >)),
                                                        ),
                                                    },
                                                },
                                                metadata: HydroNodeMetadata {
                                                    location_kind: Cluster(
                                                        3,
                                                    ),
                                                    output_type: Some(
                                                        (usize , core :: option :: Option < hydro_test :: cluster :: kv_replica :: KvPayload < u32 , (hydro_lang :: location :: cluster :: cluster_id :: ClusterId < hydro_test :: cluster :: bench_client :: Client > , u32) > >),
                                                    ),
                                                },
                                            },
                                            metadata: HydroNodeMetadata {
                                                location_kind: Cluster(
                                                    3,
                                                ),
                                                output_type: Some(
                                                    (usize , core :: option :: Option < hydro_test :: cluster :: kv_replica :: KvPayload < u32 , (hydro_lang :: location :: cluster :: cluster_id :: ClusterId < hydro_test :: cluster :: bench_client :: Client > , u32) > >),
                                                ),
                                            },
                                        },
                                        metadata: HydroNodeMetadata {
                                            location_kind: Cluster(
                                                3,
                                            ),
                                            output_type: Some(
                                                hydro_test :: cluster :: kv_replica :: SequencedKv < u32 , (hydro_lang :: location :: cluster :: cluster_id :: ClusterId < hydro_test :: cluster :: bench_client :: Client > , u32) >,
                                            ),
                                        },
                                    },
                                    second: CycleSource {
                                        ident: Ident {
                                            sym: cycle_1,
                                        },
                                        location_kind: Tick(
                                            8,
                                            Cluster(
                                                3,
                                            ),
                                        ),
                                        metadata: HydroNodeMetadata {
                                            location_kind: Cluster(
                                                3,
                                            ),
                                            output_type: Some(
                                                hydro_test :: cluster :: kv_replica :: SequencedKv < u32 , (hydro_lang :: location :: cluster :: cluster_id :: ClusterId < hydro_test :: cluster :: bench_client :: Client > , u32) >,
                                            ),
                                        },
                                    },
                                    metadata: HydroNodeMetadata {
                                        location_kind: Cluster(
                                            3,
                                        ),
                                        output_type: Some(
                                            hydro_test :: cluster :: kv_replica :: SequencedKv < u32 , (hydro_lang :: location :: cluster :: cluster_id :: ClusterId < hydro_test :: cluster :: bench_client :: Client > , u32) >,
                                        ),
                                    },
                                },
                                metadata: HydroNodeMetadata {
                                    location_kind: Cluster(
                                        3,
                                    ),
                                    output_type: Some(
                                        hydro_test :: cluster :: kv_replica :: SequencedKv < u32 , (hydro_lang :: location :: cluster :: cluster_id :: ClusterId < hydro_test :: cluster :: bench_client :: Client > , u32) >,
                                    ),
                                },
                            },
                            metadata: HydroNodeMetadata {
                                location_kind: Cluster(
                                    3,
                                ),
                                output_type: Some(
                                    hydro_test :: cluster :: kv_replica :: SequencedKv < u32 , (hydro_lang :: location :: cluster :: cluster_id :: ClusterId < hydro_test :: cluster :: bench_client :: Client > , u32) >,
                                ),
                            },
                        },
<<<<<<< HEAD
                        Tee {
                            inner: <tee 35>: Fold {
                                init: stageleft :: runtime_support :: fn0_type_hint :: < usize > ({ use crate :: __staged :: cluster :: kv_replica :: * ; | | 0 }),
                                acc: stageleft :: runtime_support :: fn2_borrow_mut_type_hint :: < usize , (hydro_test :: cluster :: kv_replica :: SequencedKv < u32 , (hydro_lang :: location :: cluster :: cluster_id :: ClusterId < hydro_test :: cluster :: bench_client :: Client > , u32) > , usize) , () > ({ use crate :: __staged :: cluster :: kv_replica :: * ; | new_next_slot , (sorted_payload , next_slot) | { if sorted_payload . seq == std :: cmp :: max (* new_next_slot , next_slot) { * new_next_slot = sorted_payload . seq + 1 ; } } }),
                                input: CrossSingleton(
                                    Tee {
                                        inner: <tee 34>,
                                    },
                                    Tee {
                                        inner: <tee 36>: Chain(
                                            CycleSource {
                                                ident: Ident {
                                                    sym: cycle_2,
=======
                        right: Tee {
                            inner: <tee 35>: FilterMap {
                                f: stageleft :: runtime_support :: fn1_type_hint :: < core :: option :: Option < usize > , core :: option :: Option < usize > > ({ use crate :: __staged :: cluster :: kv_replica :: * ; | v | v }),
                                input: Fold {
                                    init: stageleft :: runtime_support :: fn0_type_hint :: < core :: option :: Option < usize > > ({ use crate :: __staged :: cluster :: kv_replica :: * ; | | None }),
                                    acc: stageleft :: runtime_support :: fn2_borrow_mut_type_hint :: < core :: option :: Option < usize > , (hydro_test :: cluster :: kv_replica :: SequencedKv < u32 , (hydro_lang :: location :: cluster :: cluster_id :: ClusterId < hydro_test :: cluster :: bench_client :: Client > , u32) > , core :: option :: Option < usize >) , () > ({ use crate :: __staged :: cluster :: kv_replica :: * ; | filled_slot , (sorted_payload , highest_seq) | { let expected_next_slot = std :: cmp :: max (filled_slot . map (| v | v + 1) . unwrap_or (0) , highest_seq . map (| v | v + 1) . unwrap_or (0) ,) ; if sorted_payload . seq == expected_next_slot { * filled_slot = Some (sorted_payload . seq) ; } } }),
                                    input: CrossSingleton {
                                        left: Tee {
                                            inner: <tee 34>,
                                            metadata: HydroNodeMetadata {
                                                location_kind: Cluster(
                                                    3,
                                                ),
                                                output_type: Some(
                                                    hydro_test :: cluster :: kv_replica :: SequencedKv < u32 , (hydro_lang :: location :: cluster :: cluster_id :: ClusterId < hydro_test :: cluster :: bench_client :: Client > , u32) >,
                                                ),
                                            },
                                        },
                                        right: Chain {
                                            first: Map {
                                                f: stageleft :: runtime_support :: fn1_type_hint :: < usize , core :: option :: Option < usize > > ({ use hydro_lang :: __staged :: optional :: * ; | v | Some (v) }),
                                                input: CycleSource {
                                                    ident: Ident {
                                                        sym: cycle_2,
                                                    },
                                                    location_kind: Tick(
                                                        8,
                                                        Cluster(
                                                            3,
                                                        ),
                                                    ),
                                                    metadata: HydroNodeMetadata {
                                                        location_kind: Cluster(
                                                            3,
                                                        ),
                                                        output_type: Some(
                                                            usize,
                                                        ),
                                                    },
                                                },
                                                metadata: HydroNodeMetadata {
                                                    location_kind: Cluster(
                                                        3,
                                                    ),
                                                    output_type: Some(
                                                        core :: option :: Option < usize >,
                                                    ),
>>>>>>> 41e5bb93
                                                },
                                                location_kind: Tick(
                                                    8,
                                                    Cluster(
                                                        3,
                                                    ),
                                                ),
                                            },
                                            second: Persist {
                                                inner: Source {
                                                    source: Iter(
                                                        { use hydro_lang :: __staged :: location :: * ; let e__free = { use crate :: __staged :: cluster :: kv_replica :: * ; 0 } ; [e__free] },
                                                    ),
                                                    location_kind: Cluster(
                                                        3,
                                                    ),
                                                    metadata: HydroNodeMetadata {
                                                        location_kind: Cluster(
                                                            3,
                                                        ),
                                                        output_type: Some(
                                                            core :: option :: Option < usize >,
                                                        ),
                                                    },
                                                },
<<<<<<< HEAD
                                            ),
                                        ),
                                    },
                                ),
=======
                                                metadata: HydroNodeMetadata {
                                                    location_kind: Cluster(
                                                        3,
                                                    ),
                                                    output_type: Some(
                                                        core :: option :: Option < usize >,
                                                    ),
                                                },
                                            },
                                            metadata: HydroNodeMetadata {
                                                location_kind: Cluster(
                                                    3,
                                                ),
                                                output_type: Some(
                                                    core :: option :: Option < usize >,
                                                ),
                                            },
                                        },
                                        metadata: HydroNodeMetadata {
                                            location_kind: Cluster(
                                                3,
                                            ),
                                            output_type: Some(
                                                (hydro_test :: cluster :: kv_replica :: SequencedKv < u32 , (hydro_lang :: location :: cluster :: cluster_id :: ClusterId < hydro_test :: cluster :: bench_client :: Client > , u32) > , core :: option :: Option < usize >),
                                            ),
                                        },
                                    },
                                    metadata: HydroNodeMetadata {
                                        location_kind: Cluster(
                                            3,
                                        ),
                                        output_type: Some(
                                            core :: option :: Option < usize >,
                                        ),
                                    },
                                },
                                metadata: HydroNodeMetadata {
                                    location_kind: Cluster(
                                        3,
                                    ),
                                    output_type: Some(
                                        usize,
                                    ),
                                },
>>>>>>> 41e5bb93
                            },
                            metadata: HydroNodeMetadata {
                                location_kind: Cluster(
                                    3,
                                ),
                                output_type: Some(
                                    usize,
                                ),
                            },
                        },
                        metadata: HydroNodeMetadata {
                            location_kind: Cluster(
                                3,
                            ),
                            output_type: Some(
                                (hydro_test :: cluster :: kv_replica :: SequencedKv < u32 , (hydro_lang :: location :: cluster :: cluster_id :: ClusterId < hydro_test :: cluster :: bench_client :: Client > , u32) > , usize),
                            ),
                        },
                    },
                    metadata: HydroNodeMetadata {
                        location_kind: Cluster(
                            3,
                        ),
                        output_type: Some(
                            (hydro_test :: cluster :: kv_replica :: SequencedKv < u32 , (hydro_lang :: location :: cluster :: cluster_id :: ClusterId < hydro_test :: cluster :: bench_client :: Client > , u32) > , usize),
                        ),
                    },
                },
                metadata: HydroNodeMetadata {
                    location_kind: Cluster(
                        3,
                    ),
                    output_type: Some(
                        hydro_test :: cluster :: kv_replica :: SequencedKv < u32 , (hydro_lang :: location :: cluster :: cluster_id :: ClusterId < hydro_test :: cluster :: bench_client :: Client > , u32) >,
                    ),
                },
            },
            metadata: HydroNodeMetadata {
                location_kind: Cluster(
                    3,
                ),
                output_type: Some(
                    hydro_test :: cluster :: kv_replica :: SequencedKv < u32 , (hydro_lang :: location :: cluster :: cluster_id :: ClusterId < hydro_test :: cluster :: bench_client :: Client > , u32) >,
                ),
            },
        },
    },
    CycleSink {
        ident: Ident {
            sym: cycle_2,
        },
        location_kind: Tick(
            8,
            Cluster(
                3,
            ),
        ),
<<<<<<< HEAD
        input: DeferTick(
            Map {
                f: stageleft :: runtime_support :: fn1_type_hint :: < (std :: collections :: hash_map :: HashMap < u32 , (hydro_lang :: location :: cluster :: cluster_id :: ClusterId < hydro_test :: cluster :: bench_client :: Client > , u32) > , usize) , usize > ({ use crate :: __staged :: cluster :: kv_replica :: * ; | (_kv_store , next_slot) | next_slot }),
                input: Fold {
                    init: stageleft :: runtime_support :: fn0_type_hint :: < (std :: collections :: hash_map :: HashMap < u32 , (hydro_lang :: location :: cluster :: cluster_id :: ClusterId < hydro_test :: cluster :: bench_client :: Client > , u32) > , usize) > ({ use crate :: __staged :: cluster :: kv_replica :: * ; | | (HashMap :: new () , 0) }),
                    acc: stageleft :: runtime_support :: fn2_borrow_mut_type_hint :: < (std :: collections :: hash_map :: HashMap < u32 , (hydro_lang :: location :: cluster :: cluster_id :: ClusterId < hydro_test :: cluster :: bench_client :: Client > , u32) > , usize) , hydro_test :: cluster :: kv_replica :: SequencedKv < u32 , (hydro_lang :: location :: cluster :: cluster_id :: ClusterId < hydro_test :: cluster :: bench_client :: Client > , u32) > , () > ({ use crate :: __staged :: cluster :: kv_replica :: * ; | (kv_store , next_slot) , payload | { if let Some (kv) = payload . kv { kv_store . insert (kv . key , kv . value) ; } * next_slot = payload . seq + 1 ; } }),
                    input: Persist(
                        Tee {
                            inner: <tee 37>: Map {
                                f: stageleft :: runtime_support :: fn1_type_hint :: < (hydro_test :: cluster :: kv_replica :: SequencedKv < u32 , (hydro_lang :: location :: cluster :: cluster_id :: ClusterId < hydro_test :: cluster :: bench_client :: Client > , u32) > , usize) , hydro_test :: cluster :: kv_replica :: SequencedKv < u32 , (hydro_lang :: location :: cluster :: cluster_id :: ClusterId < hydro_test :: cluster :: bench_client :: Client > , u32) > > ({ use crate :: __staged :: cluster :: kv_replica :: * ; | (sorted_payload , _) | { sorted_payload } }),
                                input: Filter {
                                    f: stageleft :: runtime_support :: fn1_borrow_type_hint :: < (hydro_test :: cluster :: kv_replica :: SequencedKv < u32 , (hydro_lang :: location :: cluster :: cluster_id :: ClusterId < hydro_test :: cluster :: bench_client :: Client > , u32) > , usize) , bool > ({ use crate :: __staged :: cluster :: kv_replica :: * ; | (sorted_payload , highest_seq) | sorted_payload . seq < * highest_seq }),
                                    input: CrossSingleton(
                                        Tee {
                                            inner: <tee 34>,
                                        },
                                        Tee {
                                            inner: <tee 35>,
                                        },
                                    ),
=======
        input: DeferTick {
            input: Tee {
                inner: <tee 36>: FilterMap {
                    f: stageleft :: runtime_support :: fn1_type_hint :: < (std :: collections :: hash_map :: HashMap < u32 , (hydro_lang :: location :: cluster :: cluster_id :: ClusterId < hydro_test :: cluster :: bench_client :: Client > , u32) > , core :: option :: Option < usize >) , core :: option :: Option < usize > > ({ use crate :: __staged :: cluster :: kv_replica :: * ; | (_kv_store , highest_seq) | highest_seq }),
                    input: Fold {
                        init: stageleft :: runtime_support :: fn0_type_hint :: < (std :: collections :: hash_map :: HashMap < u32 , (hydro_lang :: location :: cluster :: cluster_id :: ClusterId < hydro_test :: cluster :: bench_client :: Client > , u32) > , core :: option :: Option < usize >) > ({ use crate :: __staged :: cluster :: kv_replica :: * ; | | (HashMap :: new () , None) }),
                        acc: stageleft :: runtime_support :: fn2_borrow_mut_type_hint :: < (std :: collections :: hash_map :: HashMap < u32 , (hydro_lang :: location :: cluster :: cluster_id :: ClusterId < hydro_test :: cluster :: bench_client :: Client > , u32) > , core :: option :: Option < usize >) , hydro_test :: cluster :: kv_replica :: SequencedKv < u32 , (hydro_lang :: location :: cluster :: cluster_id :: ClusterId < hydro_test :: cluster :: bench_client :: Client > , u32) > , () > ({ use crate :: __staged :: cluster :: kv_replica :: * ; | (kv_store , last_seq) , payload | { if let Some (kv) = payload . kv { kv_store . insert (kv . key , kv . value) ; } debug_assert ! (payload . seq == (last_seq . map (| s | s + 1) . unwrap_or (0)) , "Hole in log between seq {:?} and {}" , * last_seq , payload . seq) ; * last_seq = Some (payload . seq) ; } }),
                        input: Persist {
                            inner: Tee {
                                inner: <tee 37>: Map {
                                    f: stageleft :: runtime_support :: fn1_type_hint :: < (hydro_test :: cluster :: kv_replica :: SequencedKv < u32 , (hydro_lang :: location :: cluster :: cluster_id :: ClusterId < hydro_test :: cluster :: bench_client :: Client > , u32) > , usize) , hydro_test :: cluster :: kv_replica :: SequencedKv < u32 , (hydro_lang :: location :: cluster :: cluster_id :: ClusterId < hydro_test :: cluster :: bench_client :: Client > , u32) > > ({ use crate :: __staged :: cluster :: kv_replica :: * ; | (sorted_payload , _) | { sorted_payload } }),
                                    input: Filter {
                                        f: stageleft :: runtime_support :: fn1_borrow_type_hint :: < (hydro_test :: cluster :: kv_replica :: SequencedKv < u32 , (hydro_lang :: location :: cluster :: cluster_id :: ClusterId < hydro_test :: cluster :: bench_client :: Client > , u32) > , usize) , bool > ({ use crate :: __staged :: cluster :: kv_replica :: * ; | (sorted_payload , highest_seq) | sorted_payload . seq <= * highest_seq }),
                                        input: CrossSingleton {
                                            left: Tee {
                                                inner: <tee 34>,
                                                metadata: HydroNodeMetadata {
                                                    location_kind: Cluster(
                                                        3,
                                                    ),
                                                    output_type: Some(
                                                        hydro_test :: cluster :: kv_replica :: SequencedKv < u32 , (hydro_lang :: location :: cluster :: cluster_id :: ClusterId < hydro_test :: cluster :: bench_client :: Client > , u32) >,
                                                    ),
                                                },
                                            },
                                            right: Tee {
                                                inner: <tee 35>,
                                                metadata: HydroNodeMetadata {
                                                    location_kind: Cluster(
                                                        3,
                                                    ),
                                                    output_type: Some(
                                                        usize,
                                                    ),
                                                },
                                            },
                                            metadata: HydroNodeMetadata {
                                                location_kind: Cluster(
                                                    3,
                                                ),
                                                output_type: Some(
                                                    (hydro_test :: cluster :: kv_replica :: SequencedKv < u32 , (hydro_lang :: location :: cluster :: cluster_id :: ClusterId < hydro_test :: cluster :: bench_client :: Client > , u32) > , usize),
                                                ),
                                            },
                                        },
                                        metadata: HydroNodeMetadata {
                                            location_kind: Cluster(
                                                3,
                                            ),
                                            output_type: Some(
                                                (hydro_test :: cluster :: kv_replica :: SequencedKv < u32 , (hydro_lang :: location :: cluster :: cluster_id :: ClusterId < hydro_test :: cluster :: bench_client :: Client > , u32) > , usize),
                                            ),
                                        },
                                    },
                                    metadata: HydroNodeMetadata {
                                        location_kind: Cluster(
                                            3,
                                        ),
                                        output_type: Some(
                                            hydro_test :: cluster :: kv_replica :: SequencedKv < u32 , (hydro_lang :: location :: cluster :: cluster_id :: ClusterId < hydro_test :: cluster :: bench_client :: Client > , u32) >,
                                        ),
                                    },
>>>>>>> 41e5bb93
                                },
                                metadata: HydroNodeMetadata {
                                    location_kind: Cluster(
                                        3,
                                    ),
                                    output_type: Some(
                                        hydro_test :: cluster :: kv_replica :: SequencedKv < u32 , (hydro_lang :: location :: cluster :: cluster_id :: ClusterId < hydro_test :: cluster :: bench_client :: Client > , u32) >,
                                    ),
                                },
                            },
<<<<<<< HEAD
                        },
                    ),
=======
                            metadata: HydroNodeMetadata {
                                location_kind: Cluster(
                                    3,
                                ),
                                output_type: Some(
                                    hydro_test :: cluster :: kv_replica :: SequencedKv < u32 , (hydro_lang :: location :: cluster :: cluster_id :: ClusterId < hydro_test :: cluster :: bench_client :: Client > , u32) >,
                                ),
                            },
                        },
                        metadata: HydroNodeMetadata {
                            location_kind: Cluster(
                                3,
                            ),
                            output_type: Some(
                                (std :: collections :: hash_map :: HashMap < u32 , (hydro_lang :: location :: cluster :: cluster_id :: ClusterId < hydro_test :: cluster :: bench_client :: Client > , u32) > , core :: option :: Option < usize >),
                            ),
                        },
                    },
                    metadata: HydroNodeMetadata {
                        location_kind: Cluster(
                            3,
                        ),
                        output_type: Some(
                            usize,
                        ),
                    },
>>>>>>> 41e5bb93
                },
                metadata: HydroNodeMetadata {
                    location_kind: Cluster(
                        3,
                    ),
                    output_type: Some(
                        usize,
                    ),
                },
            },
            metadata: HydroNodeMetadata {
                location_kind: Cluster(
                    3,
                ),
                output_type: Some(
                    usize,
                ),
            },
        },
    },
    CycleSink {
        ident: Ident {
            sym: cycle_3,
        },
        location_kind: Tick(
            8,
            Cluster(
                3,
            ),
        ),
        input: DeferTick {
            input: Tee {
                inner: <tee 38>: FilterMap {
<<<<<<< HEAD
                    f: stageleft :: runtime_support :: fn1_type_hint :: < (core :: option :: Option < usize > , usize) , core :: option :: Option < usize > > ({ use crate :: __staged :: cluster :: kv_replica :: * ; let checkpoint_frequency__free = 1usize ; move | (max_checkpointed_seq , next_slot) | if max_checkpointed_seq . map (| m | next_slot - m >= checkpoint_frequency__free) . unwrap_or (true) { Some (next_slot) } else { None } }),
                    input: CrossSingleton(
                        Chain(
                            Map {
=======
                    f: stageleft :: runtime_support :: fn1_type_hint :: < (core :: option :: Option < usize > , usize) , core :: option :: Option < usize > > ({ use crate :: __staged :: cluster :: kv_replica :: * ; let checkpoint_frequency__free = 1usize ; move | (max_checkpointed_seq , new_highest_seq) | if max_checkpointed_seq . map (| m | new_highest_seq - m >= checkpoint_frequency__free) . unwrap_or (true) { Some (new_highest_seq) } else { None } }),
                    input: CrossSingleton {
                        left: Chain {
                            first: Map {
>>>>>>> 41e5bb93
                                f: stageleft :: runtime_support :: fn1_type_hint :: < usize , core :: option :: Option < usize > > ({ use hydro_lang :: __staged :: optional :: * ; | v | Some (v) }),
                                input: Reduce {
                                    f: stageleft :: runtime_support :: fn2_borrow_mut_type_hint :: < usize , usize , () > ({ use hydro_lang :: __staged :: stream :: * ; | curr , new | { if new > * curr { * curr = new ; } } }),
                                    input: Persist {
                                        inner: CycleSource {
                                            ident: Ident {
                                                sym: cycle_3,
                                            },
                                            location_kind: Tick(
                                                8,
                                                Cluster(
                                                    3,
                                                ),
                                            ),
                                            metadata: HydroNodeMetadata {
                                                location_kind: Cluster(
                                                    3,
                                                ),
                                                output_type: Some(
                                                    usize,
                                                ),
                                            },
                                        },
                                        metadata: HydroNodeMetadata {
                                            location_kind: Cluster(
                                                3,
                                            ),
                                            output_type: Some(
                                                usize,
                                            ),
                                        },
                                    },
                                    metadata: HydroNodeMetadata {
                                        location_kind: Cluster(
                                            3,
                                        ),
                                        output_type: Some(
                                            usize,
                                        ),
                                    },
                                },
                                metadata: HydroNodeMetadata {
                                    location_kind: Cluster(
                                        3,
                                    ),
                                    output_type: Some(
                                        core :: option :: Option < usize >,
                                    ),
                                },
                            },
                            second: Persist {
                                inner: Source {
                                    source: Iter(
                                        [:: std :: option :: Option :: None],
                                    ),
                                    location_kind: Cluster(
                                        3,
                                    ),
                                    metadata: HydroNodeMetadata {
                                        location_kind: Cluster(
                                            3,
                                        ),
                                        output_type: Some(
                                            core :: option :: Option < usize >,
                                        ),
                                    },
                                },
                                metadata: HydroNodeMetadata {
                                    location_kind: Cluster(
                                        3,
                                    ),
                                    output_type: Some(
                                        core :: option :: Option < usize >,
                                    ),
                                },
                            },
                            metadata: HydroNodeMetadata {
                                location_kind: Cluster(
                                    3,
                                ),
                                output_type: Some(
                                    core :: option :: Option < usize >,
                                ),
                            },
                        },
                        right: Tee {
                            inner: <tee 36>,
                            metadata: HydroNodeMetadata {
                                location_kind: Cluster(
                                    3,
                                ),
                                output_type: Some(
                                    usize,
                                ),
                            },
                        },
                        metadata: HydroNodeMetadata {
                            location_kind: Cluster(
                                3,
                            ),
                            output_type: Some(
                                (core :: option :: Option < usize > , usize),
                            ),
                        },
                    },
                    metadata: HydroNodeMetadata {
                        location_kind: Cluster(
                            3,
                        ),
                        output_type: Some(
                            usize,
                        ),
                    },
                },
                metadata: HydroNodeMetadata {
                    location_kind: Cluster(
                        3,
                    ),
                    output_type: Some(
                        usize,
                    ),
                },
            },
            metadata: HydroNodeMetadata {
                location_kind: Cluster(
                    3,
                ),
                output_type: Some(
                    usize,
                ),
            },
        },
    },
    CycleSink {
        ident: Ident {
            sym: cycle_0,
        },
        location_kind: Cluster(
            3,
        ),
        input: Tee {
            inner: <tee 38>,
            metadata: HydroNodeMetadata {
                location_kind: Cluster(
                    3,
                ),
                output_type: Some(
                    usize,
                ),
            },
        },
    },
    CycleSink {
        ident: Ident {
            sym: cycle_2,
        },
        location_kind: Tick(
            9,
            Cluster(
                2,
            ),
        ),
        input: DeferTick {
            input: AntiJoin {
                pos: Tee {
                    inner: <tee 39>: Chain {
                        first: CycleSource {
                            ident: Ident {
                                sym: cycle_2,
                            },
                            location_kind: Tick(
                                9,
                                Cluster(
                                    2,
                                ),
                            ),
                            metadata: HydroNodeMetadata {
                                location_kind: Cluster(
                                    2,
                                ),
                                output_type: Some(
                                    ((u32 , u32) , core :: result :: Result < () , () >),
                                ),
                            },
                        },
                        second: Tee {
                            inner: <tee 40>: Map {
                                f: stageleft :: runtime_support :: fn1_type_hint :: < (hydro_lang :: location :: cluster :: cluster_id :: ClusterId < hydro_test :: cluster :: kv_replica :: Replica > , ((u32 , u32) , core :: result :: Result < () , () >)) , ((u32 , u32) , core :: result :: Result < () , () >) > ({ use hydro_lang :: __staged :: stream :: * ; | (_ , b) | b }),
                                input: Network {
                                    from_location: Cluster(
                                        3,
                                    ),
                                    from_key: None,
                                    to_location: Cluster(
                                        2,
                                    ),
                                    to_key: None,
                                    serialize_fn: Some(
                                        | (id , data) : (hydro_lang :: ClusterId < _ > , ((u32 , u32) , core :: result :: Result < () , () >)) | { (id . raw_id , hydro_lang :: runtime_support :: bincode :: serialize :: < ((u32 , u32) , core :: result :: Result < () , () >) > (& data) . unwrap () . into ()) },
                                    ),
                                    instantiate_fn: <network instantiate>,
                                    deserialize_fn: Some(
                                        | res | { let (id , b) = res . unwrap () ; (hydro_lang :: ClusterId :: < hydro_test :: cluster :: kv_replica :: Replica > :: from_raw (id) , hydro_lang :: runtime_support :: bincode :: deserialize :: < ((u32 , u32) , core :: result :: Result < () , () >) > (& b) . unwrap ()) },
                                    ),
                                    input: Map {
                                        f: stageleft :: runtime_support :: fn1_type_hint :: < hydro_test :: cluster :: kv_replica :: KvPayload < u32 , (hydro_lang :: location :: cluster :: cluster_id :: ClusterId < hydro_test :: cluster :: bench_client :: Client > , u32) > , (hydro_lang :: location :: cluster :: cluster_id :: ClusterId < hydro_test :: cluster :: bench_client :: Client > , ((u32 , u32) , core :: result :: Result < () , () >)) > ({ use crate :: __staged :: cluster :: paxos_bench :: * ; | payload | (payload . value . 0 , ((payload . key , payload . value . 1) , Ok (()))) }),
                                        input: FilterMap {
                                            f: stageleft :: runtime_support :: fn1_type_hint :: < hydro_test :: cluster :: kv_replica :: SequencedKv < u32 , (hydro_lang :: location :: cluster :: cluster_id :: ClusterId < hydro_test :: cluster :: bench_client :: Client > , u32) > , core :: option :: Option < hydro_test :: cluster :: kv_replica :: KvPayload < u32 , (hydro_lang :: location :: cluster :: cluster_id :: ClusterId < hydro_test :: cluster :: bench_client :: Client > , u32) > > > ({ use crate :: __staged :: cluster :: kv_replica :: * ; | payload | payload . kv }),
                                            input: Tee {
                                                inner: <tee 37>,
                                                metadata: HydroNodeMetadata {
                                                    location_kind: Cluster(
                                                        3,
                                                    ),
                                                    output_type: Some(
                                                        hydro_test :: cluster :: kv_replica :: SequencedKv < u32 , (hydro_lang :: location :: cluster :: cluster_id :: ClusterId < hydro_test :: cluster :: bench_client :: Client > , u32) >,
                                                    ),
                                                },
                                            },
                                            metadata: HydroNodeMetadata {
                                                location_kind: Cluster(
                                                    3,
                                                ),
                                                output_type: Some(
                                                    hydro_test :: cluster :: kv_replica :: KvPayload < u32 , (hydro_lang :: location :: cluster :: cluster_id :: ClusterId < hydro_test :: cluster :: bench_client :: Client > , u32) >,
                                                ),
                                            },
                                        },
                                        metadata: HydroNodeMetadata {
                                            location_kind: Cluster(
                                                3,
                                            ),
                                            output_type: Some(
                                                (hydro_lang :: location :: cluster :: cluster_id :: ClusterId < hydro_test :: cluster :: bench_client :: Client > , ((u32 , u32) , core :: result :: Result < () , () >)),
                                            ),
                                        },
                                    },
                                    metadata: HydroNodeMetadata {
                                        location_kind: Cluster(
                                            2,
                                        ),
                                        output_type: Some(
                                            ((u32 , u32) , core :: result :: Result < () , () >),
                                        ),
                                    },
                                },
                                metadata: HydroNodeMetadata {
                                    location_kind: Cluster(
                                        2,
                                    ),
                                    output_type: Some(
                                        ((u32 , u32) , core :: result :: Result < () , () >),
                                    ),
                                },
                            },
                            metadata: HydroNodeMetadata {
                                location_kind: Tick(
                                    9,
                                    Cluster(
                                        2,
                                    ),
                                ),
                                output_type: Some(
                                    ((u32 , u32) , core :: result :: Result < () , () >),
                                ),
                            },
                        },
                        metadata: HydroNodeMetadata {
                            location_kind: Cluster(
                                2,
                            ),
                            output_type: Some(
                                ((u32 , u32) , core :: result :: Result < () , () >),
                            ),
                        },
                    },
                    metadata: HydroNodeMetadata {
                        location_kind: Cluster(
                            2,
                        ),
                        output_type: Some(
                            ((u32 , u32) , core :: result :: Result < () , () >),
                        ),
                    },
                },
                neg: Tee {
                    inner: <tee 41>: FilterMap {
                        f: stageleft :: runtime_support :: fn1_type_hint :: < ((u32 , u32) , (usize , usize)) , core :: option :: Option < (u32 , u32) > > ({ use hydro_std :: __staged :: quorum :: * ; let min__free = 2usize ; move | (key , (success , _error)) | if success >= min__free { Some (key) } else { None } }),
                        input: Tee {
                            inner: <tee 42>: FoldKeyed {
                                init: stageleft :: runtime_support :: fn0_type_hint :: < (usize , usize) > ({ use hydro_std :: __staged :: quorum :: * ; move | | (0 , 0) }),
                                acc: stageleft :: runtime_support :: fn2_borrow_mut_type_hint :: < (usize , usize) , core :: result :: Result < () , () > , () > ({ use hydro_std :: __staged :: quorum :: * ; move | accum , value | { if value . is_ok () { accum . 0 += 1 ; } else { accum . 1 += 1 ; } } }),
                                input: Tee {
                                    inner: <tee 39>,
                                    metadata: HydroNodeMetadata {
                                        location_kind: Cluster(
                                            2,
                                        ),
                                        output_type: Some(
                                            ((u32 , u32) , core :: result :: Result < () , () >),
                                        ),
                                    },
                                },
                                metadata: HydroNodeMetadata {
                                    location_kind: Cluster(
                                        2,
                                    ),
                                    output_type: Some(
                                        ((u32 , u32) , (usize , usize)),
                                    ),
                                },
                            },
                            metadata: HydroNodeMetadata {
                                location_kind: Cluster(
                                    2,
                                ),
                                output_type: Some(
                                    ((u32 , u32) , (usize , usize)),
                                ),
                            },
                        },
                        metadata: HydroNodeMetadata {
                            location_kind: Cluster(
                                2,
                            ),
                            output_type: Some(
                                (u32 , u32),
                            ),
                        },
                    },
                    metadata: HydroNodeMetadata {
                        location_kind: Cluster(
                            2,
                        ),
                        output_type: Some(
                            (u32 , u32),
                        ),
                    },
                },
                metadata: HydroNodeMetadata {
                    location_kind: Cluster(
                        2,
                    ),
                    output_type: Some(
                        ((u32 , u32) , core :: result :: Result < () , () >),
                    ),
                },
            },
            metadata: HydroNodeMetadata {
                location_kind: Cluster(
                    2,
                ),
                output_type: Some(
                    ((u32 , u32) , core :: result :: Result < () , () >),
                ),
            },
        },
    },
    CycleSink {
        ident: Ident {
            sym: cycle_0,
        },
        location_kind: Cluster(
            2,
        ),
        input: Chain {
            first: FlatMap {
                f: stageleft :: runtime_support :: fn1_type_hint :: < () , std :: iter :: Map < std :: ops :: Range < usize > , _ > > ({ use crate :: __staged :: cluster :: bench_client :: * ; let CLUSTER_SELF_ID__free = hydro_lang :: ClusterId :: < hydro_test :: cluster :: bench_client :: Client > :: from_raw (__hydro_lang_cluster_self_id_2) ; let num_clients_per_node__free = 1usize ; move | _ | (0 .. num_clients_per_node__free) . map (move | i | ((CLUSTER_SELF_ID__free . raw_id * (num_clients_per_node__free as u32)) + i as u32 , 0)) }),
                input: Tee {
                    inner: <tee 43>: Source {
                        source: Iter(
                            { use hydro_lang :: __staged :: location :: tick :: * ; let e__free = { use crate :: __staged :: cluster :: bench_client :: * ; () } ; [e__free] },
                        ),
                        location_kind: Cluster(
                            2,
                        ),
                        metadata: HydroNodeMetadata {
                            location_kind: Cluster(
                                2,
                            ),
                            output_type: Some(
                                (),
                            ),
                        },
                    },
                    metadata: HydroNodeMetadata {
                        location_kind: Cluster(
                            2,
                        ),
                        output_type: Some(
                            (),
                        ),
                    },
                },
                metadata: HydroNodeMetadata {
                    location_kind: Cluster(
                        2,
                    ),
                    output_type: Some(
                        (u32 , u32),
                    ),
                },
            },
            second: Map {
                f: stageleft :: runtime_support :: fn1_type_hint :: < (u32 , u32) , (u32 , u32) > ({ use crate :: __staged :: cluster :: bench_client :: * ; | payload | (payload . 0 , payload . 1 + 1) }),
                input: Tee {
                    inner: <tee 44>: Tee {
                        inner: <tee 41>,
                        metadata: HydroNodeMetadata {
                            location_kind: Cluster(
                                2,
                            ),
                            output_type: Some(
                                (u32 , u32),
                            ),
                        },
                    },
                    metadata: HydroNodeMetadata {
                        location_kind: Cluster(
                            2,
                        ),
                        output_type: Some(
                            (u32 , u32),
                        ),
                    },
                },
                metadata: HydroNodeMetadata {
                    location_kind: Cluster(
                        2,
                    ),
                    output_type: Some(
                        (u32 , u32),
                    ),
                },
            },
            metadata: HydroNodeMetadata {
                location_kind: Cluster(
                    2,
                ),
                output_type: Some(
                    (u32 , u32),
                ),
            },
        },
    },
    CycleSink {
        ident: Ident {
            sym: cycle_3,
        },
        location_kind: Tick(
            0,
            Cluster(
                2,
            ),
        ),
        input: DeferTick {
            input: ReduceKeyed {
                f: stageleft :: runtime_support :: fn2_borrow_mut_type_hint :: < tokio :: time :: Instant , tokio :: time :: Instant , () > ({ use crate :: __staged :: cluster :: bench_client :: * ; | curr_time , new_time | { if new_time > * curr_time { * curr_time = new_time ; } } }),
                input: Chain {
                    first: Chain {
                        first: Tee {
                            inner: <tee 45>: CycleSource {
                                ident: Ident {
                                    sym: cycle_3,
                                },
                                location_kind: Tick(
                                    0,
                                    Cluster(
                                        2,
                                    ),
                                ),
                                metadata: HydroNodeMetadata {
                                    location_kind: Cluster(
                                        2,
                                    ),
                                    output_type: Some(
                                        (usize , tokio :: time :: Instant),
                                    ),
                                },
                            },
                            metadata: HydroNodeMetadata {
                                location_kind: Cluster(
                                    2,
                                ),
                                output_type: Some(
                                    (usize , tokio :: time :: Instant),
                                ),
                            },
                        },
                        second: FlatMap {
                            f: stageleft :: runtime_support :: fn1_type_hint :: < tokio :: time :: Instant , std :: iter :: Map < std :: ops :: Range < usize > , _ > > ({ use crate :: __staged :: cluster :: bench_client :: * ; let num_clients_per_node__free = 1usize ; move | now | (0 .. num_clients_per_node__free) . map (move | virtual_id | (virtual_id , now)) }),
                            input: Map {
                                f: stageleft :: runtime_support :: fn1_type_hint :: < () , tokio :: time :: Instant > ({ use crate :: __staged :: cluster :: bench_client :: * ; | _ | Instant :: now () }),
                                input: Tee {
                                    inner: <tee 43>,
                                    metadata: HydroNodeMetadata {
                                        location_kind: Cluster(
                                            2,
                                        ),
                                        output_type: Some(
                                            (),
                                        ),
                                    },
                                },
                                metadata: HydroNodeMetadata {
                                    location_kind: Cluster(
                                        2,
                                    ),
                                    output_type: Some(
                                        tokio :: time :: Instant,
                                    ),
                                },
                            },
                            metadata: HydroNodeMetadata {
                                location_kind: Cluster(
                                    2,
                                ),
                                output_type: Some(
                                    (usize , tokio :: time :: Instant),
                                ),
                            },
                        },
                        metadata: HydroNodeMetadata {
                            location_kind: Cluster(
                                2,
                            ),
                            output_type: Some(
                                (usize , tokio :: time :: Instant),
                            ),
                        },
                    },
                    second: Tee {
                        inner: <tee 46>: Map {
                            f: stageleft :: runtime_support :: fn1_type_hint :: < (u32 , u32) , (usize , tokio :: time :: Instant) > ({ use crate :: __staged :: cluster :: bench_client :: * ; | (key , _prev_count) | (key as usize , Instant :: now ()) }),
                            input: Tee {
                                inner: <tee 44>,
                                metadata: HydroNodeMetadata {
                                    location_kind: Cluster(
                                        2,
                                    ),
                                    output_type: Some(
                                        (u32 , u32),
                                    ),
                                },
                            },
                            metadata: HydroNodeMetadata {
                                location_kind: Cluster(
                                    2,
                                ),
                                output_type: Some(
                                    (usize , tokio :: time :: Instant),
                                ),
                            },
                        },
                        metadata: HydroNodeMetadata {
                            location_kind: Cluster(
                                2,
                            ),
                            output_type: Some(
                                (usize , tokio :: time :: Instant),
                            ),
                        },
                    },
                    metadata: HydroNodeMetadata {
                        location_kind: Cluster(
                            2,
                        ),
                        output_type: Some(
                            (usize , tokio :: time :: Instant),
                        ),
                    },
                },
                metadata: HydroNodeMetadata {
                    location_kind: Cluster(
                        2,
                    ),
                    output_type: Some(
                        (usize , tokio :: time :: Instant),
                    ),
                },
            },
            metadata: HydroNodeMetadata {
                location_kind: Cluster(
                    2,
                ),
                output_type: Some(
                    (usize , tokio :: time :: Instant),
                ),
            },
        },
    },
    ForEach {
        f: stageleft :: runtime_support :: fn1_type_hint :: < (std :: rc :: Rc < core :: cell :: RefCell < std :: vec :: Vec < core :: time :: Duration > > > , usize) , () > ({ use crate :: __staged :: cluster :: bench_client :: * ; move | (latencies , throughput) | { let mut latencies_mut = latencies . borrow_mut () ; if latencies_mut . len () > 0 { let middle_idx = latencies_mut . len () / 2 ; let (_ , median , _) = latencies_mut . select_nth_unstable (middle_idx) ; println ! ("Median latency: {}ms" , median . as_micros () as f64 / 1000.0) ; } println ! ("Throughput: {} requests/s" , throughput) ; } }),
        input: Map {
            f: stageleft :: runtime_support :: fn1_type_hint :: < ((std :: rc :: Rc < core :: cell :: RefCell < std :: vec :: Vec < core :: time :: Duration > > > , usize) , ()) , (std :: rc :: Rc < core :: cell :: RefCell < std :: vec :: Vec < core :: time :: Duration > > > , usize) > ({ use hydro_lang :: __staged :: singleton :: * ; | (d , _signal) | d }),
            input: CrossSingleton {
                left: CrossSingleton {
                    left: Map {
                        f: stageleft :: runtime_support :: fn1_type_hint :: < (std :: rc :: Rc < core :: cell :: RefCell < std :: vec :: Vec < core :: time :: Duration > > > , usize) , std :: rc :: Rc < core :: cell :: RefCell < std :: vec :: Vec < core :: time :: Duration > > > > ({ use crate :: __staged :: cluster :: bench_client :: * ; | (latencies , _) | latencies }),
                        input: Fold {
                            init: stageleft :: runtime_support :: fn0_type_hint :: < (std :: rc :: Rc < core :: cell :: RefCell < std :: vec :: Vec < core :: time :: Duration > > > , usize) > ({ use crate :: __staged :: cluster :: bench_client :: * ; let median_latency_window_size__free = 1usize ; move | | (Rc :: new (RefCell :: new (Vec :: < Duration > :: with_capacity (median_latency_window_size__free))) , 0usize ,) }),
                            acc: stageleft :: runtime_support :: fn2_borrow_mut_type_hint :: < (std :: rc :: Rc < core :: cell :: RefCell < std :: vec :: Vec < core :: time :: Duration > > > , usize) , core :: time :: Duration , () > ({ use crate :: __staged :: cluster :: bench_client :: * ; let median_latency_window_size__free = 1usize ; move | (latencies , write_index) , latency | { let mut latencies_mut = latencies . borrow_mut () ; if * write_index < latencies_mut . len () { latencies_mut [* write_index] = latency ; } else { latencies_mut . push (latency) ; } * write_index = (* write_index + 1) % median_latency_window_size__free ; } }),
                            input: Persist {
                                inner: FlatMap {
                                    f: stageleft :: runtime_support :: fn1_type_hint :: < core :: option :: Option < core :: time :: Duration > , core :: option :: Option < core :: time :: Duration > > ({ use hydro_lang :: __staged :: stream :: * ; | d | d }),
                                    input: Chain {
                                        first: Map {
                                            f: stageleft :: runtime_support :: fn1_type_hint :: < (usize , (tokio :: time :: Instant , tokio :: time :: Instant)) , core :: option :: Option < core :: time :: Duration > > ({ use crate :: __staged :: cluster :: bench_client :: * ; | (_virtual_id , (prev_time , curr_time)) | Some (curr_time . duration_since (prev_time)) }),
                                            input: Join {
                                                left: Tee {
                                                    inner: <tee 45>,
                                                    metadata: HydroNodeMetadata {
                                                        location_kind: Cluster(
                                                            2,
                                                        ),
                                                        output_type: Some(
                                                            (usize , tokio :: time :: Instant),
                                                        ),
                                                    },
                                                },
                                                right: Tee {
                                                    inner: <tee 46>,
                                                    metadata: HydroNodeMetadata {
                                                        location_kind: Cluster(
                                                            2,
                                                        ),
                                                        output_type: Some(
                                                            (usize , tokio :: time :: Instant),
                                                        ),
                                                    },
                                                },
                                                metadata: HydroNodeMetadata {
                                                    location_kind: Cluster(
                                                        2,
                                                    ),
                                                    output_type: Some(
                                                        (usize , (tokio :: time :: Instant , tokio :: time :: Instant)),
                                                    ),
                                                },
                                            },
                                            metadata: HydroNodeMetadata {
                                                location_kind: Cluster(
                                                    2,
                                                ),
                                                output_type: Some(
                                                    core :: option :: Option < core :: time :: Duration >,
                                                ),
                                            },
                                        },
                                        second: DeferTick {
                                            input: Map {
                                                f: stageleft :: runtime_support :: fn1_type_hint :: < tokio :: time :: Instant , core :: option :: Option < core :: time :: Duration > > ({ use crate :: __staged :: cluster :: bench_client :: * ; | _ | None }),
                                                input: Tee {
                                                    inner: <tee 47>: Source {
                                                        source: Stream(
                                                            { use hydro_lang :: __staged :: location :: * ; let interval__free = { use crate :: __staged :: cluster :: bench_client :: * ; Duration :: from_secs (1) } ; tokio_stream :: wrappers :: IntervalStream :: new (tokio :: time :: interval (interval__free)) },
                                                        ),
                                                        location_kind: Cluster(
                                                            2,
                                                        ),
                                                        metadata: HydroNodeMetadata {
                                                            location_kind: Cluster(
                                                                2,
                                                            ),
                                                            output_type: Some(
                                                                tokio :: time :: Instant,
                                                            ),
                                                        },
                                                    },
                                                    metadata: HydroNodeMetadata {
                                                        location_kind: Cluster(
                                                            2,
                                                        ),
                                                        output_type: Some(
                                                            tokio :: time :: Instant,
                                                        ),
                                                    },
                                                },
                                                metadata: HydroNodeMetadata {
                                                    location_kind: Cluster(
                                                        2,
                                                    ),
                                                    output_type: Some(
                                                        core :: option :: Option < core :: time :: Duration >,
                                                    ),
                                                },
                                            },
                                            metadata: HydroNodeMetadata {
                                                location_kind: Cluster(
                                                    2,
                                                ),
                                                output_type: Some(
                                                    core :: option :: Option < core :: time :: Duration >,
                                                ),
                                            },
                                        },
                                        metadata: HydroNodeMetadata {
                                            location_kind: Cluster(
                                                2,
                                            ),
                                            output_type: Some(
                                                core :: option :: Option < core :: time :: Duration >,
                                            ),
                                        },
                                    },
                                    metadata: HydroNodeMetadata {
                                        location_kind: Cluster(
                                            2,
                                        ),
                                        output_type: Some(
                                            core :: time :: Duration,
                                        ),
                                    },
                                },
                                metadata: HydroNodeMetadata {
                                    location_kind: Cluster(
                                        2,
                                    ),
                                    output_type: Some(
                                        core :: time :: Duration,
                                    ),
                                },
                            },
                            metadata: HydroNodeMetadata {
                                location_kind: Cluster(
                                    2,
                                ),
                                output_type: Some(
                                    (std :: rc :: Rc < core :: cell :: RefCell < std :: vec :: Vec < core :: time :: Duration > > > , usize),
                                ),
                            },
                        },
                        metadata: HydroNodeMetadata {
                            location_kind: Cluster(
                                2,
                            ),
                            output_type: Some(
                                std :: rc :: Rc < core :: cell :: RefCell < std :: vec :: Vec < core :: time :: Duration > > >,
                            ),
                        },
                    },
                    right: Fold {
                        init: stageleft :: runtime_support :: fn0_type_hint :: < usize > ({ use crate :: __staged :: cluster :: bench_client :: * ; | | 0 }),
                        acc: stageleft :: runtime_support :: fn2_borrow_mut_type_hint :: < usize , (usize , bool) , () > ({ use crate :: __staged :: cluster :: bench_client :: * ; | total , (batch_size , reset) | { if reset { * total = 0 ; } else { * total += batch_size ; } } }),
                        input: Persist {
                            inner: Chain {
                                first: Map {
                                    f: stageleft :: runtime_support :: fn1_type_hint :: < usize , (usize , bool) > ({ use crate :: __staged :: cluster :: bench_client :: * ; | batch_size | (batch_size , false) }),
                                    input: Map {
                                        f: stageleft :: runtime_support :: fn1_type_hint :: < (usize , ()) , usize > ({ use hydro_lang :: __staged :: singleton :: * ; | (d , _signal) | d }),
                                        input: CrossSingleton {
                                            left: Fold {
                                                init: stageleft :: runtime_support :: fn0_type_hint :: < usize > ({ use hydro_lang :: __staged :: stream :: * ; | | 0usize }),
                                                acc: stageleft :: runtime_support :: fn2_borrow_mut_type_hint :: < usize , (u32 , u32) , () > ({ use hydro_lang :: __staged :: stream :: * ; | count , _ | * count += 1 }),
                                                input: Tee {
                                                    inner: <tee 44>,
                                                    metadata: HydroNodeMetadata {
                                                        location_kind: Cluster(
                                                            2,
                                                        ),
                                                        output_type: Some(
                                                            (u32 , u32),
                                                        ),
                                                    },
                                                },
                                                metadata: HydroNodeMetadata {
                                                    location_kind: Cluster(
                                                        2,
                                                    ),
                                                    output_type: Some(
                                                        usize,
                                                    ),
                                                },
                                            },
                                            right: Map {
                                                f: stageleft :: runtime_support :: fn1_type_hint :: < usize , () > ({ use hydro_lang :: __staged :: singleton :: * ; | _u | () }),
                                                input: Filter {
                                                    f: stageleft :: runtime_support :: fn1_borrow_type_hint :: < usize , bool > ({ use hydro_lang :: __staged :: singleton :: * ; | c | * c == 0 }),
                                                    input: Fold {
                                                        init: stageleft :: runtime_support :: fn0_type_hint :: < usize > ({ use hydro_lang :: __staged :: stream :: * ; | | 0usize }),
                                                        acc: stageleft :: runtime_support :: fn2_borrow_mut_type_hint :: < usize , tokio :: time :: Instant , () > ({ use hydro_lang :: __staged :: stream :: * ; | count , _ | * count += 1 }),
                                                        input: Tee {
                                                            inner: <tee 47>,
                                                            metadata: HydroNodeMetadata {
                                                                location_kind: Cluster(
                                                                    2,
                                                                ),
                                                                output_type: Some(
                                                                    tokio :: time :: Instant,
                                                                ),
                                                            },
                                                        },
                                                        metadata: HydroNodeMetadata {
                                                            location_kind: Cluster(
                                                                2,
                                                            ),
                                                            output_type: Some(
                                                                usize,
                                                            ),
                                                        },
                                                    },
                                                    metadata: HydroNodeMetadata {
                                                        location_kind: Cluster(
                                                            2,
                                                        ),
                                                        output_type: Some(
                                                            usize,
                                                        ),
                                                    },
                                                },
                                                metadata: HydroNodeMetadata {
                                                    location_kind: Cluster(
                                                        2,
                                                    ),
                                                    output_type: Some(
                                                        (),
                                                    ),
                                                },
                                            },
                                            metadata: HydroNodeMetadata {
                                                location_kind: Cluster(
                                                    2,
                                                ),
                                                output_type: Some(
                                                    (usize , ()),
                                                ),
                                            },
                                        },
                                        metadata: HydroNodeMetadata {
                                            location_kind: Cluster(
                                                2,
                                            ),
                                            output_type: Some(
                                                usize,
                                            ),
                                        },
                                    },
                                    metadata: HydroNodeMetadata {
                                        location_kind: Cluster(
                                            2,
                                        ),
                                        output_type: Some(
                                            (usize , bool),
                                        ),
                                    },
                                },
                                second: DeferTick {
                                    input: Map {
                                        f: stageleft :: runtime_support :: fn1_type_hint :: < tokio :: time :: Instant , (usize , bool) > ({ use crate :: __staged :: cluster :: bench_client :: * ; | _ | (0 , true) }),
                                        input: Tee {
                                            inner: <tee 47>,
                                            metadata: HydroNodeMetadata {
                                                location_kind: Cluster(
                                                    2,
                                                ),
                                                output_type: Some(
                                                    tokio :: time :: Instant,
                                                ),
                                            },
                                        },
                                        metadata: HydroNodeMetadata {
                                            location_kind: Cluster(
                                                2,
                                            ),
                                            output_type: Some(
                                                (usize , bool),
                                            ),
                                        },
                                    },
                                    metadata: HydroNodeMetadata {
                                        location_kind: Cluster(
                                            2,
                                        ),
                                        output_type: Some(
                                            (usize , bool),
                                        ),
                                    },
                                },
                                metadata: HydroNodeMetadata {
                                    location_kind: Cluster(
                                        2,
                                    ),
                                    output_type: Some(
                                        (usize , bool),
                                    ),
                                },
                            },
                            metadata: HydroNodeMetadata {
                                location_kind: Cluster(
                                    2,
                                ),
                                output_type: Some(
                                    (usize , bool),
                                ),
                            },
                        },
                        metadata: HydroNodeMetadata {
                            location_kind: Cluster(
                                2,
                            ),
                            output_type: Some(
                                usize,
                            ),
                        },
                    },
                    metadata: HydroNodeMetadata {
                        location_kind: Cluster(
                            2,
                        ),
                        output_type: Some(
                            (std :: rc :: Rc < core :: cell :: RefCell < std :: vec :: Vec < core :: time :: Duration > > > , usize),
                        ),
                    },
                },
                right: Map {
                    f: stageleft :: runtime_support :: fn1_type_hint :: < tokio :: time :: Instant , () > ({ use hydro_lang :: __staged :: singleton :: * ; | _u | () }),
                    input: Tee {
                        inner: <tee 47>,
                        metadata: HydroNodeMetadata {
                            location_kind: Cluster(
                                2,
                            ),
                            output_type: Some(
                                tokio :: time :: Instant,
                            ),
                        },
                    },
                    metadata: HydroNodeMetadata {
                        location_kind: Cluster(
                            2,
                        ),
                        output_type: Some(
                            (),
                        ),
                    },
                },
                metadata: HydroNodeMetadata {
                    location_kind: Cluster(
                        2,
                    ),
                    output_type: Some(
                        ((std :: rc :: Rc < core :: cell :: RefCell < std :: vec :: Vec < core :: time :: Duration > > > , usize) , ()),
                    ),
                },
            },
            metadata: HydroNodeMetadata {
                location_kind: Cluster(
                    2,
                ),
                output_type: Some(
                    (std :: rc :: Rc < core :: cell :: RefCell < std :: vec :: Vec < core :: time :: Duration > > > , usize),
                ),
            },
        },
    },
]<|MERGE_RESOLUTION|>--- conflicted
+++ resolved
@@ -3710,51 +3710,50 @@
                                 ),
                             },
                         },
-<<<<<<< HEAD
-                        Tee {
+                        right: Tee {
                             inner: <tee 35>: Fold {
                                 init: stageleft :: runtime_support :: fn0_type_hint :: < usize > ({ use crate :: __staged :: cluster :: kv_replica :: * ; | | 0 }),
                                 acc: stageleft :: runtime_support :: fn2_borrow_mut_type_hint :: < usize , (hydro_test :: cluster :: kv_replica :: SequencedKv < u32 , (hydro_lang :: location :: cluster :: cluster_id :: ClusterId < hydro_test :: cluster :: bench_client :: Client > , u32) > , usize) , () > ({ use crate :: __staged :: cluster :: kv_replica :: * ; | new_next_slot , (sorted_payload , next_slot) | { if sorted_payload . seq == std :: cmp :: max (* new_next_slot , next_slot) { * new_next_slot = sorted_payload . seq + 1 ; } } }),
-                                input: CrossSingleton(
-                                    Tee {
+                                input: CrossSingleton {
+                                    left: Tee {
                                         inner: <tee 34>,
+                                        metadata: HydroNodeMetadata {
+                                            location_kind: Cluster(
+                                                3,
+                                            ),
+                                            output_type: Some(
+                                                hydro_test :: cluster :: kv_replica :: SequencedKv < u32 , (hydro_lang :: location :: cluster :: cluster_id :: ClusterId < hydro_test :: cluster :: bench_client :: Client > , u32) >,
+                                            ),
+                                        },
                                     },
-                                    Tee {
-                                        inner: <tee 36>: Chain(
-                                            CycleSource {
+                                    right: Tee {
+                                        inner: <tee 36>: Chain {
+                                            first: CycleSource {
                                                 ident: Ident {
                                                     sym: cycle_2,
-=======
-                        right: Tee {
-                            inner: <tee 35>: FilterMap {
-                                f: stageleft :: runtime_support :: fn1_type_hint :: < core :: option :: Option < usize > , core :: option :: Option < usize > > ({ use crate :: __staged :: cluster :: kv_replica :: * ; | v | v }),
-                                input: Fold {
-                                    init: stageleft :: runtime_support :: fn0_type_hint :: < core :: option :: Option < usize > > ({ use crate :: __staged :: cluster :: kv_replica :: * ; | | None }),
-                                    acc: stageleft :: runtime_support :: fn2_borrow_mut_type_hint :: < core :: option :: Option < usize > , (hydro_test :: cluster :: kv_replica :: SequencedKv < u32 , (hydro_lang :: location :: cluster :: cluster_id :: ClusterId < hydro_test :: cluster :: bench_client :: Client > , u32) > , core :: option :: Option < usize >) , () > ({ use crate :: __staged :: cluster :: kv_replica :: * ; | filled_slot , (sorted_payload , highest_seq) | { let expected_next_slot = std :: cmp :: max (filled_slot . map (| v | v + 1) . unwrap_or (0) , highest_seq . map (| v | v + 1) . unwrap_or (0) ,) ; if sorted_payload . seq == expected_next_slot { * filled_slot = Some (sorted_payload . seq) ; } } }),
-                                    input: CrossSingleton {
-                                        left: Tee {
-                                            inner: <tee 34>,
-                                            metadata: HydroNodeMetadata {
-                                                location_kind: Cluster(
-                                                    3,
-                                                ),
-                                                output_type: Some(
-                                                    hydro_test :: cluster :: kv_replica :: SequencedKv < u32 , (hydro_lang :: location :: cluster :: cluster_id :: ClusterId < hydro_test :: cluster :: bench_client :: Client > , u32) >,
-                                                ),
+                                                },
+                                                location_kind: Tick(
+                                                    8,
+                                                    Cluster(
+                                                        3,
+                                                    ),
+                                                ),
+                                                metadata: HydroNodeMetadata {
+                                                    location_kind: Cluster(
+                                                        3,
+                                                    ),
+                                                    output_type: Some(
+                                                        usize,
+                                                    ),
+                                                },
                                             },
-                                        },
-                                        right: Chain {
-                                            first: Map {
-                                                f: stageleft :: runtime_support :: fn1_type_hint :: < usize , core :: option :: Option < usize > > ({ use hydro_lang :: __staged :: optional :: * ; | v | Some (v) }),
-                                                input: CycleSource {
-                                                    ident: Ident {
-                                                        sym: cycle_2,
-                                                    },
-                                                    location_kind: Tick(
-                                                        8,
-                                                        Cluster(
-                                                            3,
-                                                        ),
+                                            second: Persist {
+                                                inner: Source {
+                                                    source: Iter(
+                                                        { use hydro_lang :: __staged :: location :: * ; let e__free = { use crate :: __staged :: cluster :: kv_replica :: * ; 0 } ; [e__free] },
+                                                    ),
+                                                    location_kind: Cluster(
+                                                        3,
                                                     ),
                                                     metadata: HydroNodeMetadata {
                                                         location_kind: Cluster(
@@ -3770,46 +3769,7 @@
                                                         3,
                                                     ),
                                                     output_type: Some(
-                                                        core :: option :: Option < usize >,
-                                                    ),
->>>>>>> 41e5bb93
-                                                },
-                                                location_kind: Tick(
-                                                    8,
-                                                    Cluster(
-                                                        3,
-                                                    ),
-                                                ),
-                                            },
-                                            second: Persist {
-                                                inner: Source {
-                                                    source: Iter(
-                                                        { use hydro_lang :: __staged :: location :: * ; let e__free = { use crate :: __staged :: cluster :: kv_replica :: * ; 0 } ; [e__free] },
-                                                    ),
-                                                    location_kind: Cluster(
-                                                        3,
-                                                    ),
-                                                    metadata: HydroNodeMetadata {
-                                                        location_kind: Cluster(
-                                                            3,
-                                                        ),
-                                                        output_type: Some(
-                                                            core :: option :: Option < usize >,
-                                                        ),
-                                                    },
-                                                },
-<<<<<<< HEAD
-                                            ),
-                                        ),
-                                    },
-                                ),
-=======
-                                                metadata: HydroNodeMetadata {
-                                                    location_kind: Cluster(
-                                                        3,
-                                                    ),
-                                                    output_type: Some(
-                                                        core :: option :: Option < usize >,
+                                                        usize,
                                                     ),
                                                 },
                                             },
@@ -3818,7 +3778,7 @@
                                                     3,
                                                 ),
                                                 output_type: Some(
-                                                    core :: option :: Option < usize >,
+                                                    usize,
                                                 ),
                                             },
                                         },
@@ -3827,7 +3787,7 @@
                                                 3,
                                             ),
                                             output_type: Some(
-                                                (hydro_test :: cluster :: kv_replica :: SequencedKv < u32 , (hydro_lang :: location :: cluster :: cluster_id :: ClusterId < hydro_test :: cluster :: bench_client :: Client > , u32) > , core :: option :: Option < usize >),
+                                                usize,
                                             ),
                                         },
                                     },
@@ -3836,7 +3796,7 @@
                                             3,
                                         ),
                                         output_type: Some(
-                                            core :: option :: Option < usize >,
+                                            (hydro_test :: cluster :: kv_replica :: SequencedKv < u32 , (hydro_lang :: location :: cluster :: cluster_id :: ClusterId < hydro_test :: cluster :: bench_client :: Client > , u32) > , usize),
                                         ),
                                     },
                                 },
@@ -3848,7 +3808,6 @@
                                         usize,
                                     ),
                                 },
->>>>>>> 41e5bb93
                             },
                             metadata: HydroNodeMetadata {
                                 location_kind: Cluster(
@@ -3906,70 +3865,38 @@
                 3,
             ),
         ),
-<<<<<<< HEAD
-        input: DeferTick(
-            Map {
+        input: DeferTick {
+            input: Map {
                 f: stageleft :: runtime_support :: fn1_type_hint :: < (std :: collections :: hash_map :: HashMap < u32 , (hydro_lang :: location :: cluster :: cluster_id :: ClusterId < hydro_test :: cluster :: bench_client :: Client > , u32) > , usize) , usize > ({ use crate :: __staged :: cluster :: kv_replica :: * ; | (_kv_store , next_slot) | next_slot }),
                 input: Fold {
                     init: stageleft :: runtime_support :: fn0_type_hint :: < (std :: collections :: hash_map :: HashMap < u32 , (hydro_lang :: location :: cluster :: cluster_id :: ClusterId < hydro_test :: cluster :: bench_client :: Client > , u32) > , usize) > ({ use crate :: __staged :: cluster :: kv_replica :: * ; | | (HashMap :: new () , 0) }),
                     acc: stageleft :: runtime_support :: fn2_borrow_mut_type_hint :: < (std :: collections :: hash_map :: HashMap < u32 , (hydro_lang :: location :: cluster :: cluster_id :: ClusterId < hydro_test :: cluster :: bench_client :: Client > , u32) > , usize) , hydro_test :: cluster :: kv_replica :: SequencedKv < u32 , (hydro_lang :: location :: cluster :: cluster_id :: ClusterId < hydro_test :: cluster :: bench_client :: Client > , u32) > , () > ({ use crate :: __staged :: cluster :: kv_replica :: * ; | (kv_store , next_slot) , payload | { if let Some (kv) = payload . kv { kv_store . insert (kv . key , kv . value) ; } * next_slot = payload . seq + 1 ; } }),
-                    input: Persist(
-                        Tee {
+                    input: Persist {
+                        inner: Tee {
                             inner: <tee 37>: Map {
                                 f: stageleft :: runtime_support :: fn1_type_hint :: < (hydro_test :: cluster :: kv_replica :: SequencedKv < u32 , (hydro_lang :: location :: cluster :: cluster_id :: ClusterId < hydro_test :: cluster :: bench_client :: Client > , u32) > , usize) , hydro_test :: cluster :: kv_replica :: SequencedKv < u32 , (hydro_lang :: location :: cluster :: cluster_id :: ClusterId < hydro_test :: cluster :: bench_client :: Client > , u32) > > ({ use crate :: __staged :: cluster :: kv_replica :: * ; | (sorted_payload , _) | { sorted_payload } }),
                                 input: Filter {
                                     f: stageleft :: runtime_support :: fn1_borrow_type_hint :: < (hydro_test :: cluster :: kv_replica :: SequencedKv < u32 , (hydro_lang :: location :: cluster :: cluster_id :: ClusterId < hydro_test :: cluster :: bench_client :: Client > , u32) > , usize) , bool > ({ use crate :: __staged :: cluster :: kv_replica :: * ; | (sorted_payload , highest_seq) | sorted_payload . seq < * highest_seq }),
-                                    input: CrossSingleton(
-                                        Tee {
+                                    input: CrossSingleton {
+                                        left: Tee {
                                             inner: <tee 34>,
-                                        },
-                                        Tee {
-                                            inner: <tee 35>,
-                                        },
-                                    ),
-=======
-        input: DeferTick {
-            input: Tee {
-                inner: <tee 36>: FilterMap {
-                    f: stageleft :: runtime_support :: fn1_type_hint :: < (std :: collections :: hash_map :: HashMap < u32 , (hydro_lang :: location :: cluster :: cluster_id :: ClusterId < hydro_test :: cluster :: bench_client :: Client > , u32) > , core :: option :: Option < usize >) , core :: option :: Option < usize > > ({ use crate :: __staged :: cluster :: kv_replica :: * ; | (_kv_store , highest_seq) | highest_seq }),
-                    input: Fold {
-                        init: stageleft :: runtime_support :: fn0_type_hint :: < (std :: collections :: hash_map :: HashMap < u32 , (hydro_lang :: location :: cluster :: cluster_id :: ClusterId < hydro_test :: cluster :: bench_client :: Client > , u32) > , core :: option :: Option < usize >) > ({ use crate :: __staged :: cluster :: kv_replica :: * ; | | (HashMap :: new () , None) }),
-                        acc: stageleft :: runtime_support :: fn2_borrow_mut_type_hint :: < (std :: collections :: hash_map :: HashMap < u32 , (hydro_lang :: location :: cluster :: cluster_id :: ClusterId < hydro_test :: cluster :: bench_client :: Client > , u32) > , core :: option :: Option < usize >) , hydro_test :: cluster :: kv_replica :: SequencedKv < u32 , (hydro_lang :: location :: cluster :: cluster_id :: ClusterId < hydro_test :: cluster :: bench_client :: Client > , u32) > , () > ({ use crate :: __staged :: cluster :: kv_replica :: * ; | (kv_store , last_seq) , payload | { if let Some (kv) = payload . kv { kv_store . insert (kv . key , kv . value) ; } debug_assert ! (payload . seq == (last_seq . map (| s | s + 1) . unwrap_or (0)) , "Hole in log between seq {:?} and {}" , * last_seq , payload . seq) ; * last_seq = Some (payload . seq) ; } }),
-                        input: Persist {
-                            inner: Tee {
-                                inner: <tee 37>: Map {
-                                    f: stageleft :: runtime_support :: fn1_type_hint :: < (hydro_test :: cluster :: kv_replica :: SequencedKv < u32 , (hydro_lang :: location :: cluster :: cluster_id :: ClusterId < hydro_test :: cluster :: bench_client :: Client > , u32) > , usize) , hydro_test :: cluster :: kv_replica :: SequencedKv < u32 , (hydro_lang :: location :: cluster :: cluster_id :: ClusterId < hydro_test :: cluster :: bench_client :: Client > , u32) > > ({ use crate :: __staged :: cluster :: kv_replica :: * ; | (sorted_payload , _) | { sorted_payload } }),
-                                    input: Filter {
-                                        f: stageleft :: runtime_support :: fn1_borrow_type_hint :: < (hydro_test :: cluster :: kv_replica :: SequencedKv < u32 , (hydro_lang :: location :: cluster :: cluster_id :: ClusterId < hydro_test :: cluster :: bench_client :: Client > , u32) > , usize) , bool > ({ use crate :: __staged :: cluster :: kv_replica :: * ; | (sorted_payload , highest_seq) | sorted_payload . seq <= * highest_seq }),
-                                        input: CrossSingleton {
-                                            left: Tee {
-                                                inner: <tee 34>,
-                                                metadata: HydroNodeMetadata {
-                                                    location_kind: Cluster(
-                                                        3,
-                                                    ),
-                                                    output_type: Some(
-                                                        hydro_test :: cluster :: kv_replica :: SequencedKv < u32 , (hydro_lang :: location :: cluster :: cluster_id :: ClusterId < hydro_test :: cluster :: bench_client :: Client > , u32) >,
-                                                    ),
-                                                },
-                                            },
-                                            right: Tee {
-                                                inner: <tee 35>,
-                                                metadata: HydroNodeMetadata {
-                                                    location_kind: Cluster(
-                                                        3,
-                                                    ),
-                                                    output_type: Some(
-                                                        usize,
-                                                    ),
-                                                },
-                                            },
                                             metadata: HydroNodeMetadata {
                                                 location_kind: Cluster(
                                                     3,
                                                 ),
                                                 output_type: Some(
-                                                    (hydro_test :: cluster :: kv_replica :: SequencedKv < u32 , (hydro_lang :: location :: cluster :: cluster_id :: ClusterId < hydro_test :: cluster :: bench_client :: Client > , u32) > , usize),
+                                                    hydro_test :: cluster :: kv_replica :: SequencedKv < u32 , (hydro_lang :: location :: cluster :: cluster_id :: ClusterId < hydro_test :: cluster :: bench_client :: Client > , u32) >,
+                                                ),
+                                            },
+                                        },
+                                        right: Tee {
+                                            inner: <tee 35>,
+                                            metadata: HydroNodeMetadata {
+                                                location_kind: Cluster(
+                                                    3,
+                                                ),
+                                                output_type: Some(
+                                                    usize,
                                                 ),
                                             },
                                         },
@@ -3987,10 +3914,9 @@
                                             3,
                                         ),
                                         output_type: Some(
-                                            hydro_test :: cluster :: kv_replica :: SequencedKv < u32 , (hydro_lang :: location :: cluster :: cluster_id :: ClusterId < hydro_test :: cluster :: bench_client :: Client > , u32) >,
+                                            (hydro_test :: cluster :: kv_replica :: SequencedKv < u32 , (hydro_lang :: location :: cluster :: cluster_id :: ClusterId < hydro_test :: cluster :: bench_client :: Client > , u32) > , usize),
                                         ),
                                     },
->>>>>>> 41e5bb93
                                 },
                                 metadata: HydroNodeMetadata {
                                     location_kind: Cluster(
@@ -4001,10 +3927,6 @@
                                     ),
                                 },
                             },
-<<<<<<< HEAD
-                        },
-                    ),
-=======
                             metadata: HydroNodeMetadata {
                                 location_kind: Cluster(
                                     3,
@@ -4019,7 +3941,7 @@
                                 3,
                             ),
                             output_type: Some(
-                                (std :: collections :: hash_map :: HashMap < u32 , (hydro_lang :: location :: cluster :: cluster_id :: ClusterId < hydro_test :: cluster :: bench_client :: Client > , u32) > , core :: option :: Option < usize >),
+                                hydro_test :: cluster :: kv_replica :: SequencedKv < u32 , (hydro_lang :: location :: cluster :: cluster_id :: ClusterId < hydro_test :: cluster :: bench_client :: Client > , u32) >,
                             ),
                         },
                     },
@@ -4028,10 +3950,9 @@
                             3,
                         ),
                         output_type: Some(
-                            usize,
-                        ),
-                    },
->>>>>>> 41e5bb93
+                            (std :: collections :: hash_map :: HashMap < u32 , (hydro_lang :: location :: cluster :: cluster_id :: ClusterId < hydro_test :: cluster :: bench_client :: Client > , u32) > , usize),
+                        ),
+                    },
                 },
                 metadata: HydroNodeMetadata {
                     location_kind: Cluster(
@@ -4065,17 +3986,10 @@
         input: DeferTick {
             input: Tee {
                 inner: <tee 38>: FilterMap {
-<<<<<<< HEAD
                     f: stageleft :: runtime_support :: fn1_type_hint :: < (core :: option :: Option < usize > , usize) , core :: option :: Option < usize > > ({ use crate :: __staged :: cluster :: kv_replica :: * ; let checkpoint_frequency__free = 1usize ; move | (max_checkpointed_seq , next_slot) | if max_checkpointed_seq . map (| m | next_slot - m >= checkpoint_frequency__free) . unwrap_or (true) { Some (next_slot) } else { None } }),
-                    input: CrossSingleton(
-                        Chain(
-                            Map {
-=======
-                    f: stageleft :: runtime_support :: fn1_type_hint :: < (core :: option :: Option < usize > , usize) , core :: option :: Option < usize > > ({ use crate :: __staged :: cluster :: kv_replica :: * ; let checkpoint_frequency__free = 1usize ; move | (max_checkpointed_seq , new_highest_seq) | if max_checkpointed_seq . map (| m | new_highest_seq - m >= checkpoint_frequency__free) . unwrap_or (true) { Some (new_highest_seq) } else { None } }),
                     input: CrossSingleton {
                         left: Chain {
                             first: Map {
->>>>>>> 41e5bb93
                                 f: stageleft :: runtime_support :: fn1_type_hint :: < usize , core :: option :: Option < usize > > ({ use hydro_lang :: __staged :: optional :: * ; | v | Some (v) }),
                                 input: Reduce {
                                     f: stageleft :: runtime_support :: fn2_borrow_mut_type_hint :: < usize , usize , () > ({ use hydro_lang :: __staged :: stream :: * ; | curr , new | { if new > * curr { * curr = new ; } } }),
