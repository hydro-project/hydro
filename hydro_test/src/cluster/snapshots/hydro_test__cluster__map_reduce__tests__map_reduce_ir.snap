--- conflicted
+++ resolved
@@ -9,11 +9,7 @@
             f: stageleft :: runtime_support :: fn2_borrow_mut_type_hint :: < i32 , i32 , () > ({ use crate :: __staged :: __deps :: * ; use crate :: __staged :: cluster :: map_reduce :: * ; | total , count | * total += count }),
             input: Persist {
                 inner: Map {
-<<<<<<< HEAD
-                    f: stageleft :: runtime_support :: fn1_type_hint :: < (hydro_optimize :: __staged :: __deps :: hydro_lang :: location :: cluster :: cluster_id :: ClusterId < hydro_test :: cluster :: map_reduce :: Worker > , (std :: string :: String , i32)) , (std :: string :: String , i32) > ({ use hydro_lang :: __staged :: __deps :: * ; use hydro_lang :: __staged :: stream :: * ; | (_ , b) | b }),
-=======
                     f: stageleft :: runtime_support :: fn1_type_hint :: < (hydro_test :: __staged :: __deps :: hydro_lang :: location :: cluster :: cluster_id :: ClusterId < hydro_test :: __staged :: cluster :: map_reduce :: Worker > , (std :: string :: String , i32)) , (std :: string :: String , i32) > ({ use hydro_lang :: __staged :: __deps :: * ; use hydro_lang :: __staged :: stream :: * ; | (_ , b) | b }),
->>>>>>> 555b83e4
                     input: Network {
                         from_key: None,
                         to_location: Process(
@@ -48,11 +44,7 @@
                                             | res | { hydro_lang :: runtime_support :: bincode :: deserialize :: < std :: string :: String > (& res . unwrap ()) . unwrap () },
                                         ),
                                         input: Map {
-<<<<<<< HEAD
-                                            f: stageleft :: runtime_support :: fn1_type_hint :: < (usize , std :: string :: String) , (hydro_optimize :: __staged :: __deps :: hydro_lang :: location :: cluster :: cluster_id :: ClusterId < hydro_test :: cluster :: map_reduce :: Worker > , std :: string :: String) > ({ use hydro_lang :: __staged :: __deps :: * ; use hydro_lang :: __staged :: stream :: * ; let ids__free = unsafe { :: std :: mem :: transmute :: < _ , & [hydro_lang :: ClusterId < hydro_test :: cluster :: map_reduce :: Worker >] > (__hydro_lang_cluster_ids_1) } ; | (i , w) | (ids__free [i % ids__free . len ()] , w) }),
-=======
                                             f: stageleft :: runtime_support :: fn1_type_hint :: < (usize , std :: string :: String) , (hydro_test :: __staged :: __deps :: hydro_lang :: location :: cluster :: cluster_id :: ClusterId < hydro_test :: __staged :: cluster :: map_reduce :: Worker > , std :: string :: String) > ({ use hydro_lang :: __staged :: __deps :: * ; use hydro_lang :: __staged :: stream :: * ; let ids__free = unsafe { :: std :: mem :: transmute :: < _ , & [hydro_lang :: ClusterId < hydro_test :: __staged :: cluster :: map_reduce :: Worker >] > (__hydro_lang_cluster_ids_1) } ; | (i , w) | (ids__free [i % ids__free . len ()] , w) }),
->>>>>>> 555b83e4
                                             input: Enumerate {
                                                 is_static: true,
                                                 input: Map {
@@ -108,11 +100,7 @@
                                                     0,
                                                 ),
                                                 output_type: Some(
-<<<<<<< HEAD
-                                                    (hydro_optimize :: __staged :: __deps :: hydro_lang :: location :: cluster :: cluster_id :: ClusterId < hydro_test :: cluster :: map_reduce :: Worker > , std :: string :: String),
-=======
                                                     (hydro_test :: __staged :: __deps :: hydro_lang :: location :: cluster :: cluster_id :: ClusterId < hydro_test :: __staged :: cluster :: map_reduce :: Worker > , std :: string :: String),
->>>>>>> 555b83e4
                                                 ),
                                                 cardinality: None,
                                                 cpu_usage: None,
