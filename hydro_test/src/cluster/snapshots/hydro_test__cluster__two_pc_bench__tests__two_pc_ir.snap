--- conflicted
+++ resolved
@@ -74,6 +74,10 @@
                                                                             output_type: Some(
                                                                                 & hydro_test :: __staged :: __deps :: hydro_lang :: location :: member_id :: MemberId < hydro_test :: __staged :: cluster :: two_pc :: Participant >,
                                                                             ),
+                                                                            stream_kind: Some(
+                                                                                Stream,
+                                                                            ),
+                                                                            is_bounded: false,
                                                                         },
                                                                     },
                                                                     metadata: HydroIrMetadata {
@@ -83,6 +87,8 @@
                                                                         output_type: Some(
                                                                             (hydro_test :: __staged :: __deps :: hydro_lang :: location :: member_id :: MemberId < hydro_test :: __staged :: cluster :: two_pc :: Participant > , hydro_test :: __staged :: __deps :: hydro_lang :: location :: MembershipEvent),
                                                                         ),
+                                                                        stream_kind: None,
+                                                                        is_bounded: false,
                                                                     },
                                                                 },
                                                                 metadata: HydroIrMetadata {
@@ -92,6 +98,8 @@
                                                                     output_type: Some(
                                                                         (hydro_test :: __staged :: __deps :: hydro_lang :: location :: member_id :: MemberId < hydro_test :: __staged :: cluster :: two_pc :: Participant > , hydro_test :: __staged :: __deps :: hydro_lang :: location :: MembershipEvent),
                                                                     ),
+                                                                    stream_kind: None,
+                                                                    is_bounded: false,
                                                                 },
                                                             },
                                                             metadata: HydroIrMetadata {
@@ -101,6 +109,10 @@
                                                                 output_type: Some(
                                                                     (hydro_test :: __staged :: __deps :: hydro_lang :: location :: member_id :: MemberId < hydro_test :: __staged :: cluster :: two_pc :: Participant > , bool),
                                                                 ),
+                                                                stream_kind: Some(
+                                                                    Singleton,
+                                                                ),
+                                                                is_bounded: false,
                                                             },
                                                         },
                                                         metadata: HydroIrMetadata {
@@ -110,6 +122,8 @@
                                                             output_type: Some(
                                                                 (hydro_test :: __staged :: __deps :: hydro_lang :: location :: member_id :: MemberId < hydro_test :: __staged :: cluster :: two_pc :: Participant > , ()),
                                                             ),
+                                                            stream_kind: None,
+                                                            is_bounded: false,
                                                         },
                                                     },
                                                     metadata: HydroIrMetadata {
@@ -122,6 +136,8 @@
                                                         output_type: Some(
                                                             hydro_test :: __staged :: __deps :: hydro_lang :: location :: member_id :: MemberId < hydro_test :: __staged :: cluster :: two_pc :: Participant >,
                                                         ),
+                                                        stream_kind: None,
+                                                        is_bounded: false,
                                                     },
                                                 },
                                                 right: Network {
@@ -456,6 +472,10 @@
                                                                             output_type: Some(
                                                                                 & hydro_test :: __staged :: __deps :: hydro_lang :: location :: member_id :: MemberId < hydro_test :: __staged :: cluster :: two_pc :: Participant >,
                                                                             ),
+                                                                            stream_kind: Some(
+                                                                                Stream,
+                                                                            ),
+                                                                            is_bounded: false,
                                                                         },
                                                                     },
                                                                     metadata: HydroIrMetadata {
@@ -465,6 +485,8 @@
                                                                         output_type: Some(
                                                                             (hydro_test :: __staged :: __deps :: hydro_lang :: location :: member_id :: MemberId < hydro_test :: __staged :: cluster :: two_pc :: Participant > , hydro_test :: __staged :: __deps :: hydro_lang :: location :: MembershipEvent),
                                                                         ),
+                                                                        stream_kind: None,
+                                                                        is_bounded: false,
                                                                     },
                                                                 },
                                                                 metadata: HydroIrMetadata {
@@ -474,6 +496,8 @@
                                                                     output_type: Some(
                                                                         (hydro_test :: __staged :: __deps :: hydro_lang :: location :: member_id :: MemberId < hydro_test :: __staged :: cluster :: two_pc :: Participant > , hydro_test :: __staged :: __deps :: hydro_lang :: location :: MembershipEvent),
                                                                     ),
+                                                                    stream_kind: None,
+                                                                    is_bounded: false,
                                                                 },
                                                             },
                                                             metadata: HydroIrMetadata {
@@ -483,6 +507,10 @@
                                                                 output_type: Some(
                                                                     (hydro_test :: __staged :: __deps :: hydro_lang :: location :: member_id :: MemberId < hydro_test :: __staged :: cluster :: two_pc :: Participant > , bool),
                                                                 ),
+                                                                stream_kind: Some(
+                                                                    Singleton,
+                                                                ),
+                                                                is_bounded: false,
                                                             },
                                                         },
                                                         metadata: HydroIrMetadata {
@@ -492,6 +520,8 @@
                                                             output_type: Some(
                                                                 (hydro_test :: __staged :: __deps :: hydro_lang :: location :: member_id :: MemberId < hydro_test :: __staged :: cluster :: two_pc :: Participant > , ()),
                                                             ),
+                                                            stream_kind: None,
+                                                            is_bounded: false,
                                                         },
                                                     },
                                                     metadata: HydroIrMetadata {
@@ -504,6 +534,8 @@
                                                         output_type: Some(
                                                             hydro_test :: __staged :: __deps :: hydro_lang :: location :: member_id :: MemberId < hydro_test :: __staged :: cluster :: two_pc :: Participant >,
                                                         ),
+                                                        stream_kind: None,
+                                                        is_bounded: false,
                                                     },
                                                 },
                                                 right: Tee {
@@ -1556,6 +1588,8 @@
                                                                                         output_type: Some(
                                                                                             (u32 , core :: option :: Option < u32 >),
                                                                                         ),
+                                                                                        stream_kind: None,
+                                                                                        is_bounded: false,
                                                                                     },
                                                                                 },
                                                                                 metadata: HydroIrMetadata {
@@ -1572,36 +1606,6 @@
                                                                                     is_bounded: false,
                                                                                 },
                                                                             },
-<<<<<<< HEAD
-                                                                            metadata: HydroIrMetadata {
-                                                                                location_kind: Tick(
-                                                                                    0,
-                                                                                    Cluster(
-                                                                                        2,
-                                                                                    ),
-                                                                                ),
-                                                                                output_type: Some(
-                                                                                    usize,
-                                                                                ),
-                                                                                stream_kind: None,
-                                                                                is_bounded: false,
-                                                                            },
-                                                                        },
-                                                                        right: Map {
-                                                                            f: stageleft :: runtime_support :: fn1_type_hint :: < usize , () > ({ use hydro_lang :: __staged :: __deps :: * ; use hydro_lang :: __staged :: singleton :: * ; | _u | () }),
-                                                                            input: Filter {
-                                                                                f: stageleft :: runtime_support :: fn1_borrow_type_hint :: < usize , bool > ({ use hydro_lang :: __staged :: __deps :: * ; use hydro_lang :: __staged :: singleton :: * ; | c | * c == 0 }),
-                                                                                input: Fold {
-                                                                                    init: stageleft :: runtime_support :: fn0_type_hint :: < usize > ({ use hydro_lang :: __staged :: __deps :: * ; use hydro_lang :: __staged :: stream :: * ; | | 0usize }),
-                                                                                    acc: stageleft :: runtime_support :: fn2_borrow_mut_type_hint :: < usize , hydro_test :: __staged :: __deps :: tokio :: time :: Instant , () > ({ use hydro_lang :: __staged :: __deps :: * ; use hydro_lang :: __staged :: stream :: * ; | count , _ | * count += 1 }),
-                                                                                    input: Tee {
-                                                                                        inner: <tee 12>: Reduce {
-                                                                                            f: stageleft :: runtime_support :: fn2_borrow_mut_type_hint :: < hydro_test :: __staged :: __deps :: tokio :: time :: Instant , hydro_test :: __staged :: __deps :: tokio :: time :: Instant , () > ({ use hydro_lang :: __staged :: __deps :: * ; use hydro_lang :: __staged :: stream :: * ; | _ , _ | { } }),
-                                                                                            input: Source {
-                                                                                                source: Stream(
-                                                                                                    { use hydro_lang :: __staged :: __deps :: * ; use hydro_lang :: __staged :: location :: * ; let interval__free = { use hydro_std :: __staged :: __deps :: * ; use hydro_std :: __staged :: bench_client :: * ; Duration :: from_secs (1) } ; tokio_stream :: wrappers :: IntervalStream :: new (tokio :: time :: interval (interval__free)) },
-                                                                                                ),
-=======
                                                                             right: Map {
                                                                                 f: stageleft :: runtime_support :: fn1_type_hint :: < usize , () > ({ use hydro_lang :: __staged :: __deps :: * ; use hydro_lang :: __staged :: singleton :: * ; | _u | () }),
                                                                                 input: Filter {
@@ -1623,9 +1627,12 @@
                                                                                                         output_type: Some(
                                                                                                             hydro_test :: __staged :: __deps :: tokio :: time :: Instant,
                                                                                                         ),
+                                                                                                        stream_kind: Some(
+                                                                                                            Stream,
+                                                                                                        ),
+                                                                                                        is_bounded: false,
                                                                                                     },
                                                                                                 },
->>>>>>> 4e84a3fc
                                                                                                 metadata: HydroIrMetadata {
                                                                                                     location_kind: Tick(
                                                                                                         0,
@@ -1636,9 +1643,7 @@
                                                                                                     output_type: Some(
                                                                                                         hydro_test :: __staged :: __deps :: tokio :: time :: Instant,
                                                                                                     ),
-                                                                                                    stream_kind: Some(
-                                                                                                        Stream,
-                                                                                                    ),
+                                                                                                    stream_kind: None,
                                                                                                     is_bounded: false,
                                                                                                 },
                                                                                             },
@@ -1740,27 +1745,6 @@
                                                                         is_bounded: false,
                                                                     },
                                                                 },
-<<<<<<< HEAD
-                                                                metadata: HydroIrMetadata {
-                                                                    location_kind: Tick(
-                                                                        0,
-                                                                        Cluster(
-                                                                            2,
-                                                                        ),
-                                                                    ),
-                                                                    output_type: Some(
-                                                                        (usize , bool),
-                                                                    ),
-                                                                    stream_kind: None,
-                                                                    is_bounded: false,
-                                                                },
-                                                            },
-                                                            second: DeferTick {
-                                                                input: Map {
-                                                                    f: stageleft :: runtime_support :: fn1_type_hint :: < hydro_test :: __staged :: __deps :: tokio :: time :: Instant , (usize , bool) > ({ use hydro_std :: __staged :: __deps :: * ; use hydro_std :: __staged :: bench_client :: * ; | _ | (0 , true) }),
-                                                                    input: Tee {
-                                                                        inner: <tee 12>,
-=======
                                                                 second: DeferTick {
                                                                     input: Map {
                                                                         f: stageleft :: runtime_support :: fn1_type_hint :: < hydro_test :: __staged :: __deps :: tokio :: time :: Instant , (usize , bool) > ({ use hydro_std :: __staged :: __deps :: * ; use hydro_std :: __staged :: bench_client :: * ; | _ | (0 , true) }),
@@ -1776,9 +1760,10 @@
                                                                                 output_type: Some(
                                                                                     hydro_test :: __staged :: __deps :: tokio :: time :: Instant,
                                                                                 ),
+                                                                                stream_kind: None,
+                                                                                is_bounded: false,
                                                                             },
                                                                         },
->>>>>>> 4e84a3fc
                                                                         metadata: HydroIrMetadata {
                                                                             location_kind: Tick(
                                                                                 0,
@@ -1817,7 +1802,9 @@
                                                                     output_type: Some(
                                                                         (usize , bool),
                                                                     ),
-                                                                    stream_kind: None,
+                                                                    stream_kind: Some(
+                                                                        Optional,
+                                                                    ),
                                                                     is_bounded: false,
                                                                 },
                                                             },
@@ -1832,7 +1819,7 @@
                                                                     (usize , bool),
                                                                 ),
                                                                 stream_kind: Some(
-                                                                    Optional,
+                                                                    Stream,
                                                                 ),
                                                                 is_bounded: false,
                                                             },
@@ -1844,9 +1831,7 @@
                                                             output_type: Some(
                                                                 (usize , hydro_test :: __staged :: __deps :: hydro_std :: bench_client :: rolling_average :: RollingAverage),
                                                             ),
-                                                            stream_kind: Some(
-                                                                Stream,
-                                                            ),
+                                                            stream_kind: None,
                                                             is_bounded: false,
                                                         },
                                                     },
@@ -1861,27 +1846,6 @@
                                                         is_bounded: false,
                                                     },
                                                 },
-<<<<<<< HEAD
-                                                metadata: HydroIrMetadata {
-                                                    location_kind: Cluster(
-                                                        2,
-                                                    ),
-                                                    output_type: Some(
-                                                        hydro_test :: __staged :: __deps :: hydro_std :: bench_client :: rolling_average :: RollingAverage,
-                                                    ),
-                                                    stream_kind: None,
-                                                    is_bounded: false,
-                                                },
-                                            },
-                                            right: Map {
-                                                f: stageleft :: runtime_support :: fn1_type_hint :: < hydro_test :: __staged :: __deps :: tokio :: time :: Instant , () > ({ use hydro_lang :: __staged :: __deps :: * ; use hydro_lang :: __staged :: singleton :: * ; | _u | () }),
-                                                input: Reduce {
-                                                    f: stageleft :: runtime_support :: fn2_borrow_mut_type_hint :: < hydro_test :: __staged :: __deps :: tokio :: time :: Instant , hydro_test :: __staged :: __deps :: tokio :: time :: Instant , () > ({ use hydro_lang :: __staged :: __deps :: * ; use hydro_lang :: __staged :: stream :: * ; | _ , _ | { } }),
-                                                    input: Source {
-                                                        source: Stream(
-                                                            { use hydro_lang :: __staged :: __deps :: * ; use hydro_lang :: __staged :: location :: * ; let interval__free = { use hydro_std :: __staged :: __deps :: * ; use hydro_std :: __staged :: bench_client :: * ; Duration :: from_millis (1000) } ; tokio_stream :: wrappers :: IntervalStream :: new (tokio :: time :: interval (interval__free)) },
-                                                        ),
-=======
                                                 right: Map {
                                                     f: stageleft :: runtime_support :: fn1_type_hint :: < hydro_test :: __staged :: __deps :: tokio :: time :: Instant , () > ({ use hydro_lang :: __staged :: __deps :: * ; use hydro_lang :: __staged :: singleton :: * ; | _u | () }),
                                                     input: Reduce {
@@ -1897,9 +1861,12 @@
                                                                 output_type: Some(
                                                                     hydro_test :: __staged :: __deps :: tokio :: time :: Instant,
                                                                 ),
+                                                                stream_kind: Some(
+                                                                    Stream,
+                                                                ),
+                                                                is_bounded: false,
                                                             },
                                                         },
->>>>>>> 4e84a3fc
                                                         metadata: HydroIrMetadata {
                                                             location_kind: Tick(
                                                                 7,
@@ -1910,9 +1877,7 @@
                                                             output_type: Some(
                                                                 hydro_test :: __staged :: __deps :: tokio :: time :: Instant,
                                                             ),
-                                                            stream_kind: Some(
-                                                                Stream,
-                                                            ),
+                                                            stream_kind: None,
                                                             is_bounded: false,
                                                         },
                                                     },
@@ -1987,7 +1952,9 @@
                                     output_type: Some(
                                         (hydro_test :: __staged :: __deps :: hydro_lang :: location :: member_id :: MemberId < hydro_test :: __staged :: cluster :: two_pc_bench :: Client > , hydro_test :: __staged :: __deps :: hydro_std :: bench_client :: rolling_average :: RollingAverage),
                                     ),
-                                    stream_kind: None,
+                                    stream_kind: Some(
+                                        Singleton,
+                                    ),
                                     is_bounded: false,
                                 },
                             },
@@ -2001,9 +1968,7 @@
                                 output_type: Some(
                                     hydro_test :: __staged :: __deps :: hydro_std :: bench_client :: rolling_average :: RollingAverage,
                                 ),
-                                stream_kind: Some(
-                                    Singleton,
-                                ),
+                                stream_kind: None,
                                 is_bounded: false,
                             },
                         },
@@ -2021,30 +1986,6 @@
                             is_bounded: false,
                         },
                     },
-<<<<<<< HEAD
-                    metadata: HydroIrMetadata {
-                        location_kind: Tick(
-                            6,
-                            Process(
-                                3,
-                            ),
-                        ),
-                        output_type: Some(
-                            hydro_test :: __staged :: __deps :: hydro_std :: bench_client :: rolling_average :: RollingAverage,
-                        ),
-                        stream_kind: None,
-                        is_bounded: false,
-                    },
-                },
-                right: Map {
-                    f: stageleft :: runtime_support :: fn1_type_hint :: < hydro_test :: __staged :: __deps :: tokio :: time :: Instant , () > ({ use hydro_lang :: __staged :: __deps :: * ; use hydro_lang :: __staged :: optional :: * ; | _u | () }),
-                    input: Reduce {
-                        f: stageleft :: runtime_support :: fn2_borrow_mut_type_hint :: < hydro_test :: __staged :: __deps :: tokio :: time :: Instant , hydro_test :: __staged :: __deps :: tokio :: time :: Instant , () > ({ use hydro_lang :: __staged :: __deps :: * ; use hydro_lang :: __staged :: stream :: * ; | _ , _ | { } }),
-                        input: Source {
-                            source: Stream(
-                                { use hydro_lang :: __staged :: __deps :: * ; use hydro_lang :: __staged :: location :: * ; let interval__free = { use hydro_std :: __staged :: __deps :: * ; use hydro_std :: __staged :: bench_client :: * ; Duration :: from_millis (1000) } ; tokio_stream :: wrappers :: IntervalStream :: new (tokio :: time :: interval (interval__free)) },
-                            ),
-=======
                     right: Map {
                         f: stageleft :: runtime_support :: fn1_type_hint :: < hydro_test :: __staged :: __deps :: tokio :: time :: Instant , () > ({ use hydro_lang :: __staged :: __deps :: * ; use hydro_lang :: __staged :: optional :: * ; | _u | () }),
                         input: Reduce {
@@ -2060,9 +2001,12 @@
                                     output_type: Some(
                                         hydro_test :: __staged :: __deps :: tokio :: time :: Instant,
                                     ),
+                                    stream_kind: Some(
+                                        Stream,
+                                    ),
+                                    is_bounded: false,
                                 },
                             },
->>>>>>> 4e84a3fc
                             metadata: HydroIrMetadata {
                                 location_kind: Tick(
                                     10,
@@ -2073,9 +2017,7 @@
                                 output_type: Some(
                                     hydro_test :: __staged :: __deps :: tokio :: time :: Instant,
                                 ),
-                                stream_kind: Some(
-                                    Stream,
-                                ),
+                                stream_kind: None,
                                 is_bounded: false,
                             },
                         },
@@ -2103,7 +2045,9 @@
                         output_type: Some(
                             (hydro_test :: __staged :: __deps :: hydro_std :: bench_client :: rolling_average :: RollingAverage , ()),
                         ),
-                        stream_kind: None,
+                        stream_kind: Some(
+                            Optional,
+                        ),
                         is_bounded: false,
                     },
                 },
@@ -2117,6 +2061,8 @@
                     output_type: Some(
                         hydro_test :: __staged :: __deps :: hydro_std :: bench_client :: rolling_average :: RollingAverage,
                     ),
+                    stream_kind: None,
+                    is_bounded: false,
                 },
             },
             right: Fold {
@@ -2141,6 +2087,10 @@
                                         output_type: Some(
                                             & hydro_test :: __staged :: __deps :: hydro_lang :: location :: member_id :: MemberId < hydro_test :: __staged :: cluster :: two_pc_bench :: Client >,
                                         ),
+                                        stream_kind: Some(
+                                            Stream,
+                                        ),
+                                        is_bounded: false,
                                     },
                                 },
                                 metadata: HydroIrMetadata {
@@ -2150,6 +2100,8 @@
                                     output_type: Some(
                                         (hydro_test :: __staged :: __deps :: hydro_lang :: location :: member_id :: MemberId < hydro_test :: __staged :: cluster :: two_pc_bench :: Client > , hydro_test :: __staged :: __deps :: hydro_lang :: location :: MembershipEvent),
                                     ),
+                                    stream_kind: None,
+                                    is_bounded: false,
                                 },
                             },
                             metadata: HydroIrMetadata {
@@ -2159,6 +2111,8 @@
                                 output_type: Some(
                                     (hydro_test :: __staged :: __deps :: hydro_lang :: location :: member_id :: MemberId < hydro_test :: __staged :: cluster :: two_pc_bench :: Client > , hydro_test :: __staged :: __deps :: hydro_lang :: location :: MembershipEvent),
                                 ),
+                                stream_kind: None,
+                                is_bounded: false,
                             },
                         },
                         metadata: HydroIrMetadata {
@@ -2168,6 +2122,10 @@
                             output_type: Some(
                                 (hydro_test :: __staged :: __deps :: hydro_lang :: location :: member_id :: MemberId < hydro_test :: __staged :: cluster :: two_pc_bench :: Client > , bool),
                             ),
+                            stream_kind: Some(
+                                Singleton,
+                            ),
+                            is_bounded: false,
                         },
                     },
                     metadata: HydroIrMetadata {
@@ -2177,6 +2135,8 @@
                         output_type: Some(
                             (hydro_test :: __staged :: __deps :: hydro_lang :: location :: member_id :: MemberId < hydro_test :: __staged :: cluster :: two_pc_bench :: Client > , ()),
                         ),
+                        stream_kind: None,
+                        is_bounded: false,
                     },
                 },
                 metadata: HydroIrMetadata {
@@ -2186,9 +2146,7 @@
                     output_type: Some(
                         usize,
                     ),
-                    stream_kind: Some(
-                        Optional,
-                    ),
+                    stream_kind: None,
                     is_bounded: false,
                 },
             },
@@ -2202,7 +2160,9 @@
                 output_type: Some(
                     (hydro_test :: __staged :: __deps :: hydro_std :: bench_client :: rolling_average :: RollingAverage , usize),
                 ),
-                stream_kind: None,
+                stream_kind: Some(
+                    Stream,
+                ),
                 is_bounded: false,
             },
         },
