--- conflicted
+++ resolved
@@ -1,6 +1,7 @@
 ---
 source: hydro_test/src/cluster/paxos_bench.rs
 expression: "preview.dfir_for(&acceptors).to_mermaid(&WriteConfig\n{\n    no_subgraphs: true, no_pull_push: true, no_handoffs: true,\n    op_text_no_imports: true, ..WriteConfig::default()\n})"
+snapshot_kind: text
 ---
 %%{init:{'theme':'base','themeVariables':{'clusterBkg':'#ddd','clusterBorder':'#888'}}}%%
 flowchart TD
@@ -118,8 +119,8 @@
 25v1
 35v1
 34v1
-subgraph var_reduce_keyed_watermark_chain_280 ["var <tt>reduce_keyed_watermark_chain_280</tt>"]
-    style var_reduce_keyed_watermark_chain_280 fill:transparent
+subgraph var_reduce_keyed_watermark_chain_284 ["var <tt>reduce_keyed_watermark_chain_284</tt>"]
+    style var_reduce_keyed_watermark_chain_284 fill:transparent
     33v1
 end
 subgraph var_stream_2 ["var <tt>stream_2</tt>"]
@@ -147,151 +148,87 @@
     style var_stream_241 fill:transparent
     23v1
 end
-<<<<<<< HEAD
-subgraph var_stream_270 ["var <tt>stream_270</tt>"]
-    style var_stream_270 fill:transparent
-    26v1
-end
-subgraph var_stream_271 ["var <tt>stream_271</tt>"]
-    style var_stream_271 fill:transparent
-    27v1
-end
-subgraph var_stream_272 ["var <tt>stream_272</tt>"]
-    style var_stream_272 fill:transparent
-    28v1
-end
-subgraph var_stream_273 ["var <tt>stream_273</tt>"]
-    style var_stream_273 fill:transparent
-    29v1
-end
 subgraph var_stream_274 ["var <tt>stream_274</tt>"]
     style var_stream_274 fill:transparent
-=======
+    26v1
+end
 subgraph var_stream_275 ["var <tt>stream_275</tt>"]
     style var_stream_275 fill:transparent
-    26v1
+    27v1
 end
 subgraph var_stream_276 ["var <tt>stream_276</tt>"]
     style var_stream_276 fill:transparent
-    27v1
+    28v1
+end
+subgraph var_stream_277 ["var <tt>stream_277</tt>"]
+    style var_stream_277 fill:transparent
+    29v1
 end
 subgraph var_stream_278 ["var <tt>stream_278</tt>"]
     style var_stream_278 fill:transparent
-    28v1
-end
-subgraph var_stream_279 ["var <tt>stream_279</tt>"]
-    style var_stream_279 fill:transparent
-    29v1
-end
-subgraph var_stream_280 ["var <tt>stream_280</tt>"]
-    style var_stream_280 fill:transparent
->>>>>>> 2e2cd770
     30v1
 end
 subgraph var_stream_281 ["var <tt>stream_281</tt>"]
     style var_stream_281 fill:transparent
     31v1
 end
-<<<<<<< HEAD
-subgraph var_stream_278 ["var <tt>stream_278</tt>"]
-    style var_stream_278 fill:transparent
-=======
-subgraph var_stream_337 ["var <tt>stream_337</tt>"]
-    style var_stream_337 fill:transparent
->>>>>>> 2e2cd770
+subgraph var_stream_282 ["var <tt>stream_282</tt>"]
+    style var_stream_282 fill:transparent
     32v1
 end
-<<<<<<< HEAD
-subgraph var_stream_280 ["var <tt>stream_280</tt>"]
-    style var_stream_280 fill:transparent
+subgraph var_stream_284 ["var <tt>stream_284</tt>"]
+    style var_stream_284 fill:transparent
     36v1
     37v1
 end
-subgraph var_stream_281 ["var <tt>stream_281</tt>"]
-    style var_stream_281 fill:transparent
+subgraph var_stream_285 ["var <tt>stream_285</tt>"]
+    style var_stream_285 fill:transparent
     38v1
 end
-subgraph var_stream_282 ["var <tt>stream_282</tt>"]
-    style var_stream_282 fill:transparent
+subgraph var_stream_286 ["var <tt>stream_286</tt>"]
+    style var_stream_286 fill:transparent
     39v1
 end
-subgraph var_stream_338 ["var <tt>stream_338</tt>"]
-    style var_stream_338 fill:transparent
+subgraph var_stream_342 ["var <tt>stream_342</tt>"]
+    style var_stream_342 fill:transparent
     40v1
     41v1
 end
-subgraph var_stream_339 ["var <tt>stream_339</tt>"]
-    style var_stream_339 fill:transparent
-    42v1
-end
-subgraph var_stream_340 ["var <tt>stream_340</tt>"]
-    style var_stream_340 fill:transparent
-    43v1
-end
-subgraph var_stream_342 ["var <tt>stream_342</tt>"]
-    style var_stream_342 fill:transparent
-    44v1
-end
 subgraph var_stream_343 ["var <tt>stream_343</tt>"]
     style var_stream_343 fill:transparent
-    45v1
+    42v1
 end
 subgraph var_stream_344 ["var <tt>stream_344</tt>"]
     style var_stream_344 fill:transparent
-    46v1
-end
-subgraph var_stream_345 ["var <tt>stream_345</tt>"]
-    style var_stream_345 fill:transparent
-    47v1
+    43v1
 end
 subgraph var_stream_346 ["var <tt>stream_346</tt>"]
     style var_stream_346 fill:transparent
-    48v1
+    44v1
 end
 subgraph var_stream_347 ["var <tt>stream_347</tt>"]
     style var_stream_347 fill:transparent
-    49v1
+    45v1
 end
 subgraph var_stream_348 ["var <tt>stream_348</tt>"]
     style var_stream_348 fill:transparent
+    46v1
+end
+subgraph var_stream_349 ["var <tt>stream_349</tt>"]
+    style var_stream_349 fill:transparent
+    47v1
+end
+subgraph var_stream_350 ["var <tt>stream_350</tt>"]
+    style var_stream_350 fill:transparent
+    48v1
+end
+subgraph var_stream_351 ["var <tt>stream_351</tt>"]
+    style var_stream_351 fill:transparent
+    49v1
+end
+subgraph var_stream_352 ["var <tt>stream_352</tt>"]
+    style var_stream_352 fill:transparent
     50v1
-=======
-subgraph var_stream_338 ["var <tt>stream_338</tt>"]
-    style var_stream_338 fill:transparent
-    34v1
-end
-subgraph var_stream_339 ["var <tt>stream_339</tt>"]
-    style var_stream_339 fill:transparent
-    35v1
-end
-subgraph var_stream_341 ["var <tt>stream_341</tt>"]
-    style var_stream_341 fill:transparent
-    36v1
-end
-subgraph var_stream_342 ["var <tt>stream_342</tt>"]
-    style var_stream_342 fill:transparent
-    37v1
-end
-subgraph var_stream_343 ["var <tt>stream_343</tt>"]
-    style var_stream_343 fill:transparent
-    38v1
-end
-subgraph var_stream_344 ["var <tt>stream_344</tt>"]
-    style var_stream_344 fill:transparent
-    39v1
-end
-subgraph var_stream_345 ["var <tt>stream_345</tt>"]
-    style var_stream_345 fill:transparent
-    40v1
-end
-subgraph var_stream_346 ["var <tt>stream_346</tt>"]
-    style var_stream_346 fill:transparent
-    41v1
-end
-subgraph var_stream_347 ["var <tt>stream_347</tt>"]
-    style var_stream_347 fill:transparent
-    42v1
->>>>>>> 2e2cd770
 end
 subgraph var_stream_64 ["var <tt>stream_64</tt>"]
     style var_stream_64 fill:transparent
