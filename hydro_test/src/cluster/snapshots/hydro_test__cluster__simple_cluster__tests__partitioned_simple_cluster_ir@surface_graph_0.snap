--- conflicted
+++ resolved
@@ -3,20 +3,6 @@
 expression: ir.surface_syntax_string()
 ---
 1v1 = source_iter ({ let all_ids = unsafe { :: std :: mem :: transmute :: < _ , & [hydro_lang :: ClusterId < () >] > (__hydro_lang_cluster_ids_1) } ; & all_ids [0 .. all_ids . len () / 3usize] });
-<<<<<<< HEAD
-2v1 = map (stageleft :: runtime_support :: fn1_type_hint :: < & hydro_optimize :: __staged :: __deps :: hydro_lang :: location :: cluster :: cluster_id :: ClusterId < () > , hydro_optimize :: __staged :: __deps :: hydro_lang :: location :: cluster :: cluster_id :: ClusterId < () > > ({ use crate :: __staged :: __deps :: * ; use crate :: __staged :: cluster :: simple_cluster :: * ; | & id | id }));
-3v1 = source_iter ({ use crate :: __staged :: __deps :: * ; use crate :: __staged :: cluster :: simple_cluster :: * ; 0 .. 5 });
-4v1 = cross_join_multiset :: < 'static , 'static > ();
-5v1 = multiset_delta ();
-6v1 = map (stageleft :: runtime_support :: fn1_type_hint :: < (hydro_optimize :: __staged :: __deps :: hydro_lang :: location :: cluster :: cluster_id :: ClusterId < () > , i32) , (hydro_optimize :: __staged :: __deps :: hydro_lang :: location :: cluster :: cluster_id :: ClusterId < () > , (hydro_optimize :: __staged :: __deps :: hydro_lang :: location :: cluster :: cluster_id :: ClusterId < () > , i32)) > ({ use crate :: __staged :: __deps :: * ; use crate :: __staged :: cluster :: simple_cluster :: * ; | (id , n) | (id , (id , n)) }));
-7v1 = map (| (orig_dest , tuple) | { let orig_dest_id = orig_dest . raw_id ; let new_dest_id = (orig_dest_id * 3usize as u32) + (tuple . 1 as usize % 3usize) as u32 ; (ClusterId :: < () > :: from_raw (new_dest_id) , tuple) });
-8v1 = map (:: hydro_lang :: runtime_support :: stageleft :: runtime_support :: fn1_type_hint :: < (hydro_lang :: ClusterId < _ > , (hydro_optimize :: __staged :: __deps :: hydro_lang :: location :: cluster :: cluster_id :: ClusterId < () > , i32)) , _ > (| (id , data) | { (id . raw_id , hydro_lang :: runtime_support :: bincode :: serialize (& data) . unwrap () . into ()) }));
-9v1 = dest_sink ({ use hydro_lang :: __staged :: __deps :: * ; use hydro_lang :: __staged :: deploy_runtime :: * ; let env__free = FAKE ; let p1_port__free = "port_0" ; { env__free . port (p1_port__free) . connect_local_blocking :: < ConnectedDemux < ConnectedDirect > > () . into_sink () } });
-10v1 = source_stream ({ use hydro_lang :: __staged :: __deps :: * ; use hydro_lang :: __staged :: deploy_runtime :: * ; let env__free = FAKE ; let p2_port__free = "port_1" ; { env__free . port (p2_port__free) . connect_local_blocking :: < ConnectedTagged < ConnectedDirect > > () . into_source () } });
-11v1 = map (| res | { let (id , b) = res . unwrap () ; (hydro_lang :: ClusterId :: < () > :: from_raw (id) , hydro_lang :: runtime_support :: bincode :: deserialize :: < (hydro_optimize :: __staged :: __deps :: hydro_lang :: location :: cluster :: cluster_id :: ClusterId < () > , i32) > (& b) . unwrap ()) });
-12v1 = map (| (sender_id , b) | (ClusterId :: < _ > :: from_raw (sender_id . raw_id / 3usize as u32) , b));
-13v1 = for_each (stageleft :: runtime_support :: fn1_type_hint :: < (hydro_optimize :: __staged :: __deps :: hydro_lang :: location :: cluster :: cluster_id :: ClusterId < () > , (hydro_optimize :: __staged :: __deps :: hydro_lang :: location :: cluster :: cluster_id :: ClusterId < () > , i32)) , () > ({ use crate :: __staged :: __deps :: * ; use crate :: __staged :: cluster :: simple_cluster :: * ; | (id , d) | println ! ("node received: ({}, {:?})" , id , d) }));
-=======
 2v1 = map (stageleft :: runtime_support :: fn1_type_hint :: < & hydro_test :: __staged :: __deps :: hydro_lang :: location :: cluster :: cluster_id :: ClusterId < () > , hydro_test :: __staged :: __deps :: hydro_lang :: location :: cluster :: cluster_id :: ClusterId < () > > ({ use crate :: __staged :: __deps :: * ; use crate :: __staged :: cluster :: simple_cluster :: * ; | & id | id }));
 3v1 = source_iter ({ use crate :: __staged :: __deps :: * ; use crate :: __staged :: cluster :: simple_cluster :: * ; 0 .. 5 });
 4v1 = cross_join_multiset :: < 'static , 'static > ();
@@ -29,7 +15,6 @@
 11v1 = map (| res | { let (id , b) = res . unwrap () ; (hydro_lang :: ClusterId :: < () > :: from_raw (id) , hydro_lang :: runtime_support :: bincode :: deserialize :: < (hydro_test :: __staged :: __deps :: hydro_lang :: location :: cluster :: cluster_id :: ClusterId < () > , i32) > (& b) . unwrap ()) });
 12v1 = map (| (sender_id , b) | (ClusterId :: < _ > :: from_raw (sender_id . raw_id / 3usize as u32) , b));
 13v1 = for_each (stageleft :: runtime_support :: fn1_type_hint :: < (hydro_test :: __staged :: __deps :: hydro_lang :: location :: cluster :: cluster_id :: ClusterId < () > , (hydro_test :: __staged :: __deps :: hydro_lang :: location :: cluster :: cluster_id :: ClusterId < () > , i32)) , () > ({ use crate :: __staged :: __deps :: * ; use crate :: __staged :: cluster :: simple_cluster :: * ; | (id , d) | println ! ("node received: ({}, {:?})" , id , d) }));
->>>>>>> 555b83e4
 
 1v1 -> 2v1;
 2v1 -> 4v1;
