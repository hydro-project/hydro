--- conflicted
+++ resolved
@@ -105,20 +105,6 @@
 #[cfg(test)]
 mod tests {
     use dfir_lang::graph::WriteConfig;
-<<<<<<< HEAD
-    use hydro_lang::deploy::DeployRuntime;
-
-    use crate::cluster::paxos::{CorePaxos, PaxosConfig};
-
-    #[test]
-    fn paxos_ir() {
-        let builder = hydro_lang::FlowBuilder::new();
-        let proposers = builder.cluster();
-        let acceptors = builder.cluster();
-        let clients = builder.cluster();
-        let client_aggregator = builder.process();
-        let replicas = builder.cluster();
-=======
     use hydro_deploy::Deployment;
     use hydro_lang::deploy::{DeployCrateWrapper, DeployRuntime, TrybuildHost};
     use stageleft::RuntimeData;
@@ -126,7 +112,6 @@
     use crate::cluster::paxos::{CorePaxos, PaxosConfig};
 
     const PAXOS_F: usize = 1;
->>>>>>> 5b5bbe57
 
     #[cfg(stageleft_runtime)]
     fn create_paxos<'a>(
@@ -150,14 +135,37 @@
                     i_am_leader_check_timeout_delay_multiplier: 15,
                 },
             },
-<<<<<<< HEAD
-            &clients,
-            &client_aggregator,
-            &replicas,
-=======
             clients,
             replicas,
->>>>>>> 5b5bbe57
+        );
+    }
+
+    const PAXOS_F: usize = 1;
+
+    #[cfg(stageleft_runtime)]
+    fn create_paxos<'a>(
+        proposers: &hydro_lang::Cluster<'a, crate::cluster::paxos::Proposer>,
+        acceptors: &hydro_lang::Cluster<'a, crate::cluster::paxos::Acceptor>,
+        clients: &hydro_lang::Cluster<'a, super::Client>,
+        replicas: &hydro_lang::Cluster<'a, crate::cluster::kv_replica::Replica>,
+    ) {
+        super::paxos_bench(
+            100,
+            1000,
+            PAXOS_F,
+            PAXOS_F + 1,
+            CorePaxos {
+                proposers: proposers.clone(),
+                acceptors: acceptors.clone(),
+                paxos_config: PaxosConfig {
+                    f: 1,
+                    i_am_leader_send_timeout: 5,
+                    i_am_leader_check_timeout: 10,
+                    i_am_leader_check_timeout_delay_multiplier: 15,
+                },
+            },
+            clients,
+            replicas,
         );
     }
 
@@ -167,6 +175,7 @@
         let proposers = builder.cluster();
         let acceptors = builder.cluster();
         let clients = builder.cluster();
+        let client_aggregator = builder.process();
         let replicas = builder.cluster();
 
         create_paxos(&proposers, &acceptors, &clients, &replicas);
