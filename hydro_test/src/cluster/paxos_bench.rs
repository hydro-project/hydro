--- conflicted
+++ resolved
@@ -157,11 +157,7 @@
             &client_aggregator,
             &replicas,
         );
-<<<<<<< HEAD
-        let built = builder.with_default_optimize::<DeployRuntime>();
-=======
         let built = builder.with_default_optimize::<HydroDeploy>();
->>>>>>> 555b83e4
 
         hydro_lang::ir::dbg_dedup_tee(|| {
             insta::assert_debug_snapshot!(built.ir());
