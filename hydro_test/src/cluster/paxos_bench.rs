use hydro_lang::*;
use hydro_std::bench_client::{bench_client, print_bench_results};
use hydro_std::quorum::collect_quorum;

use super::kv_replica::{KvPayload, Replica, kv_replica};
use super::paxos_with_client::PaxosLike;

pub struct Client;
pub struct Aggregator;

#[expect(clippy::too_many_arguments, reason = "internal paxos code // TODO")]
pub fn paxos_bench<'a>(
    num_clients_per_node: usize,
    checkpoint_frequency: usize, // How many sequence numbers to commit before checkpointing
    f: usize, /* Maximum number of faulty nodes. A payload has been processed once f+1 replicas have processed it. */
    num_replicas: usize,
    paxos: impl PaxosLike<'a>,
    clients: &Cluster<'a, Client>,
    client_aggregator: &Process<'a, Aggregator>,
    replicas: &Cluster<'a, Replica>,
) {
    let paxos_processor = |c_to_proposers: Stream<(u32, u32), Cluster<'a, Client>, Unbounded>| {
        let payloads = c_to_proposers.map(q!(move |(key, value)| KvPayload {
            key,
            // we use our ID as part of the value and use that so the replica only notifies us
            value: (CLUSTER_SELF_ID, value)
        }));

        let acceptors = paxos.log_stores().clone();
        let (acceptor_checkpoint_complete, acceptor_checkpoint) =
            acceptors.forward_ref::<Optional<_, _, _>>();

        let sequenced_payloads = unsafe {
            // SAFETY: clients "own" certain keys, so interleaving elements from clients will not affect
            // the order of writes to the same key

            // TODO(shadaj): we should retry when a payload is dropped due to stale leader
            paxos.with_client(clients, payloads, acceptor_checkpoint)
        };

        let sequenced_to_replicas = sequenced_payloads.broadcast_bincode_anonymous(replicas);

        // Replicas
        let (replica_checkpoint, processed_payloads) =
            kv_replica(replicas, sequenced_to_replicas, checkpoint_frequency);

        // Get the latest checkpoint sequence per replica
        let checkpoint_tick = acceptors.tick();
        let a_checkpoint = unsafe {
            // SAFETY: even though we batch the checkpoint messages, because we reduce over the entire history,
            // the final min checkpoint is deterministic
            // TODO(shadaj): once we can reduce keyed over unbounded streams, this should be safe

            let a_checkpoint_largest_seqs = replica_checkpoint
                .broadcast_bincode(&acceptors)
                .tick_batch(&checkpoint_tick)
                .persist()
                .reduce_keyed_commutative(q!(|curr_seq, seq| {
                    if seq > *curr_seq {
                        *curr_seq = seq;
                    }
                }));

            let a_checkpoints_quorum_reached = a_checkpoint_largest_seqs
                .clone()
                .count()
                .filter_map(q!(move |num_received| if num_received == f + 1 {
                    Some(true)
                } else {
                    None
                }));

            // Find the smallest checkpoint seq that everyone agrees to
            a_checkpoint_largest_seqs
                .continue_if(a_checkpoints_quorum_reached)
                .map(q!(|(_sender, seq)| seq))
                .min()
                .latest()
        };

        acceptor_checkpoint_complete.complete(a_checkpoint);

        let c_received_payloads = processed_payloads
            .map(q!(|payload| (
                payload.value.0,
                ((payload.key, payload.value.1), Ok(()))
            )))
            .send_bincode_anonymous(clients);

        // we only mark a transaction as committed when all replicas have applied it
        collect_quorum::<_, _, _, ()>(
            c_received_payloads.atomic(&clients.tick()),
            f + 1,
            num_replicas,
        )
        .0
        .end_atomic()
    };

    let bench_results = unsafe { bench_client(clients, paxos_processor, num_clients_per_node) };

    print_bench_results(bench_results, client_aggregator, clients);
}

#[cfg(test)]
mod tests {
    use dfir_lang::graph::WriteConfig;
    use hydro_deploy::Deployment;
    use hydro_lang::deploy::{DeployCrateWrapper, HydroDeploy, TrybuildHost};

    use crate::cluster::paxos::{CorePaxos, PaxosConfig};

<<<<<<< HEAD
    #[test]
    fn paxos_ir() {
        let builder = hydro_lang::FlowBuilder::new();
        let proposers = builder.cluster();
        let acceptors = builder.cluster();
        let clients = builder.cluster();
        let client_aggregator = builder.process();
        let replicas = builder.cluster();
=======
    const PAXOS_F: usize = 1;
>>>>>>> b8075539

    #[cfg(stageleft_runtime)]
    fn create_paxos<'a>(
        proposers: &hydro_lang::Cluster<'a, crate::cluster::paxos::Proposer>,
        acceptors: &hydro_lang::Cluster<'a, crate::cluster::paxos::Acceptor>,
        clients: &hydro_lang::Cluster<'a, super::Client>,
        client_aggregator: &hydro_lang::Process<'a, super::Aggregator>,
        replicas: &hydro_lang::Cluster<'a, crate::cluster::kv_replica::Replica>,
    ) {
        super::paxos_bench(
            100,
            1000,
            PAXOS_F,
            PAXOS_F + 1,
            CorePaxos {
                proposers: proposers.clone(),
                acceptors: acceptors.clone(),
                paxos_config: PaxosConfig {
                    f: 1,
                    i_am_leader_send_timeout: 5,
                    i_am_leader_check_timeout: 10,
                    i_am_leader_check_timeout_delay_multiplier: 15,
                },
            },
            clients,
            client_aggregator,
            replicas,
        );
    }

    #[test]
    fn paxos_ir() {
        let builder = hydro_lang::FlowBuilder::new();
        let proposers = builder.cluster();
        let acceptors = builder.cluster();
        let clients = builder.cluster();
        let client_aggregator = builder.process();
        let replicas = builder.cluster();

        create_paxos(
            &proposers,
            &acceptors,
            &clients,
            &client_aggregator,
            &replicas,
        );
        let built = builder.with_default_optimize::<HydroDeploy>();

        hydro_lang::ir::dbg_dedup_tee(|| {
            insta::assert_debug_snapshot!(built.ir());
        });

        let preview = built.preview_compile();
        insta::with_settings!({snapshot_suffix => "proposer_mermaid"}, {
            insta::assert_snapshot!(
                preview.dfir_for(&proposers).to_mermaid(&WriteConfig {
                    no_subgraphs: true,
                    no_pull_push: true,
                    no_handoffs: true,
                    op_text_no_imports: true,
                    ..WriteConfig::default()
                })
            );
        });
        insta::with_settings!({snapshot_suffix => "acceptor_mermaid"}, {
            insta::assert_snapshot!(
                preview.dfir_for(&acceptors).to_mermaid(&WriteConfig {
                    no_subgraphs: true,
                    no_pull_push: true,
                    no_handoffs: true,
                    op_text_no_imports: true,
                    ..WriteConfig::default()
                })
            );
        });
    }

    #[tokio::test]
    async fn paxos_some_throughput() {
        let builder = hydro_lang::FlowBuilder::new();
        let proposers = builder.cluster();
        let acceptors = builder.cluster();
        let clients = builder.cluster();
        let client_aggregator = builder.process();
        let replicas = builder.cluster();

        create_paxos(
            &proposers,
            &acceptors,
            &clients,
            &client_aggregator,
            &replicas,
        );
        let mut deployment = Deployment::new();

        let nodes = builder
            .with_cluster(
                &proposers,
                (0..PAXOS_F + 1).map(|_| TrybuildHost::new(deployment.Localhost())),
            )
            .with_cluster(
                &acceptors,
                (0..2 * PAXOS_F + 1).map(|_| TrybuildHost::new(deployment.Localhost())),
            )
            .with_cluster(&clients, vec![TrybuildHost::new(deployment.Localhost())])
            .with_process(
                &client_aggregator,
                TrybuildHost::new(deployment.Localhost()),
            )
            .with_cluster(
                &replicas,
                (0..PAXOS_F + 1).map(|_| TrybuildHost::new(deployment.Localhost())),
            )
            .deploy(&mut deployment);

        deployment.deploy().await.unwrap();

        let client_node = &nodes.get_process(&client_aggregator);
        let client_out = client_node.stdout_filter("Throughput:").await;

        deployment.start().await.unwrap();

        use std::str::FromStr;

        use regex::Regex;

        let re = Regex::new(r"Throughput: ([^ ]+) - ([^ ]+) - ([^ ]+) requests/s").unwrap();
        let mut found = 0;
        let mut client_out = client_out;
        while let Some(line) = client_out.recv().await {
            if let Some(caps) = re.captures(&line) {
                if let Ok(lower) = f64::from_str(&caps[1]) {
                    if lower > 0.0 {
                        println!("Found throughput lower-bound: {}", lower);
                        found += 1;
                        if found == 2 {
                            break;
                        }
                    }
                }
            }
        }
    }
}<|MERGE_RESOLUTION|>--- conflicted
+++ resolved
@@ -110,18 +110,7 @@
 
     use crate::cluster::paxos::{CorePaxos, PaxosConfig};
 
-<<<<<<< HEAD
-    #[test]
-    fn paxos_ir() {
-        let builder = hydro_lang::FlowBuilder::new();
-        let proposers = builder.cluster();
-        let acceptors = builder.cluster();
-        let clients = builder.cluster();
-        let client_aggregator = builder.process();
-        let replicas = builder.cluster();
-=======
     const PAXOS_F: usize = 1;
->>>>>>> b8075539
 
     #[cfg(stageleft_runtime)]
     fn create_paxos<'a>(
