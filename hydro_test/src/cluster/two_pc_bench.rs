use hydro_lang::*;
use hydro_std::bench_client::{bench_client, print_bench_results};

use super::two_pc::{Coordinator, Participant};
use crate::cluster::paxos_bench::inc_u32_workload_generator;
use crate::cluster::two_pc::two_pc;

pub struct Client;
pub struct Aggregator;

pub fn two_pc_bench<'a>(
    num_clients_per_node: usize,
    coordinator: &Process<'a, Coordinator>,
    participants: &Cluster<'a, Participant>,
    num_participants: usize,
    clients: &Cluster<'a, Client>,
    client_aggregator: &Process<'a, Aggregator>,
) {
    let bench_results = unsafe {
        bench_client(
            clients,
            inc_u32_workload_generator,
            |payloads| {
                // Send committed requests back to the original client
                two_pc(
                    coordinator,
                    participants,
                    num_participants,
                    payloads.send_bincode(coordinator).entries(),
                )
<<<<<<< HEAD
                .map(q!(|(client_id, (key, _val))| (client_id, key)))
                .send_bincode(clients)
=======
                .demux_bincode(clients)
>>>>>>> 97b879db
            },
            num_clients_per_node,
        )
    };

    print_bench_results(bench_results, client_aggregator, clients);
}

#[cfg(test)]
mod tests {
    use std::collections::{BTreeMap, HashMap};

    use dfir_lang::graph::WriteConfig;
    use hydro_deploy::Deployment;
    use hydro_lang::Location;
    use hydro_lang::deploy::{DeployCrateWrapper, HydroDeploy, TrybuildHost};
    use hydro_lang::ir::deep_clone;
    use hydro_lang::rewrites::persist_pullup::persist_pullup;
    #[cfg(stageleft_runtime)]
    use hydro_lang::{Cluster, Process};
    use hydro_optimize::partition_node_analysis::{nodes_to_partition, partitioning_analysis};
    use hydro_optimize::partitioner::{Partitioner, partition};
    use hydro_optimize::repair::{cycle_source_to_sink_input, inject_id, inject_location};

    #[cfg(stageleft_runtime)]
    use crate::cluster::{
        two_pc::{Coordinator, Participant},
        two_pc_bench::{Aggregator, Client},
    };

    const NUM_PARTICIPANTS: usize = 3;

    #[cfg(stageleft_runtime)]
    fn create_two_pc<'a>(
        coordinator: &Process<'a, Coordinator>,
        participants: &Cluster<'a, Participant>,
        clients: &Cluster<'a, Client>,
        client_aggregator: &Process<'a, Aggregator>,
    ) {
        super::two_pc_bench(
            100,
            coordinator,
            participants,
            NUM_PARTICIPANTS,
            clients,
            client_aggregator,
        );
    }

    #[test]
    fn two_pc_ir() {
        let builder = hydro_lang::FlowBuilder::new();
        let coordinator = builder.process();
        let participants = builder.cluster();
        let clients = builder.cluster();
        let client_aggregator = builder.process();

        create_two_pc(&coordinator, &participants, &clients, &client_aggregator);
        let built = builder.with_default_optimize::<HydroDeploy>();

        hydro_lang::ir::dbg_dedup_tee(|| {
            insta::assert_debug_snapshot!(built.ir());
        });

        let preview = built.preview_compile();
        insta::with_settings!({snapshot_suffix => "coordinator_mermaid"}, {
            insta::assert_snapshot!(
                preview.dfir_for(&coordinator).to_mermaid(&WriteConfig {
                    no_subgraphs: true,
                    no_pull_push: true,
                    no_handoffs: true,
                    op_text_no_imports: true,
                    ..WriteConfig::default()
                })
            );
        });

        let preview = built.preview_compile();
        insta::with_settings!({snapshot_suffix => "participants_mermaid"}, {
            insta::assert_snapshot!(
                preview.dfir_for(&participants).to_mermaid(&WriteConfig {
                    no_subgraphs: true,
                    no_pull_push: true,
                    no_handoffs: true,
                    op_text_no_imports: true,
                    ..WriteConfig::default()
                })
            );
        });
    }

    #[tokio::test]
    async fn two_pc_some_throughput() {
        let builder = hydro_lang::FlowBuilder::new();
        let coordinator = builder.process();
        let participants = builder.cluster();
        let clients = builder.cluster();
        let client_aggregator = builder.process();

        create_two_pc(&coordinator, &participants, &clients, &client_aggregator);
        let mut deployment = Deployment::new();

        let nodes = builder
            .with_process(&coordinator, TrybuildHost::new(deployment.Localhost()))
            .with_cluster(
                &participants,
                (0..NUM_PARTICIPANTS).map(|_| TrybuildHost::new(deployment.Localhost())),
            )
            .with_cluster(&clients, vec![TrybuildHost::new(deployment.Localhost())])
            .with_process(
                &client_aggregator,
                TrybuildHost::new(deployment.Localhost()),
            )
            .deploy(&mut deployment);

        deployment.deploy().await.unwrap();

        let client_node = &nodes.get_process(&client_aggregator);
        let client_out = client_node.stdout_filter("Throughput:").await;

        deployment.start().await.unwrap();

        use std::str::FromStr;

        use regex::Regex;

        let re = Regex::new(r"Throughput: ([^ ]+) - ([^ ]+) - ([^ ]+) requests/s").unwrap();
        let mut found = 0;
        let mut client_out = client_out;
        while let Some(line) = client_out.recv().await {
            if let Some(caps) = re.captures(&line) {
                if let Ok(lower) = f64::from_str(&caps[1]) {
                    if lower > 0.0 {
                        println!("Found throughput lower-bound: {}", lower);
                        found += 1;
                        if found == 2 {
                            break;
                        }
                    }
                }
            }
        }
    }

    #[test]
    fn two_pc_partition() {
        let builder = hydro_lang::FlowBuilder::new();
        let coordinator = builder.process();
        let partitioned_coordinator = builder.cluster::<()>();
        let participants = builder.cluster();
        let clients = builder.cluster();
        let client_aggregator = builder.process();

        create_two_pc(&coordinator, &participants, &clients, &client_aggregator);

        let mut cycle_data = HashMap::new();
        let built = builder
            .optimize_with(persist_pullup)
            .optimize_with(inject_id)
            .optimize_with(|ir| {
                cycle_data = cycle_source_to_sink_input(ir);
                inject_location(ir, &cycle_data);
            })
            .into_deploy::<HydroDeploy>();
        let mut ir = deep_clone(built.ir());

        // Coordinator
        let coordinator_partitioning =
            partitioning_analysis(&mut ir, &coordinator.id(), &cycle_data);
        // 7 and 26 are the op_ids of the input nodes from the participants to the coordinator. They will change if the coordinator's logic changes
        // 1 is the partitioning index of those inputs. Specifically, given the client sends (sender_id, payload) to the coordinator, we can partition on the entire payload
        let expected_coordinator_partitioning = vec![BTreeMap::from([
            (5, vec!["1".to_string()]),
            (22, vec!["1".to_string()]),
        ])];
        let expected_coordinator_input_parents = BTreeMap::from([(2, 1), (5, 4), (22, 21)]);
        assert_eq!(
            coordinator_partitioning,
            Some((
                expected_coordinator_partitioning,
                expected_coordinator_input_parents
            ))
        );
        let coordinator_nodes_to_partition = nodes_to_partition(coordinator_partitioning).unwrap();
        let coordinator_partitioner = Partitioner {
            nodes_to_partition: coordinator_nodes_to_partition,
            num_partitions: 3,
            location_id: coordinator.id().raw_id(),
            new_cluster_id: Some(partitioned_coordinator.id().raw_id()),
        };
        partition(&mut ir, &coordinator_partitioner);

        // Participants
        cycle_data = cycle_source_to_sink_input(&mut ir); // Recompute since IDs have changed
        let participant_partitioning =
            partitioning_analysis(&mut ir, &participants.id(), &cycle_data);
        // Participants can partition on ANYTHING, since they only execute maps
        let expected_participant_partitionings = vec![];
        let expected_participant_input_parents = BTreeMap::from([(5, 4), (24, 23)]);
        assert_eq!(
            participant_partitioning,
            Some((
                expected_participant_partitionings,
                expected_participant_input_parents
            ))
        );
        let participant_nodes_to_partition = nodes_to_partition(participant_partitioning).unwrap();
        let participant_partitioner = Partitioner {
            nodes_to_partition: participant_nodes_to_partition,
            num_partitions: 3,
            location_id: participants.id().raw_id(),
            new_cluster_id: None,
        };
        partition(&mut ir, &participant_partitioner);

        insta::assert_debug_snapshot!(&ir);
    }
}<|MERGE_RESOLUTION|>--- conflicted
+++ resolved
@@ -28,12 +28,8 @@
                     num_participants,
                     payloads.send_bincode(coordinator).entries(),
                 )
-<<<<<<< HEAD
                 .map(q!(|(client_id, (key, _val))| (client_id, key)))
-                .send_bincode(clients)
-=======
                 .demux_bincode(clients)
->>>>>>> 97b879db
             },
             num_clients_per_node,
         )
