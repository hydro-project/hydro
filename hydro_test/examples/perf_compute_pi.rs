#[cfg(not(feature = "ilp"))]
#[tokio::main]
async fn main() {
    panic!("Run with the `ilp` feature enabled.");
}

/// Run with no args for localhost, with `gcp <GCP PROJECT>` for GCP
///
/// ```bash
/// cargo run -p hydro_test --example perf_compute_pi -- gcp my-gcp-project
/// ```
///
/// Once the program is running, you can **press enter** to stop the program and see the results.
/// (Pressing Ctrl+C will stop the program **without cleaning up cloud resources** nor generating the
/// flamegraphs).
#[cfg(feature = "ilp")]
#[tokio::main]
async fn main() {
    use std::collections::HashMap;
    use std::sync::Arc;

    use hydro_deploy::Deployment;
    use hydro_deploy::gcp::GcpNetwork;
    use hydro_lang::Location;
    use hydro_optimize::deploy::ReusableHosts;
    use hydro_optimize::deploy_and_analyze::deploy_and_analyze;
<<<<<<< HEAD
=======
    use hydro_test::cluster::compute_pi::{Leader, Worker, compute_pi};
>>>>>>> b8075539
    use tokio::sync::RwLock;

    let mut deployment = Deployment::new();
    let host_arg = std::env::args().nth(1).unwrap_or_default();
    let project = if host_arg == "gcp" {
        std::env::args().nth(2).unwrap()
    } else {
        String::new()
    };
    let network = Arc::new(RwLock::new(GcpNetwork::new(&project, None)));

    let mut reusable_hosts = ReusableHosts {
        hosts: HashMap::new(),
        host_arg,
        project: project.clone(),
        network: network.clone(),
    };

    let builder = hydro_lang::FlowBuilder::new();
<<<<<<< HEAD
    let (cluster, leader) = hydro_test::cluster::compute_pi::compute_pi(&builder, 8192);

    let clusters = vec![(cluster.id().raw_id(), cluster.typename(), 8)];
    let processes = vec![(leader.id().raw_id(), leader.typename())];

    let _ = deploy_and_analyze(
=======
    let (cluster, leader) = compute_pi(&builder, 8192);

    let clusters = vec![(
        cluster.id().raw_id(),
        std::any::type_name::<Worker>().to_string(),
        8,
    )];
    let processes = vec![(
        leader.id().raw_id(),
        std::any::type_name::<Leader>().to_string(),
    )];

    let (rewritten_ir_builder, ir, _, _, _) = deploy_and_analyze(
>>>>>>> b8075539
        &mut reusable_hosts,
        &mut deployment,
        builder,
        &clusters,
        &processes,
<<<<<<< HEAD
    )
    .await;
=======
        vec![],
        None,
    )
    .await;

    // Cleanup
    let _ = rewritten_ir_builder.build_with(|_| ir).finalize();
>>>>>>> b8075539
}<|MERGE_RESOLUTION|>--- conflicted
+++ resolved
@@ -24,10 +24,7 @@
     use hydro_lang::Location;
     use hydro_optimize::deploy::ReusableHosts;
     use hydro_optimize::deploy_and_analyze::deploy_and_analyze;
-<<<<<<< HEAD
-=======
     use hydro_test::cluster::compute_pi::{Leader, Worker, compute_pi};
->>>>>>> b8075539
     use tokio::sync::RwLock;
 
     let mut deployment = Deployment::new();
@@ -47,14 +44,6 @@
     };
 
     let builder = hydro_lang::FlowBuilder::new();
-<<<<<<< HEAD
-    let (cluster, leader) = hydro_test::cluster::compute_pi::compute_pi(&builder, 8192);
-
-    let clusters = vec![(cluster.id().raw_id(), cluster.typename(), 8)];
-    let processes = vec![(leader.id().raw_id(), leader.typename())];
-
-    let _ = deploy_and_analyze(
-=======
     let (cluster, leader) = compute_pi(&builder, 8192);
 
     let clusters = vec![(
@@ -68,16 +57,11 @@
     )];
 
     let (rewritten_ir_builder, ir, _, _, _) = deploy_and_analyze(
->>>>>>> b8075539
         &mut reusable_hosts,
         &mut deployment,
         builder,
         &clusters,
         &processes,
-<<<<<<< HEAD
-    )
-    .await;
-=======
         vec![],
         None,
     )
@@ -85,5 +69,4 @@
 
     // Cleanup
     let _ = rewritten_ir_builder.build_with(|_| ir).finalize();
->>>>>>> b8075539
 }