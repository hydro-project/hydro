--- conflicted
+++ resolved
@@ -1,13 +1,7 @@
 use std::sync::Arc;
 
 use hydro_deploy::gcp::GcpNetwork;
-<<<<<<< HEAD
 use hydro_deploy::Deployment;
-=======
-use hydro_deploy::rust_crate::tracing_options::{DEBIAN_PERF_SETUP_COMMAND, TracingOptions};
-use hydro_deploy::{Deployment, Host};
-use hydro_lang::deploy::{DeployCrateWrapper, TrybuildHost};
->>>>>>> d5b5df2c
 use hydro_lang::ir::deep_clone;
 use hydro_lang::rewrites::analyze_perf_and_counters::{
     analyze_cluster_results, analyze_process_results, cleanup_after_analysis, get_usage,
@@ -35,30 +29,7 @@
     let mut deployment = Deployment::new();
     let host_arg = std::env::args().nth(1).unwrap_or_default();
     let project = if host_arg == "gcp" {
-<<<<<<< HEAD
         std::env::args().nth(2).unwrap()
-=======
-        std::env::args().nth(2)
-    } else {
-        None
-    };
-
-    let network = project
-        .as_ref()
-        .map(|project| Arc::new(RwLock::new(GcpNetwork::new(project, None))));
-
-    let create_host: HostCreator = if host_arg == "gcp" {
-        Box::new(move |deployment| -> Arc<dyn Host> {
-            deployment
-                .GcpComputeEngineHost()
-                .project(project.as_ref().unwrap())
-                .machine_type("e2-micro")
-                .image("debian-cloud/debian-11")
-                .region("us-west1-a")
-                .network(network.as_ref().unwrap().clone())
-                .add()
-        })
->>>>>>> d5b5df2c
     } else {
         String::new()
     };
@@ -82,45 +53,11 @@
     let nodes = optimized
         .with_process(
             &leader,
-<<<<<<< HEAD
             perf_process_specs(&host_arg, project.clone(), network.clone(), &mut deployment, "leader"),
         )
         .with_cluster(
             &cluster,
             perf_cluster_specs(&host_arg, project.clone(), network.clone(), &mut deployment, "cluster", 8),
-=======
-            TrybuildHost::new(create_host(&mut deployment))
-                .rustflags(rustflags)
-                .additional_hydro_features(vec!["runtime_measure".to_string()])
-                .tracing(
-                    TracingOptions::builder()
-                        .perf_raw_outfile("leader.perf.data")
-                        .samply_outfile("leader.profile")
-                        .fold_outfile("leader.data.folded")
-                        .flamegraph_outfile("leader.svg")
-                        .frequency(frequency)
-                        .setup_command(DEBIAN_PERF_SETUP_COMMAND)
-                        .build(),
-                ),
-        )
-        .with_cluster(
-            &cluster,
-            (0..8).map(|idx| {
-                TrybuildHost::new(create_host(&mut deployment))
-                    .rustflags(rustflags)
-                    .additional_hydro_features(vec!["runtime_measure".to_string()])
-                    .tracing(
-                        TracingOptions::builder()
-                            .perf_raw_outfile(format!("cluster{}.perf.data", idx))
-                            .samply_outfile(format!("cluster{}.profile", idx))
-                            .fold_outfile(format!("cluster{}.data.folded", idx))
-                            .flamegraph_outfile(format!("cluster{}.svg", idx))
-                            .frequency(frequency)
-                            .setup_command(DEBIAN_PERF_SETUP_COMMAND)
-                            .build(),
-                    )
-            }),
->>>>>>> d5b5df2c
         )
         .deploy(&mut deployment);
 
