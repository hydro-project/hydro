--- conflicted
+++ resolved
@@ -1,14 +1,4 @@
-<<<<<<< HEAD
 use hydro_deploy::Deployment;
-=======
-use std::collections::HashMap;
-use std::sync::Arc;
-
-use hydro_deploy::gcp::GcpNetwork;
-use hydro_deploy::rust_crate::tracing_options::TracingOptions;
-use hydro_deploy::{Deployment, Host};
-use hydro_lang::deploy::{DeployCrateWrapper, TrybuildHost};
->>>>>>> b24c515b
 use hydro_lang::ir::deep_clone;
 use hydro_lang::rewrites::analyze_perf_and_counters::{
     analyze_cluster_results, analyze_process_results, cleanup_after_analysis, get_usage,
@@ -33,35 +23,8 @@
 async fn main() {
     let mut deployment = Deployment::new();
     let host_arg = std::env::args().nth(1).unwrap_or_default();
-<<<<<<< HEAD
     let project = if host_arg == "gcp" {
         std::env::args().nth(2).unwrap()
-=======
-
-    let project = if host_arg == "gcp" {
-        std::env::args().nth(2)
-    } else {
-        None
-    };
-
-    let network = project
-        .as_ref()
-        .map(|project| Arc::new(RwLock::new(GcpNetwork::new(project, None))));
-
-    let create_host: HostCreator = if host_arg == "gcp" {
-        Box::new(move |deployment| -> Arc<dyn Host> {
-            let startup_script = "sudo sh -c 'apt update && apt install -y linux-perf binutils && echo -1 > /proc/sys/kernel/perf_event_paranoid && echo 0 > /proc/sys/kernel/kptr_restrict'";
-            deployment
-                .GcpComputeEngineHost()
-                .project(project.as_ref().unwrap())
-                .machine_type("e2-micro")
-                .image("debian-cloud/debian-11")
-                .region("us-west1-a")
-                .network(network.as_ref().unwrap().clone())
-                .startup_script(startup_script)
-                .add()
-        })
->>>>>>> b24c515b
     } else {
         String::new()
     };
