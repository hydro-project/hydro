use std::sync::Arc;

use hydro_deploy::gcp::GcpNetwork;
<<<<<<< HEAD
use hydro_deploy::Deployment;
=======
use hydro_deploy::rust_crate::tracing_options::TracingOptions;
use hydro_deploy::{Deployment, Host};
use hydro_lang::deploy::{DeployCrateWrapper, TrybuildHost};
>>>>>>> 0d841a53
use hydro_lang::ir::deep_clone;
use hydro_lang::rewrites::analyze_perf_and_counters::{
    analyze_cluster_results, analyze_process_results, cleanup_after_analysis, get_usage,
    perf_cluster_specs, perf_process_specs, track_cluster_usage_cardinality,
    track_process_usage_cardinality,
};
use hydro_lang::rewrites::{
    analyze_send_recv_overheads, decouple_analysis, insert_counter, link_cycles, persist_pullup,
};
use hydro_lang::{q, Location};

use tokio::sync::RwLock;

/// Run with no args for localhost, with `gcp <GCP PROJECT>` for GCP
///
/// ```bash
/// cargo run -p hydro_test --example perf_compute_pi -- gcp my-gcp-project
/// ```
///
/// Once the program is running, you can **press enter** to stop the program and see the results.
/// (Pressing Ctrl+C will stop the program **without cleaning up cloud resources** nor generating the
/// flamegraphs).
#[tokio::main]
async fn main() {
    let mut deployment = Deployment::new();
    let host_arg = std::env::args().nth(1).unwrap_or_default();
    let project = if host_arg == "gcp" {
        std::env::args().nth(2).unwrap()
    } else {
        String::new()
    };
    let network = Arc::new(RwLock::new(GcpNetwork::new(&project, None)));

    #[expect(
        clippy::needless_late_init,
        reason = "Better clarity for code extracted into docs."
    )]
    let rustflags;
    if host_arg == "gcp" {
        //[rustflags_gcp]//
        rustflags = "-C opt-level=3 -C codegen-units=1 -C strip=none -C debuginfo=2 -C lto=off -C link-args=--no-rosegment";
        //[/rustflags_gcp]//
    } else {
        //[rustflags]//
        rustflags = "-C opt-level=3 -C codegen-units=1 -C strip=none -C debuginfo=2 -C lto=off";
        //[/rustflags]//
    }

    let builder = hydro_lang::FlowBuilder::new();
    let (cluster, leader) = hydro_test::cluster::compute_pi::compute_pi(&builder, 8192);

    let counter_output_duration = q!(std::time::Duration::from_secs(1));

    let optimized = builder
        .optimize_with(persist_pullup::persist_pullup)
        .optimize_with(|ir| insert_counter::insert_counter(ir, counter_output_duration));
    let mut ir = deep_clone(optimized.ir());
    let nodes = optimized
        //[trybuildhost]//
        .with_process(
            &leader,
<<<<<<< HEAD
            perf_process_specs(&host_arg, project.clone(), network.clone(), &mut deployment, "leader"),
        )
        .with_cluster(
            &cluster,
            perf_cluster_specs(&host_arg, project.clone(), network.clone(), &mut deployment, "cluster", 8),
=======
            TrybuildHost::new(create_host(&mut deployment))
                .rustflags(rustflags)
                .additional_hydro_features(vec!["runtime_measure".to_string()])
                // ...
                //[/trybuildhost]//
                //[tracing]//
                .tracing(
                    TracingOptions::builder()
                        .perf_raw_outfile("leader.perf.data")
                        .samply_outfile("leader.profile")
                        .fold_outfile("leader.data.folded")
                        .flamegraph_outfile("leader.svg")
                        .frequency(frequency)
                        .setup_command(hydro_deploy::rust_crate::tracing_options::DEBIAN_PERF_SETUP_COMMAND)
                        .build(),
                ),
                //[/tracing]//
        )
        .with_cluster(
            &cluster,
            (0..8).map(|idx| {
                TrybuildHost::new(create_host(&mut deployment))
                    .rustflags(rustflags)
                    .additional_hydro_features(vec!["runtime_measure".to_string()])
                    .tracing(
                        TracingOptions::builder()
                            .perf_raw_outfile(format!("cluster{}.perf.data", idx))
                            .samply_outfile(format!("cluster{}.profile", idx))
                            .fold_outfile(format!("cluster{}.data.folded", idx))
                            .flamegraph_outfile(format!("cluster{}.svg", idx))
                            .frequency(frequency)
                            .setup_command(hydro_deploy::rust_crate::tracing_options::DEBIAN_PERF_SETUP_COMMAND)
                            .build(),
                    )
            }),
>>>>>>> 0d841a53
        )
        .deploy(&mut deployment);

    deployment.deploy().await.unwrap();

    let leader_process = nodes.get_process(&leader);
    let (mut leader_usage_out, mut leader_cardinality_out) =
        track_process_usage_cardinality(leader_process).await;
    let (mut usage_out, mut cardinality_out) = track_cluster_usage_cardinality(&nodes).await;

    deployment
        .start_until(async {
            std::io::stdin().read_line(&mut String::new()).unwrap();
        })
        .await
        .unwrap();

    analyze_process_results(
        leader_process,
        &mut ir,
        get_usage(&mut leader_usage_out).await,
        &mut leader_cardinality_out,
    )
    .await;
    analyze_cluster_results(&nodes, &mut ir, &mut usage_out, &mut cardinality_out).await;
    cleanup_after_analysis(&mut ir);

    hydro_lang::ir::dbg_dedup_tee(|| {
        println!("{:#?}", ir);
    });

    // Create a mapping from each CycleSink to its corresponding CycleSource
    let cycle_source_to_sink_inputs = link_cycles::cycle_source_to_sink_input(&mut ir);
    let (send_overhead, recv_overhead) =
        analyze_send_recv_overheads::analyze_send_recv_overheads(&mut ir, &cluster.id());
    decouple_analysis::decouple_analysis(
        &mut ir,
        "perf_compute_pi_cluster",
        &cluster.id(),
        send_overhead,
        recv_overhead,
        &cycle_source_to_sink_inputs,
        true,
    );
}<|MERGE_RESOLUTION|>--- conflicted
+++ resolved
@@ -1,13 +1,7 @@
 use std::sync::Arc;
 
 use hydro_deploy::gcp::GcpNetwork;
-<<<<<<< HEAD
 use hydro_deploy::Deployment;
-=======
-use hydro_deploy::rust_crate::tracing_options::TracingOptions;
-use hydro_deploy::{Deployment, Host};
-use hydro_lang::deploy::{DeployCrateWrapper, TrybuildHost};
->>>>>>> 0d841a53
 use hydro_lang::ir::deep_clone;
 use hydro_lang::rewrites::analyze_perf_and_counters::{
     analyze_cluster_results, analyze_process_results, cleanup_after_analysis, get_usage,
@@ -41,21 +35,6 @@
     };
     let network = Arc::new(RwLock::new(GcpNetwork::new(&project, None)));
 
-    #[expect(
-        clippy::needless_late_init,
-        reason = "Better clarity for code extracted into docs."
-    )]
-    let rustflags;
-    if host_arg == "gcp" {
-        //[rustflags_gcp]//
-        rustflags = "-C opt-level=3 -C codegen-units=1 -C strip=none -C debuginfo=2 -C lto=off -C link-args=--no-rosegment";
-        //[/rustflags_gcp]//
-    } else {
-        //[rustflags]//
-        rustflags = "-C opt-level=3 -C codegen-units=1 -C strip=none -C debuginfo=2 -C lto=off";
-        //[/rustflags]//
-    }
-
     let builder = hydro_lang::FlowBuilder::new();
     let (cluster, leader) = hydro_test::cluster::compute_pi::compute_pi(&builder, 8192);
 
@@ -69,49 +48,11 @@
         //[trybuildhost]//
         .with_process(
             &leader,
-<<<<<<< HEAD
             perf_process_specs(&host_arg, project.clone(), network.clone(), &mut deployment, "leader"),
         )
         .with_cluster(
             &cluster,
             perf_cluster_specs(&host_arg, project.clone(), network.clone(), &mut deployment, "cluster", 8),
-=======
-            TrybuildHost::new(create_host(&mut deployment))
-                .rustflags(rustflags)
-                .additional_hydro_features(vec!["runtime_measure".to_string()])
-                // ...
-                //[/trybuildhost]//
-                //[tracing]//
-                .tracing(
-                    TracingOptions::builder()
-                        .perf_raw_outfile("leader.perf.data")
-                        .samply_outfile("leader.profile")
-                        .fold_outfile("leader.data.folded")
-                        .flamegraph_outfile("leader.svg")
-                        .frequency(frequency)
-                        .setup_command(hydro_deploy::rust_crate::tracing_options::DEBIAN_PERF_SETUP_COMMAND)
-                        .build(),
-                ),
-                //[/tracing]//
-        )
-        .with_cluster(
-            &cluster,
-            (0..8).map(|idx| {
-                TrybuildHost::new(create_host(&mut deployment))
-                    .rustflags(rustflags)
-                    .additional_hydro_features(vec!["runtime_measure".to_string()])
-                    .tracing(
-                        TracingOptions::builder()
-                            .perf_raw_outfile(format!("cluster{}.perf.data", idx))
-                            .samply_outfile(format!("cluster{}.profile", idx))
-                            .fold_outfile(format!("cluster{}.data.folded", idx))
-                            .flamegraph_outfile(format!("cluster{}.svg", idx))
-                            .frequency(frequency)
-                            .setup_command(hydro_deploy::rust_crate::tracing_options::DEBIAN_PERF_SETUP_COMMAND)
-                            .build(),
-                    )
-            }),
->>>>>>> 0d841a53
         )
         .deploy(&mut deployment);
 
