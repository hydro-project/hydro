use std::sync::Arc;

use hydro_deploy::gcp::GcpNetwork;
<<<<<<< HEAD
use hydro_deploy::Deployment;
=======
use hydro_deploy::rust_crate::tracing_options::TracingOptions;
use hydro_deploy::{Deployment, Host};
use hydro_lang::deploy::{DeployCrateWrapper, TrybuildHost};
>>>>>>> b24c515b
use hydro_lang::ir::deep_clone;
use hydro_lang::q;
use hydro_lang::rewrites::decoupler::{self, Decoupler};
use hydro_lang::Location;
use hydro_lang::rewrites::analyze_perf_and_counters::{
    analyze_cluster_results, cleanup_after_analysis, perf_cluster_specs, track_cluster_usage_cardinality,
};
use hydro_lang::rewrites::{analyze_send_recv_overheads, decouple_analysis, insert_counter, link_cycles, persist_pullup, print_id};
use hydro_test::cluster::paxos::{CorePaxos, PaxosConfig};
<<<<<<< HEAD

use tokio::sync::RwLock;
=======
use tokio::sync::RwLock;

type HostCreator = Box<dyn Fn(&mut Deployment) -> Arc<dyn Host>>;

fn cluster_specs(
    host_arg: &str,
    project: Option<String>,
    network: Option<Arc<RwLock<GcpNetwork>>>,
    deployment: &mut Deployment,
    cluster_name: &str,
    num_nodes: usize,
) -> Vec<TrybuildHost> {
    let create_host: HostCreator = if host_arg == "gcp" {
        Box::new(move |deployment| -> Arc<dyn Host> {
            let startup_script = "sudo sh -c 'apt update && apt install -y linux-perf binutils && echo -1 > /proc/sys/kernel/perf_event_paranoid && echo 0 > /proc/sys/kernel/kptr_restrict'";
            deployment
                .GcpComputeEngineHost()
                .project(project.as_ref().unwrap())
                .machine_type("n2-highcpu-2")
                .image("debian-cloud/debian-11")
                .region("us-west1-a")
                .network(network.as_ref().unwrap().clone())
                .startup_script(startup_script)
                .add()
        })
    } else {
        let localhost = deployment.Localhost();
        Box::new(move |_| -> Arc<dyn Host> { localhost.clone() })
    };

    let rustflags = if host_arg == "gcp" {
        "-C opt-level=3 -C codegen-units=1 -C strip=none -C debuginfo=2 -C lto=off -C link-args=--no-rosegment"
    } else {
        "-C opt-level=3 -C codegen-units=1 -C strip=none -C debuginfo=2 -C lto=off"
    };

    (0..num_nodes)
        .map(|idx| {
            TrybuildHost::new(create_host(deployment))
                .additional_hydro_features(vec!["runtime_measure".to_string()])
                .rustflags(rustflags)
                .tracing(
                    TracingOptions::builder()
                        .perf_raw_outfile(format!("{}{}.perf.data", cluster_name, idx))
                        .fold_outfile(format!("{}{}.data.folded", cluster_name, idx))
                        .frequency(128)
                        .build(),
                )
        })
        .collect()
}
>>>>>>> b24c515b

#[tokio::main]
async fn main() {
    let mut deployment = Deployment::new();
    let host_arg = std::env::args().nth(1).unwrap_or_default();
    let project = if host_arg == "gcp" {
        std::env::args().nth(2).unwrap()
    } else {
        String::new()
    };
    let network = Arc::new(RwLock::new(GcpNetwork::new(&project, None)));

    let builder = hydro_lang::FlowBuilder::new();
    let f = 1;
    let num_clients = 3;
    let num_clients_per_node = 100; // Change based on experiment between 1, 50, 100.
    let checkpoint_frequency = 1000; // Num log entries
    let i_am_leader_send_timeout = 5; // Sec
    let i_am_leader_check_timeout = 10; // Sec
    let i_am_leader_check_timeout_delay_multiplier = 15;

    let proposers = builder.cluster();
    let acceptors = builder.cluster();
    let clients = builder.cluster();
    let replicas = builder.cluster();

    hydro_test::cluster::paxos_bench::paxos_bench(
        num_clients_per_node,
        checkpoint_frequency,
        f,
        f + 1,
        CorePaxos {
            proposers: proposers.clone(),
            acceptors: acceptors.clone(),
            paxos_config: PaxosConfig {
                f,
                i_am_leader_send_timeout,
                i_am_leader_check_timeout,
                i_am_leader_check_timeout_delay_multiplier,
            },
        },
        &clients,
        &replicas,
    );

    let counter_output_duration = q!(std::time::Duration::from_secs(1));

    let rewritten_ir_builder = builder.rewritten_ir_builder();
    let optimized = builder
        .optimize_with(persist_pullup::persist_pullup)
        .optimize_with(|leaf| {
            insert_counter::insert_counter(leaf, counter_output_duration);
        });
    let mut ir = deep_clone(optimized.ir());
<<<<<<< HEAD
    let proposer_machines = perf_cluster_specs(&host_arg, project.clone(), network.clone(), &mut deployment, "proposer", f + 1);
    let acceptor_machines = perf_cluster_specs(&host_arg, project.clone(), network.clone(), &mut deployment, "acceptor", 2 * f + 1);
    let client_machines = perf_cluster_specs(&host_arg, project.clone(), network.clone(), &mut deployment, "client", num_clients);
    let replica_machines = perf_cluster_specs(&host_arg, project.clone(), network.clone(), &mut deployment, "replica", f + 1);
=======

    let project = if host_arg == "gcp" {
        std::env::args().nth(2)
    } else {
        None
    };

    let network = project
        .as_ref()
        .map(|project| Arc::new(RwLock::new(GcpNetwork::new(project, None))));
>>>>>>> b24c515b

    let nodes = optimized
        .with_cluster(&proposers, proposer_machines.clone())
        .with_cluster(
            &acceptors,acceptor_machines.clone())
        .with_cluster(
            &clients,
            client_machines.clone()
        )
        .with_cluster(
            &replicas,
            replica_machines.clone()
        )
        .deploy(&mut deployment);
    
    deployment.deploy().await.unwrap();

    let (mut usage_out, mut cardinality_out) = track_cluster_usage_cardinality(&nodes).await;

    deployment
        .start_until(async {
            std::io::stdin().read_line(&mut String::new()).unwrap();
        })
        .await
        .unwrap();

    analyze_cluster_results(&nodes, &mut ir, &mut usage_out, &mut cardinality_out).await;
    cleanup_after_analysis(&mut ir);

    print_id::print_id(&mut ir);

    // Create a mapping from each CycleSink to its corresponding CycleSource
    let cycle_source_to_sink_input = link_cycles::cycle_source_to_sink_input(&mut ir);
    let (send_overhead, recv_overhead) =
        analyze_send_recv_overheads::analyze_send_recv_overheads(&mut ir, &proposers.id());
    let (orig_to_decoupled, decoupled_to_orig, place_on_decoupled) = decouple_analysis::decouple_analysis(
        &mut ir,
        "perf_paxos_cluster",
        &proposers.id(),
        send_overhead,
        recv_overhead,
        &cycle_source_to_sink_input,
    );

    drop(nodes);

    let mut decoupled_cluster = None;

    let new_builder = rewritten_ir_builder.build_with(|builder| {
        let mut ir = deep_clone(&ir);

        decoupled_cluster = Some(builder.cluster::<()>());
        let decoupler = Decoupler {
            output_to_decoupled_machine_after: orig_to_decoupled,
            output_to_original_machine_after: decoupled_to_orig,
            place_on_decoupled_machine: place_on_decoupled,
            orig_location: proposers.id().clone(),
            decoupled_location: decoupled_cluster.clone().unwrap().id().clone(),
        };
        decoupler::decouple(&mut ir, &decoupler);

        ir
    });
    let optimized_new_builder = new_builder
        .optimize_with(persist_pullup::persist_pullup)
        .optimize_with(|leaf| {
            insert_counter::insert_counter(leaf, counter_output_duration);
        });

    let nodes = optimized_new_builder
        .with_cluster(
            &proposers,
<<<<<<< HEAD
            proposer_machines
        )
        .with_cluster(
            &acceptors,
            acceptor_machines
        )
        .with_cluster(
            &clients,
            client_machines
        )
        .with_cluster(
            &replicas,
            replica_machines
        )
        .with_cluster(
            &decoupled_cluster.unwrap(),
            perf_cluster_specs(&host_arg, project.clone(), network.clone(), &mut deployment, "decoupled", f + 1),
=======
            cluster_specs(
                &host_arg,
                project.clone(),
                network.clone(),
                &mut deployment,
                "proposer",
                f + 1,
            ),
        )
        .with_cluster(
            &acceptors,
            cluster_specs(
                &host_arg,
                project.clone(),
                network.clone(),
                &mut deployment,
                "acceptor",
                2 * f + 1,
            ),
        )
        .with_cluster(
            &clients,
            cluster_specs(
                &host_arg,
                project.clone(),
                network.clone(),
                &mut deployment,
                "client",
                num_clients,
            ),
        )
        .with_cluster(
            &replicas,
            cluster_specs(
                &host_arg,
                project.clone(),
                network.clone(),
                &mut deployment,
                "replica",
                f + 1,
            ),
>>>>>>> b24c515b
        )
        .deploy(&mut deployment);

    deployment.deploy().await.unwrap();

    let (mut usage_out, mut cardinality_out) = track_cluster_usage_cardinality(&nodes).await;

    deployment
        .start_until(async {
            std::io::stdin().read_line(&mut String::new()).unwrap();
        })
        .await
        .unwrap();
}<|MERGE_RESOLUTION|>--- conflicted
+++ resolved
@@ -1,13 +1,7 @@
 use std::sync::Arc;
 
 use hydro_deploy::gcp::GcpNetwork;
-<<<<<<< HEAD
 use hydro_deploy::Deployment;
-=======
-use hydro_deploy::rust_crate::tracing_options::TracingOptions;
-use hydro_deploy::{Deployment, Host};
-use hydro_lang::deploy::{DeployCrateWrapper, TrybuildHost};
->>>>>>> b24c515b
 use hydro_lang::ir::deep_clone;
 use hydro_lang::q;
 use hydro_lang::rewrites::decoupler::{self, Decoupler};
@@ -17,62 +11,8 @@
 };
 use hydro_lang::rewrites::{analyze_send_recv_overheads, decouple_analysis, insert_counter, link_cycles, persist_pullup, print_id};
 use hydro_test::cluster::paxos::{CorePaxos, PaxosConfig};
-<<<<<<< HEAD
 
 use tokio::sync::RwLock;
-=======
-use tokio::sync::RwLock;
-
-type HostCreator = Box<dyn Fn(&mut Deployment) -> Arc<dyn Host>>;
-
-fn cluster_specs(
-    host_arg: &str,
-    project: Option<String>,
-    network: Option<Arc<RwLock<GcpNetwork>>>,
-    deployment: &mut Deployment,
-    cluster_name: &str,
-    num_nodes: usize,
-) -> Vec<TrybuildHost> {
-    let create_host: HostCreator = if host_arg == "gcp" {
-        Box::new(move |deployment| -> Arc<dyn Host> {
-            let startup_script = "sudo sh -c 'apt update && apt install -y linux-perf binutils && echo -1 > /proc/sys/kernel/perf_event_paranoid && echo 0 > /proc/sys/kernel/kptr_restrict'";
-            deployment
-                .GcpComputeEngineHost()
-                .project(project.as_ref().unwrap())
-                .machine_type("n2-highcpu-2")
-                .image("debian-cloud/debian-11")
-                .region("us-west1-a")
-                .network(network.as_ref().unwrap().clone())
-                .startup_script(startup_script)
-                .add()
-        })
-    } else {
-        let localhost = deployment.Localhost();
-        Box::new(move |_| -> Arc<dyn Host> { localhost.clone() })
-    };
-
-    let rustflags = if host_arg == "gcp" {
-        "-C opt-level=3 -C codegen-units=1 -C strip=none -C debuginfo=2 -C lto=off -C link-args=--no-rosegment"
-    } else {
-        "-C opt-level=3 -C codegen-units=1 -C strip=none -C debuginfo=2 -C lto=off"
-    };
-
-    (0..num_nodes)
-        .map(|idx| {
-            TrybuildHost::new(create_host(deployment))
-                .additional_hydro_features(vec!["runtime_measure".to_string()])
-                .rustflags(rustflags)
-                .tracing(
-                    TracingOptions::builder()
-                        .perf_raw_outfile(format!("{}{}.perf.data", cluster_name, idx))
-                        .fold_outfile(format!("{}{}.data.folded", cluster_name, idx))
-                        .frequency(128)
-                        .build(),
-                )
-        })
-        .collect()
-}
->>>>>>> b24c515b
 
 #[tokio::main]
 async fn main() {
@@ -127,23 +67,10 @@
             insert_counter::insert_counter(leaf, counter_output_duration);
         });
     let mut ir = deep_clone(optimized.ir());
-<<<<<<< HEAD
     let proposer_machines = perf_cluster_specs(&host_arg, project.clone(), network.clone(), &mut deployment, "proposer", f + 1);
     let acceptor_machines = perf_cluster_specs(&host_arg, project.clone(), network.clone(), &mut deployment, "acceptor", 2 * f + 1);
     let client_machines = perf_cluster_specs(&host_arg, project.clone(), network.clone(), &mut deployment, "client", num_clients);
     let replica_machines = perf_cluster_specs(&host_arg, project.clone(), network.clone(), &mut deployment, "replica", f + 1);
-=======
-
-    let project = if host_arg == "gcp" {
-        std::env::args().nth(2)
-    } else {
-        None
-    };
-
-    let network = project
-        .as_ref()
-        .map(|project| Arc::new(RwLock::new(GcpNetwork::new(project, None))));
->>>>>>> b24c515b
 
     let nodes = optimized
         .with_cluster(&proposers, proposer_machines.clone())
@@ -216,7 +143,6 @@
     let nodes = optimized_new_builder
         .with_cluster(
             &proposers,
-<<<<<<< HEAD
             proposer_machines
         )
         .with_cluster(
@@ -234,49 +160,6 @@
         .with_cluster(
             &decoupled_cluster.unwrap(),
             perf_cluster_specs(&host_arg, project.clone(), network.clone(), &mut deployment, "decoupled", f + 1),
-=======
-            cluster_specs(
-                &host_arg,
-                project.clone(),
-                network.clone(),
-                &mut deployment,
-                "proposer",
-                f + 1,
-            ),
-        )
-        .with_cluster(
-            &acceptors,
-            cluster_specs(
-                &host_arg,
-                project.clone(),
-                network.clone(),
-                &mut deployment,
-                "acceptor",
-                2 * f + 1,
-            ),
-        )
-        .with_cluster(
-            &clients,
-            cluster_specs(
-                &host_arg,
-                project.clone(),
-                network.clone(),
-                &mut deployment,
-                "client",
-                num_clients,
-            ),
-        )
-        .with_cluster(
-            &replicas,
-            cluster_specs(
-                &host_arg,
-                project.clone(),
-                network.clone(),
-                &mut deployment,
-                "replica",
-                f + 1,
-            ),
->>>>>>> b24c515b
         )
         .deploy(&mut deployment);
 
