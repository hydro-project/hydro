[package]
name = "hydro_test"
publish = false
version = "0.0.0"
edition = "2024"

[lints]
workspace = true

<<<<<<< HEAD
[features]
default = ["stageleft_devel"]
stageleft_devel = []
ilp = ["hydro_optimize/ilp"]

[dependencies]
hydro_lang = { path = "../hydro_lang", version = "^0.13.2" }
hydro_std = { path = "../hydro_std", version = "^0.13.0" }
hydro_optimize = { path = "../hydro_optimize", version = "^0.13.0" }
stageleft = "0.8.1"
=======
[dependencies]
hydro_lang = { path = "../hydro_lang", version = "^0.13.2" }
hydro_std = { path = "../hydro_std", version = "^0.13.0" }
stageleft.workspace = true
>>>>>>> 555b83e4
rand = "0.8.0"
serde = { version = "1.0.197", features = ["derive"] }
ctor = "0.2.9"
colored = "3.0.0"
palette = "0.7.6"
tokio = "1.29.0"

[build-dependencies]
stageleft_tool.workspace = true

[dev-dependencies]
ctor = "0.2"
dfir_lang = { path = "../dfir_lang", version = "^0.13.0" }
example_test = { path = "../example_test", version = "^0.0.0" }
futures = "0.3.0"
hydro_deploy = { path = "../hydro_deploy/core", version = "^0.13.0" }
hydro_lang = { path = "../hydro_lang", version = "^0.13.2", features = [
    "deploy",
] }
include_mdtests = { path = "../include_mdtests", version = "^0.0.0" }
insta = "1.39"
regex = "1"
tokio = { version = "1.29.0", features = ["full"] }
tokio-test = "0.4.4"
dfir_rs = { path = "../dfir_rs", version = "^0.13.0", default-features = false }<|MERGE_RESOLUTION|>--- conflicted
+++ resolved
@@ -7,23 +7,14 @@
 [lints]
 workspace = true
 
-<<<<<<< HEAD
 [features]
-default = ["stageleft_devel"]
-stageleft_devel = []
 ilp = ["hydro_optimize/ilp"]
 
 [dependencies]
 hydro_lang = { path = "../hydro_lang", version = "^0.13.2" }
 hydro_std = { path = "../hydro_std", version = "^0.13.0" }
 hydro_optimize = { path = "../hydro_optimize", version = "^0.13.0" }
-stageleft = "0.8.1"
-=======
-[dependencies]
-hydro_lang = { path = "../hydro_lang", version = "^0.13.2" }
-hydro_std = { path = "../hydro_std", version = "^0.13.0" }
 stageleft.workspace = true
->>>>>>> 555b83e4
 rand = "0.8.0"
 serde = { version = "1.0.197", features = ["derive"] }
 ctor = "0.2.9"
