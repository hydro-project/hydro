--- conflicted
+++ resolved
@@ -8,11 +8,6 @@
 workspace = true
 
 [features]
-<<<<<<< HEAD
-default = ["stageleft_devel"]
-stageleft_devel = []
-=======
->>>>>>> b8075539
 ilp = ["hydro_optimize/ilp"]
 
 [dependencies]
