name: Release

on:
  workflow_dispatch:
    inputs:
      bump:
        description: "Specify how to bump the version for Hydro crates. Does not affect dependencies."
        required: true
        default: "keep"
        type: choice
        options:
          - major
          - minor
          - patch
          - keep
          - auto
      execute:
        description: "Actually execute and publish the release?"
        required: true
        type: boolean
        default: false

jobs:
  release_job:
    name: Release Job
    timeout-minutes: 20
    runs-on: ubuntu-latest
    steps:
      # https://github.com/orgs/community/discussions/25305#discussioncomment-8256560
      # Unfortunately branch protection means that this workflow can't push the updated changelogs
      # and tags to `main` in the normal way. Instead we have an app:
      # https://github.com/organizations/hydro-project/settings/apps/hydro-project-bot
      # Which is added the the users allowed to bypass branch protections:
      # https://github.com/hydro-project/hydro/settings/branches
      # We grab a token from the app using this action via the `APP_ID` ("App ID") and an
      # `APP_PRIVATE_KEY` ("Generate a private key").
      - name: Generate token
        id: generate_token
        uses: actions/create-github-app-token@v1
        with:
          app-id: ${{ secrets.APP_ID }}
          private-key: ${{ secrets.APP_PRIVATE_KEY }}

      - run: |
          echo "Version bump: $BUMP"
          echo "Execute: $EXECUTE"
        env:
          BUMP: ${{ inputs.bump }}
          EXECUTE: ${{ inputs.execute }}

      # https://api.github.com/users/hydro-project-bot[bot]
      - name: Configure git
        run: |
          git config --global user.name "hydro-project-bot[bot]"
          git config --global user.email "132423234+hydro-project-bot[bot]@users.noreply.github.com"

      - name: Checkout sources
        uses: actions/checkout@v4
        with:
          # Fetch all commit history so smart-release can generate changelogs.
          fetch-depth: 0
          token: ${{ steps.generate_token.outputs.token }}

      - name: Run cargo login
        run: cargo login ${{ secrets.CARGO_REGISTRY_TOKEN }}

      - name: Install cargo-smart-release
        run: cargo install cargo-smart-release

      - name: Run cargo smart-release
        # list lockstep-versioned packages at the end of this command
        run: >-
          cargo smart-release --update-crates-index
          --no-changelog-preview --allow-fully-generated-changelogs
          --bump ${{ inputs.bump }} --bump-dependencies auto
          ${{ inputs.execute && '--execute' || '--no-publish' }}
          dfir_rs dfir_lang dfir_macro
          dfir_datalog dfir_datalog_core
<<<<<<< HEAD
          hydro_lang hydro_optimize hydro_std
          hydro_deploy hydro_cli hydro_deploy_integration
=======
          hydro_lang hydro_std
          hydro_deploy hydro_deploy_integration
>>>>>>> 555b83e4
          multiplatform_test
          |& tee release.log
        env:
          # Make sure to set this so the `gh` CLI works using our token.
          GH_TOKEN: ${{ steps.generate_token.outputs.token }}

      - name: Check release.log for changelog review
        run: |
          if grep "WOULD ask for review" release.log; then
            echo "Changelog review required. Please see the line above and check RELEASING.md for more details."
            exit 1
          fi<|MERGE_RESOLUTION|>--- conflicted
+++ resolved
@@ -76,13 +76,8 @@
           ${{ inputs.execute && '--execute' || '--no-publish' }}
           dfir_rs dfir_lang dfir_macro
           dfir_datalog dfir_datalog_core
-<<<<<<< HEAD
           hydro_lang hydro_optimize hydro_std
-          hydro_deploy hydro_cli hydro_deploy_integration
-=======
-          hydro_lang hydro_std
           hydro_deploy hydro_deploy_integration
->>>>>>> 555b83e4
           multiplatform_test
           |& tee release.log
         env:
