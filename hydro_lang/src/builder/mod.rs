use std::any::type_name;
use std::cell::RefCell;
use std::collections::HashMap;
use std::marker::PhantomData;
use std::rc::Rc;

#[cfg(feature = "build")]
use compiled::CompiledFlow;
#[cfg(feature = "build")]
use deploy::{DeployFlow, DeployResult};
use stageleft::*;

#[cfg(feature = "build")]
use crate::deploy::{ClusterSpec, Deploy, ExternalSpec, IntoProcessSpec, LocalDeploy};
use crate::ir::HydroLeaf;
use crate::location::{Cluster, ExternalProcess, Process};
use crate::staging_util::Invariant;

#[cfg(feature = "build")]
pub mod built;
#[cfg(feature = "build")]
pub mod compiled;
#[cfg(feature = "build")]
pub mod deploy;

pub struct FlowStateInner {
    /// Tracks the leaves of the dataflow IR. This is referenced by
    /// `Stream` and `HfCycle` to build the IR. The inner option will
    /// be set to `None` when this builder is finalized.
    pub(crate) leaves: Option<Vec<HydroLeaf>>,

    /// Counter for generating unique external output identifiers.
    pub(crate) next_external_out: usize,

    /// Counters for generating identifiers for cycles.
    pub(crate) cycle_counts: HashMap<usize, usize>,

    /// Counters for clock IDs.
    pub(crate) next_clock_id: usize,

    /// Counter for unique HydroNode IDs.
    pub(crate) next_node_id: usize,
}

pub type FlowState = Rc<RefCell<FlowStateInner>>;

pub const FLOW_USED_MESSAGE: &str = "Attempted to add a leaf to a flow that has already been finalized. No leaves can be added after the flow has been compiled.";

pub struct FlowBuilder<'a> {
    flow_state: FlowState,
    processes: RefCell<Vec<(usize, String)>>,
    clusters: RefCell<Vec<(usize, String)>>,
    externals: RefCell<Vec<(usize, String)>>,

    next_location_id: RefCell<usize>,

    /// Tracks whether this flow has been finalized; it is an error to
    /// drop without finalizing.
    finalized: bool,

    /// 'a on a FlowBuilder is used to ensure that staged code does not
    /// capture more data that it is allowed to; 'a is generated at the
    /// entrypoint of the staged code and we keep it invariant here
    /// to enforce the appropriate constraints
    _phantom: Invariant<'a>,
}

impl Drop for FlowBuilder<'_> {
    fn drop(&mut self) {
        if !self.finalized {
            panic!("Dropped FlowBuilder without finalizing, you may have forgotten to call `with_default_optimize`, `optimize_with`, or `finalize`.");
        }
    }
}

impl QuotedContext for FlowBuilder<'_> {
    fn create() -> Self {
        FlowBuilder::new()
    }
}

impl<'a> FlowBuilder<'a> {
    #[expect(
        clippy::new_without_default,
        reason = "call `new` explicitly, not `default`"
    )]
    pub fn new() -> FlowBuilder<'a> {
        FlowBuilder {
            flow_state: Rc::new(RefCell::new(FlowStateInner {
                leaves: Some(vec![]),
                next_external_out: 0,
                cycle_counts: HashMap::new(),
                next_clock_id: 0,
                next_node_id: 0,
            })),
            processes: RefCell::new(vec![]),
            clusters: RefCell::new(vec![]),
<<<<<<< HEAD
            next_location_id: RefCell::new(0),
=======
            externals: RefCell::new(vec![]),
            next_node_id: RefCell::new(0),
>>>>>>> e043cedf
            finalized: false,
            _phantom: PhantomData,
        }
    }

    #[cfg(feature = "build")]
    pub fn finalize(mut self) -> built::BuiltFlow<'a> {
        self.finalized = true;

        built::BuiltFlow {
            ir: self.flow_state.borrow_mut().leaves.take().unwrap(),
            process_id_name: self.processes.replace(vec![]),
            cluster_id_name: self.clusters.replace(vec![]),
            external_id_name: self.externals.replace(vec![]),
            used: false,
            _phantom: PhantomData,
        }
    }

    #[cfg(feature = "build")]
    pub fn with_default_optimize<D: LocalDeploy<'a>>(self) -> DeployFlow<'a, D> {
        self.finalize().with_default_optimize()
    }

    #[cfg(feature = "build")]
    pub fn optimize_with(
        self,
        f: impl FnOnce(Vec<HydroLeaf>) -> Vec<HydroLeaf>,
    ) -> built::BuiltFlow<'a> {
        self.finalize().optimize_with(f)
    }

    pub fn flow_state(&self) -> &FlowState {
        &self.flow_state
    }

    pub fn process<P>(&self) -> Process<'a, P> {
        let mut next_location_id = self.next_location_id.borrow_mut();
        let id = *next_location_id;
        *next_location_id += 1;

        self.processes
            .borrow_mut()
            .push((id, type_name::<P>().to_string()));

        Process {
            id,
            flow_state: self.flow_state().clone(),
            _phantom: PhantomData,
        }
    }

    pub fn external_process<P>(&self) -> ExternalProcess<'a, P> {
        let mut next_location_id = self.next_location_id.borrow_mut();
        let id = *next_location_id;
        *next_location_id += 1;

        self.externals
            .borrow_mut()
            .push((id, type_name::<P>().to_string()));

        ExternalProcess {
            id,
            flow_state: self.flow_state().clone(),
            _phantom: PhantomData,
        }
    }

    pub fn cluster<C>(&self) -> Cluster<'a, C> {
        let mut next_location_id = self.next_location_id.borrow_mut();
        let id = *next_location_id;
        *next_location_id += 1;

        self.clusters
            .borrow_mut()
            .push((id, type_name::<C>().to_string()));

        Cluster {
            id,
            flow_state: self.flow_state().clone(),
            _phantom: PhantomData,
        }
    }

    #[cfg(feature = "build")]
    pub fn with_process<P, D: LocalDeploy<'a>>(
        self,
        process: &Process<P>,
        spec: impl IntoProcessSpec<'a, D>,
    ) -> DeployFlow<'a, D> {
        self.with_default_optimize().with_process(process, spec)
    }

    #[cfg(feature = "build")]
    pub fn with_remaining_processes<D: LocalDeploy<'a>, S: IntoProcessSpec<'a, D> + 'a>(
        self,
        spec: impl Fn() -> S,
    ) -> DeployFlow<'a, D> {
        self.with_default_optimize().with_remaining_processes(spec)
    }

    #[cfg(feature = "build")]
    pub fn with_external<P, D: LocalDeploy<'a>>(
        self,
        process: &ExternalProcess<P>,
        spec: impl ExternalSpec<'a, D>,
    ) -> DeployFlow<'a, D> {
        self.with_default_optimize().with_external(process, spec)
    }

    #[cfg(feature = "build")]
    pub fn with_remaining_externals<D: LocalDeploy<'a>, S: ExternalSpec<'a, D> + 'a>(
        self,
        spec: impl Fn() -> S,
    ) -> DeployFlow<'a, D> {
        self.with_default_optimize().with_remaining_externals(spec)
    }

    #[cfg(feature = "build")]
    pub fn with_cluster<C, D: LocalDeploy<'a>>(
        self,
        cluster: &Cluster<C>,
        spec: impl ClusterSpec<'a, D>,
    ) -> DeployFlow<'a, D> {
        self.with_default_optimize().with_cluster(cluster, spec)
    }

    #[cfg(feature = "build")]
    pub fn with_remaining_clusters<D: LocalDeploy<'a>, S: ClusterSpec<'a, D> + 'a>(
        self,
        spec: impl Fn() -> S,
    ) -> DeployFlow<'a, D> {
        self.with_default_optimize().with_remaining_clusters(spec)
    }

    #[cfg(feature = "build")]
    pub fn compile<D: Deploy<'a>>(self, env: &D::CompileEnv) -> CompiledFlow<'a, D::GraphId> {
        self.with_default_optimize::<D>().compile(env)
    }

    #[cfg(feature = "build")]
    pub fn compile_no_network<D: LocalDeploy<'a>>(self) -> CompiledFlow<'a, D::GraphId> {
        self.with_default_optimize::<D>().compile_no_network()
    }

    #[cfg(feature = "build")]
    pub fn deploy<D: Deploy<'a, CompileEnv = ()>>(
        self,
        env: &mut D::InstantiateEnv,
    ) -> DeployResult<'a, D> {
        self.with_default_optimize().deploy(env)
    }
}<|MERGE_RESOLUTION|>--- conflicted
+++ resolved
@@ -95,12 +95,8 @@
             })),
             processes: RefCell::new(vec![]),
             clusters: RefCell::new(vec![]),
-<<<<<<< HEAD
+            externals: RefCell::new(vec![]),
             next_location_id: RefCell::new(0),
-=======
-            externals: RefCell::new(vec![]),
-            next_node_id: RefCell::new(0),
->>>>>>> e043cedf
             finalized: false,
             _phantom: PhantomData,
         }
