--- conflicted
+++ resolved
@@ -129,7 +129,6 @@
         }
     }
 
-<<<<<<< HEAD
     pub fn rewritten_ir_builder<'b>(&self) -> RewriteIrFlowBuilder<'b> {
         let processes = self.processes.borrow().clone();
         let clusters = self.clusters.borrow().clone();
@@ -178,8 +177,6 @@
         self.finalize().optimize_with(f)
     }
 
-=======
->>>>>>> b24c515b
     pub fn flow_state(&self) -> &FlowState {
         &self.flow_state
     }
