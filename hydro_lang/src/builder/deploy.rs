--- conflicted
+++ resolved
@@ -48,8 +48,7 @@
     pub(super) _phantom: Invariant<'a, D>,
 }
 
-<<<<<<< HEAD
-impl<'a, D: LocalDeploy<'a>> Drop for DeployFlow<'a, D> {
+impl<'a, D: Deploy<'a>> Drop for DeployFlow<'a, D> {
     fn drop(&mut self) {
         if !self.used {
             panic!(
@@ -59,15 +58,12 @@
     }
 }
 
-impl<'a, D: LocalDeploy<'a>> DeployFlow<'a, D> {
+impl<'a, D: Deploy<'a>> DeployFlow<'a, D> {
     pub fn into_ir(mut self) -> Vec<HydroLeaf> {
         self.used = true;
         std::mem::take(self.ir.get_mut())
     }
 
-=======
-impl<'a, D: Deploy<'a>> DeployFlow<'a, D> {
->>>>>>> 555b83e4
     pub fn ir(&self) -> &Vec<HydroLeaf> {
         unsafe {
             // SAFETY: even when we grab this as mutable in `preview_compile`, we do not modify it
