use std::marker::PhantomData;

use proc_macro2::Span;
use sealed::sealed;
use stageleft::{QuotedWithContext, q};

use super::{Cluster, Location, LocationId, Process};
use crate::builder::FlowState;
use crate::cycle::{
    CycleCollection, CycleCollectionWithInitial, DeferTick, ForwardRef, ForwardRefMarker,
    TickCycle, TickCycleMarker,
};
use crate::ir::{HydroNode, HydroSource};
<<<<<<< HEAD
use crate::{Bounded, Optional, Singleton, Stream};
=======
use crate::stream::ExactlyOnce;
use crate::{Bounded, Optional, Singleton, Stream, TotalOrder};
>>>>>>> b8075539

#[sealed]
pub trait NoTick {}
#[sealed]
impl<T> NoTick for Process<'_, T> {}
#[sealed]
impl<T> NoTick for Cluster<'_, T> {}

#[sealed]
pub trait NoAtomic {}
#[sealed]
impl<T> NoAtomic for Process<'_, T> {}
#[sealed]
impl<T> NoAtomic for Cluster<'_, T> {}
#[sealed]
impl<'a, L> NoAtomic for Tick<L> where L: Location<'a> {}

#[derive(Clone)]
pub struct Atomic<Loc> {
    pub(crate) tick: Tick<Loc>,
}

impl<'a, L> Location<'a> for Atomic<L>
where
    L: Location<'a>,
{
    type Root = L::Root;

    fn root(&self) -> Self::Root {
        self.tick.root()
    }

    fn id(&self) -> LocationId {
        self.tick.id()
    }

    fn flow_state(&self) -> &FlowState {
        self.tick.flow_state()
    }

    fn is_top_level() -> bool {
        L::is_top_level()
    }
}

#[sealed]
impl<L> NoTick for Atomic<L> {}

/// Marks the stream as being inside the single global clock domain.
#[derive(Clone)]
pub struct Tick<Loc> {
    pub(crate) id: usize,
    pub(crate) l: Loc,
}

impl<'a, L> Location<'a> for Tick<L>
where
    L: Location<'a>,
{
    type Root = L::Root;

    fn root(&self) -> Self::Root {
        self.l.root()
    }

    fn id(&self) -> LocationId {
        LocationId::Tick(self.id, Box::new(self.l.id()))
    }

    fn flow_state(&self) -> &FlowState {
        self.l.flow_state()
    }

    fn is_top_level() -> bool {
        false
    }

    fn next_node_id(&self) -> usize {
        self.l.next_node_id()
    }
}

impl<'a, L> Tick<L>
where
    L: Location<'a>,
{
    pub fn outer(&self) -> &L {
        &self.l
    }

    pub fn spin_batch(
        &self,
        batch_size: impl QuotedWithContext<'a, usize, L> + Copy + 'a,
    ) -> Stream<(), Self, Bounded, TotalOrder, ExactlyOnce>
    where
        L: NoTick + NoAtomic,
    {
        let out = self
            .l
            .spin()
            .flat_map_ordered(q!(move |_| 0..batch_size))
            .map(q!(|_| ()));

        unsafe {
            // SAFETY: at runtime, `spin` produces a single value per tick,
            // so each batch is guaranteed to be the same size.
            out.tick_batch(self)
        }
    }

    pub fn singleton<T>(&self, e: impl QuotedWithContext<'a, T, L>) -> Singleton<T, Self, Bounded>
    where
        T: Clone,
        L: NoTick + NoAtomic,
    {
        unsafe {
            // SAFETY: a top-level singleton produces the same value each tick
            self.outer().singleton(e).latest_tick(self)
        }
    }

    pub fn optional_first_tick<T: Clone>(
        &self,
        e: impl QuotedWithContext<'a, T, Tick<L>>,
    ) -> Optional<T, Self, Bounded>
    where
        L: NoTick + NoAtomic,
    {
        let e_arr = q!([e]);
        let e = e_arr.splice_untyped_ctx(self);

        Optional::new(
            self.clone(),
            HydroNode::Source {
                source: HydroSource::Iter(e.into()),
                location_kind: self.l.id(),
                metadata: self.new_node_metadata::<T>(),
            },
        )
    }

    pub fn forward_ref<S>(&self) -> (ForwardRef<'a, S>, S)
    where
        S: CycleCollection<'a, ForwardRefMarker, Location = Self>,
        L: NoTick,
    {
        let next_id = self.flow_state().borrow_mut().next_cycle_id();
        let ident = syn::Ident::new(&format!("cycle_{}", next_id), Span::call_site());

        (
            ForwardRef {
                completed: false,
                ident: ident.clone(),
                expected_location: self.id(),
                _phantom: PhantomData,
            },
            S::create_source(ident, self.clone()),
        )
    }

    pub fn forward_ref_atomic<S>(&self) -> (ForwardRef<'a, S>, S)
    where
        S: CycleCollection<'a, ForwardRefMarker, Location = Atomic<L>>,
    {
        let next_id = self.flow_state().borrow_mut().next_cycle_id();
        let ident = syn::Ident::new(&format!("cycle_{}", next_id), Span::call_site());

        (
            ForwardRef {
                completed: false,
                ident: ident.clone(),
                expected_location: self.id(),
                _phantom: PhantomData,
            },
            S::create_source(ident, Atomic { tick: self.clone() }),
        )
    }

    pub fn cycle<S>(&self) -> (TickCycle<'a, S>, S)
    where
        S: CycleCollection<'a, TickCycleMarker, Location = Self> + DeferTick,
        L: NoTick,
    {
        let next_id = self.flow_state().borrow_mut().next_cycle_id();
        let ident = syn::Ident::new(&format!("cycle_{}", next_id), Span::call_site());

        (
            TickCycle {
                completed: false,
                ident: ident.clone(),
                expected_location: self.id(),
                _phantom: PhantomData,
            },
            S::create_source(ident, self.clone()),
        )
    }

    pub fn cycle_with_initial<S>(&self, initial: S) -> (TickCycle<'a, S>, S)
    where
        S: CycleCollectionWithInitial<'a, TickCycleMarker, Location = Self> + DeferTick,
        L: NoTick,
    {
        let next_id = self.flow_state().borrow_mut().next_cycle_id();
        let ident = syn::Ident::new(&format!("cycle_{}", next_id), Span::call_site());

        (
            TickCycle {
                completed: false,
                ident: ident.clone(),
                expected_location: self.id(),
                _phantom: PhantomData,
            },
            S::create_source(ident, initial, self.clone()),
        )
    }
}<|MERGE_RESOLUTION|>--- conflicted
+++ resolved
@@ -11,12 +11,8 @@
     TickCycle, TickCycleMarker,
 };
 use crate::ir::{HydroNode, HydroSource};
-<<<<<<< HEAD
-use crate::{Bounded, Optional, Singleton, Stream};
-=======
 use crate::stream::ExactlyOnce;
 use crate::{Bounded, Optional, Singleton, Stream, TotalOrder};
->>>>>>> b8075539
 
 #[sealed]
 pub trait NoTick {}
