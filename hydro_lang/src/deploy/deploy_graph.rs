use std::cell::RefCell;
use std::collections::HashMap;
use std::future::Future;
use std::io::Error;
use std::pin::Pin;
use std::rc::Rc;
use std::sync::Arc;

use dfir_lang::graph::DfirGraph;
use dfir_rs::bytes::Bytes;
use dfir_rs::futures::{Sink, SinkExt, Stream, StreamExt};
use dfir_rs::util::deploy::{ConnectedSink, ConnectedSource};
use hydro_deploy::custom_service::CustomClientPort;
use hydro_deploy::hydroflow_crate::ports::{
    DemuxSink, HydroflowSink, HydroflowSource, TaggedSource,
};
use hydro_deploy::hydroflow_crate::tracing_options::TracingOptions;
use hydro_deploy::hydroflow_crate::HydroflowCrateService;
use hydro_deploy::{CustomService, Deployment, Host, HydroflowCrate, TracingResults};
use nameof::name_of;
use serde::de::DeserializeOwned;
use serde::Serialize;
use stageleft::{QuotedWithContext, RuntimeData};
use tokio::sync::RwLock;

use super::trybuild::create_graph_trybuild;
use super::{ClusterSpec, Deploy, ExternalSpec, IntoProcessSpec, Node, ProcessSpec, RegisterPort};
use crate::deploy_runtime::*;

pub struct HydroDeploy {}

impl<'a> Deploy<'a> for HydroDeploy {
    type InstantiateEnv = Deployment;
    type CompileEnv = ();
    type Process = DeployNode;
    type Cluster = DeployCluster;
    type ExternalProcess = DeployExternal;
    type Meta = HashMap<usize, Vec<u32>>;
    type GraphId = ();
    type Port = String;
    type ExternalRawPort = CustomClientPort;

    fn allocate_process_port(process: &Self::Process) -> Self::Port {
        process.next_port()
    }

    fn allocate_cluster_port(cluster: &Self::Cluster) -> Self::Port {
        cluster.next_port()
    }

    fn allocate_external_port(external: &Self::ExternalProcess) -> Self::Port {
        external.next_port()
    }

    fn o2o_sink_source(
        _env: &(),
        _p1: &Self::Process,
        p1_port: &Self::Port,
        _p2: &Self::Process,
        p2_port: &Self::Port,
    ) -> (syn::Expr, syn::Expr) {
        let p1_port = p1_port.as_str();
        let p2_port = p2_port.as_str();
        deploy_o2o(
            RuntimeData::new("__hydro_lang_trybuild_cli"),
            p1_port,
            p2_port,
        )
    }

    fn o2o_connect(
        p1: &Self::Process,
        p1_port: &Self::Port,
        p2: &Self::Process,
        p2_port: &Self::Port,
    ) -> Box<dyn FnOnce()> {
        let p1 = p1.clone();
        let p1_port = p1_port.clone();
        let p2 = p2.clone();
        let p2_port = p2_port.clone();

        Box::new(move || {
            let self_underlying_borrow = p1.underlying.borrow();
            let self_underlying = self_underlying_borrow.as_ref().unwrap();
            let source_port = self_underlying
                .try_read()
                .unwrap()
                .get_port(p1_port.clone(), self_underlying);

            let other_underlying_borrow = p2.underlying.borrow();
            let other_underlying = other_underlying_borrow.as_ref().unwrap();
            let recipient_port = other_underlying
                .try_read()
                .unwrap()
                .get_port(p2_port.clone(), other_underlying);

            source_port.send_to(&recipient_port)
        })
    }

    fn o2m_sink_source(
        _env: &(),
        _p1: &Self::Process,
        p1_port: &Self::Port,
        _c2: &Self::Cluster,
        c2_port: &Self::Port,
    ) -> (syn::Expr, syn::Expr) {
        let p1_port = p1_port.as_str();
        let c2_port = c2_port.as_str();
        deploy_o2m(
            RuntimeData::new("__hydro_lang_trybuild_cli"),
            p1_port,
            c2_port,
        )
    }

    fn o2m_connect(
        p1: &Self::Process,
        p1_port: &Self::Port,
        c2: &Self::Cluster,
        c2_port: &Self::Port,
    ) -> Box<dyn FnOnce()> {
        let p1 = p1.clone();
        let p1_port = p1_port.clone();
        let c2 = c2.clone();
        let c2_port = c2_port.clone();

        Box::new(move || {
            let self_underlying_borrow = p1.underlying.borrow();
            let self_underlying = self_underlying_borrow.as_ref().unwrap();
            let source_port = self_underlying
                .try_read()
                .unwrap()
                .get_port(p1_port.clone(), self_underlying);

            let recipient_port = DemuxSink {
                demux: c2
                    .members
                    .borrow()
                    .iter()
                    .enumerate()
                    .map(|(id, c)| {
                        let n = c.underlying.try_read().unwrap();
                        (
                            id as u32,
                            Arc::new(n.get_port(c2_port.clone(), &c.underlying))
                                as Arc<dyn HydroflowSink + 'static>,
                        )
                    })
                    .collect(),
            };

            source_port.send_to(&recipient_port)
        })
    }

    fn m2o_sink_source(
        _env: &(),
        _c1: &Self::Cluster,
        c1_port: &Self::Port,
        _p2: &Self::Process,
        p2_port: &Self::Port,
    ) -> (syn::Expr, syn::Expr) {
        let c1_port = c1_port.as_str();
        let p2_port = p2_port.as_str();
        deploy_m2o(
            RuntimeData::new("__hydro_lang_trybuild_cli"),
            c1_port,
            p2_port,
        )
    }

    fn m2o_connect(
        c1: &Self::Cluster,
        c1_port: &Self::Port,
        p2: &Self::Process,
        p2_port: &Self::Port,
    ) -> Box<dyn FnOnce()> {
        let c1 = c1.clone();
        let c1_port = c1_port.clone();
        let p2 = p2.clone();
        let p2_port = p2_port.clone();

        Box::new(move || {
            let other_underlying_borrow = p2.underlying.borrow();
            let other_underlying = other_underlying_borrow.as_ref().unwrap();
            let recipient_port = other_underlying
                .try_read()
                .unwrap()
                .get_port(p2_port.clone(), other_underlying)
                .merge();

            for (i, node) in c1.members.borrow().iter().enumerate() {
                let source_port = node
                    .underlying
                    .try_read()
                    .unwrap()
                    .get_port(c1_port.clone(), &node.underlying);

                TaggedSource {
                    source: Arc::new(source_port),
                    tag: i as u32,
                }
                .send_to(&recipient_port);
            }
        })
    }

    fn m2m_sink_source(
        _env: &(),
        _c1: &Self::Cluster,
        c1_port: &Self::Port,
        _c2: &Self::Cluster,
        c2_port: &Self::Port,
    ) -> (syn::Expr, syn::Expr) {
        let c1_port = c1_port.as_str();
        let c2_port = c2_port.as_str();
        deploy_m2m(
            RuntimeData::new("__hydro_lang_trybuild_cli"),
            c1_port,
            c2_port,
        )
    }

    fn m2m_connect(
        c1: &Self::Cluster,
        c1_port: &Self::Port,
        c2: &Self::Cluster,
        c2_port: &Self::Port,
    ) -> Box<dyn FnOnce()> {
        let c1 = c1.clone();
        let c1_port = c1_port.clone();
        let c2 = c2.clone();
        let c2_port = c2_port.clone();

        Box::new(move || {
            for (i, sender) in c1.members.borrow().iter().enumerate() {
                let source_port = sender
                    .underlying
                    .try_read()
                    .unwrap()
                    .get_port(c1_port.clone(), &sender.underlying);

                let recipient_port = DemuxSink {
                    demux: c2
                        .members
                        .borrow()
                        .iter()
                        .enumerate()
                        .map(|(id, c)| {
                            let n = c.underlying.try_read().unwrap();
                            (
                                id as u32,
                                Arc::new(n.get_port(c2_port.clone(), &c.underlying).merge())
                                    as Arc<dyn HydroflowSink + 'static>,
                            )
                        })
                        .collect(),
                };

                TaggedSource {
                    source: Arc::new(source_port),
                    tag: i as u32,
                }
                .send_to(&recipient_port);
            }
        })
    }

    fn e2o_source(
        _compile_env: &Self::CompileEnv,
        _p1: &Self::ExternalProcess,
        p1_port: &Self::Port,
        _p2: &Self::Process,
        p2_port: &Self::Port,
    ) -> syn::Expr {
        let p1_port = p1_port.as_str();
        let p2_port = p2_port.as_str();
        deploy_e2o(
            RuntimeData::new("__hydro_lang_trybuild_cli"),
            p1_port,
            p2_port,
        )
    }

    fn e2o_connect(
        p1: &Self::ExternalProcess,
        p1_port: &Self::Port,
        p2: &Self::Process,
        p2_port: &Self::Port,
    ) -> Box<dyn FnOnce()> {
        let p1 = p1.clone();
        let p1_port = p1_port.clone();
        let p2 = p2.clone();
        let p2_port = p2_port.clone();

        Box::new(move || {
            let self_underlying_borrow = p1.underlying.borrow();
            let self_underlying = self_underlying_borrow.as_ref().unwrap();
            let source_port = self_underlying
                .try_read()
                .unwrap()
                .declare_client(self_underlying);

            let other_underlying_borrow = p2.underlying.borrow();
            let other_underlying = other_underlying_borrow.as_ref().unwrap();
            let recipient_port = other_underlying
                .try_read()
                .unwrap()
                .get_port(p2_port.clone(), other_underlying);

            source_port.send_to(&recipient_port);

            p1.client_ports
                .borrow_mut()
                .insert(p1_port.clone(), source_port);
        })
    }

    fn o2e_sink(
        _compile_env: &Self::CompileEnv,
        _p1: &Self::Process,
        p1_port: &Self::Port,
        _p2: &Self::ExternalProcess,
        p2_port: &Self::Port,
    ) -> syn::Expr {
        let p1_port = p1_port.as_str();
        let p2_port = p2_port.as_str();
        deploy_o2e(
            RuntimeData::new("__hydro_lang_trybuild_cli"),
            p1_port,
            p2_port,
        )
    }

    fn o2e_connect(
        p1: &Self::Process,
        p1_port: &Self::Port,
        p2: &Self::ExternalProcess,
        p2_port: &Self::Port,
    ) -> Box<dyn FnOnce()> {
        let p1 = p1.clone();
        let p1_port = p1_port.clone();
        let p2 = p2.clone();
        let p2_port = p2_port.clone();

        Box::new(move || {
            let self_underlying_borrow = p1.underlying.borrow();
            let self_underlying = self_underlying_borrow.as_ref().unwrap();
            let source_port = self_underlying
                .try_read()
                .unwrap()
                .get_port(p1_port.clone(), self_underlying);

            let other_underlying_borrow = p2.underlying.borrow();
            let other_underlying = other_underlying_borrow.as_ref().unwrap();
            let recipient_port = other_underlying
                .try_read()
                .unwrap()
                .declare_client(other_underlying);

            source_port.send_to(&recipient_port);

            p2.client_ports
                .borrow_mut()
                .insert(p2_port.clone(), recipient_port);
        })
    }

    fn cluster_ids(
        _env: &Self::CompileEnv,
        of_cluster: usize,
    ) -> impl QuotedWithContext<'a, &'a [u32], ()> + Copy + 'a {
        cluster_members(RuntimeData::new("__hydro_lang_trybuild_cli"), of_cluster)
    }

    fn cluster_self_id(_env: &Self::CompileEnv) -> impl QuotedWithContext<'a, u32, ()> + Copy + 'a {
        cluster_self_id(RuntimeData::new("__hydro_lang_trybuild_cli"))
    }
}

pub trait DeployCrateWrapper {
    fn underlying(&self) -> Arc<RwLock<HydroflowCrateService>>;

    #[expect(async_fn_in_trait, reason = "no auto trait bounds needed")]
    async fn stdout(&self) -> tokio::sync::mpsc::UnboundedReceiver<String> {
        self.underlying().read().await.stdout()
    }

    #[expect(async_fn_in_trait, reason = "no auto trait bounds needed")]
    async fn stderr(&self) -> tokio::sync::mpsc::UnboundedReceiver<String> {
        self.underlying().read().await.stderr()
    }

    #[expect(async_fn_in_trait, reason = "no auto trait bounds needed")]
<<<<<<< HEAD
    async fn stdout_filter(&self, prefix: impl Into<String>) -> tokio::sync::mpsc::UnboundedReceiver<String> {
        self.underlying().read().await.stdout_filter(prefix.into())
    }

    #[expect(async_fn_in_trait, reason = "no auto trait bounds needed")]
    async fn stderr_filter(&self, prefix: impl Into<String>) -> tokio::sync::mpsc::UnboundedReceiver<String> {
        self.underlying().read().await.stderr_filter(prefix.into())
=======
    async fn tracing_results(&self) -> Option<TracingResults> {
        self.underlying().read().await.tracing_results().cloned()
>>>>>>> e2cca0a8
    }
}

#[derive(Clone)]
pub struct TrybuildHost {
    pub host: Arc<dyn Host>,
    pub display_name: Option<String>,
    pub rustflags: Option<String>,
    pub tracing: Option<TracingOptions>,
    pub name_hint: Option<String>,
    pub cluster_idx: Option<usize>,
}

impl From<Arc<dyn Host>> for TrybuildHost {
    fn from(host: Arc<dyn Host>) -> Self {
        Self {
            host,
            display_name: None,
            rustflags: None,
            tracing: None,
            name_hint: None,
            cluster_idx: None,
        }
    }
}

impl<H: Host + 'static> From<Arc<H>> for TrybuildHost {
    fn from(host: Arc<H>) -> Self {
        Self {
            host,
            display_name: None,
            rustflags: None,
            tracing: None,
            name_hint: None,
            cluster_idx: None,
        }
    }
}

impl TrybuildHost {
    pub fn new(host: Arc<dyn Host>) -> Self {
        Self {
            host,
            display_name: None,
            rustflags: None,
            tracing: None,
            name_hint: None,
            cluster_idx: None,
        }
    }

    pub fn display_name(self, display_name: impl Into<String>) -> Self {
        if self.display_name.is_some() {
            panic!("{} already set", name_of!(display_name in Self));
        }

        Self {
            display_name: Some(display_name.into()),
            ..self
        }
    }

    pub fn rustflags(self, rustflags: impl Into<String>) -> Self {
        if self.rustflags.is_some() {
            panic!("{} already set", name_of!(rustflags in Self));
        }

        Self {
            rustflags: Some(rustflags.into()),
            ..self
        }
    }

    pub fn tracing(self, tracing: TracingOptions) -> Self {
        if self.tracing.is_some() {
            panic!("{} already set", name_of!(tracing in Self));
        }

        Self {
            tracing: Some(tracing),
            ..self
        }
    }
}

impl IntoProcessSpec<'_, HydroDeploy> for Arc<dyn Host> {
    type ProcessSpec = TrybuildHost;
    fn into_process_spec(self) -> TrybuildHost {
        TrybuildHost {
            host: self,
            display_name: None,
            rustflags: None,
            tracing: None,
            name_hint: None,
            cluster_idx: None,
        }
    }
}

impl<H: Host + 'static> IntoProcessSpec<'_, HydroDeploy> for Arc<H> {
    type ProcessSpec = TrybuildHost;
    fn into_process_spec(self) -> TrybuildHost {
        TrybuildHost {
            host: self,
            display_name: None,
            rustflags: None,
            tracing: None,
            name_hint: None,
            cluster_idx: None,
        }
    }
}

#[derive(Clone)]
pub struct DeployExternal {
    next_port: Rc<RefCell<usize>>,
    host: Arc<dyn Host>,
    underlying: Rc<RefCell<Option<Arc<RwLock<CustomService>>>>>,
    client_ports: Rc<RefCell<HashMap<String, CustomClientPort>>>,
    allocated_ports: Rc<RefCell<HashMap<usize, String>>>,
}

impl DeployExternal {
    pub fn take_port(&self, key: usize) -> CustomClientPort {
        self.client_ports
            .borrow_mut()
            .remove(self.allocated_ports.borrow().get(&key).unwrap())
            .unwrap()
    }
}

impl<'a> RegisterPort<'a, HydroDeploy> for DeployExternal {
    fn register(&self, key: usize, port: <HydroDeploy as Deploy>::Port) {
        self.allocated_ports.borrow_mut().insert(key, port);
    }

    fn raw_port(&self, key: usize) -> <HydroDeploy as Deploy>::ExternalRawPort {
        self.client_ports
            .borrow_mut()
            .remove(self.allocated_ports.borrow().get(&key).unwrap())
            .unwrap()
    }

    fn as_bytes_sink(
        &self,
        key: usize,
    ) -> impl Future<Output = Pin<Box<dyn Sink<Bytes, Error = Error>>>> + 'a {
        let port = self.raw_port(key);
        async move {
            let sink = port.connect().await.into_sink();
            sink as Pin<Box<dyn Sink<Bytes, Error = Error>>>
        }
    }

    fn as_bincode_sink<T: Serialize + 'static>(
        &self,
        key: usize,
    ) -> impl Future<Output = Pin<Box<dyn Sink<T, Error = Error>>>> + 'a {
        let port = self.raw_port(key);
        async move {
            let sink = port.connect().await.into_sink();
            Box::pin(sink.with(|item| async move { Ok(bincode::serialize(&item).unwrap().into()) }))
                as Pin<Box<dyn Sink<T, Error = Error>>>
        }
    }

    fn as_bytes_source(
        &self,
        key: usize,
    ) -> impl Future<Output = Pin<Box<dyn Stream<Item = Bytes>>>> + 'a {
        let port = self.raw_port(key);
        async move {
            let source = port.connect().await.into_source();
            Box::pin(source.map(|r| r.unwrap().freeze())) as Pin<Box<dyn Stream<Item = Bytes>>>
        }
    }

    fn as_bincode_source<T: DeserializeOwned + 'static>(
        &self,
        key: usize,
    ) -> impl Future<Output = Pin<Box<dyn Stream<Item = T>>>> + 'a {
        let port = self.raw_port(key);
        async move {
            let source = port.connect().await.into_source();
            Box::pin(source.map(|item| bincode::deserialize(&item.unwrap()).unwrap()))
                as Pin<Box<dyn Stream<Item = T>>>
        }
    }
}

impl Node for DeployExternal {
    type Port = String;
    type Meta = HashMap<usize, Vec<u32>>;
    type InstantiateEnv = Deployment;

    fn next_port(&self) -> Self::Port {
        let next_port = *self.next_port.borrow();
        *self.next_port.borrow_mut() += 1;

        format!("port_{}", next_port)
    }

    fn instantiate(
        &self,
        env: &mut Self::InstantiateEnv,
        _meta: &mut Self::Meta,
        _graph: DfirGraph,
        _extra_stmts: Vec<syn::Stmt>,
    ) {
        let service = env.CustomService(self.host.clone(), vec![]);
        *self.underlying.borrow_mut() = Some(service);
    }

    fn update_meta(&mut self, _meta: &Self::Meta) {}
}

impl ExternalSpec<'_, HydroDeploy> for Arc<dyn Host> {
    fn build(self, _id: usize, _name_hint: &str) -> DeployExternal {
        DeployExternal {
            next_port: Rc::new(RefCell::new(0)),
            host: self,
            underlying: Rc::new(RefCell::new(None)),
            allocated_ports: Rc::new(RefCell::new(HashMap::new())),
            client_ports: Rc::new(RefCell::new(HashMap::new())),
        }
    }
}

impl<H: Host + 'static> ExternalSpec<'_, HydroDeploy> for Arc<H> {
    fn build(self, _id: usize, _name_hint: &str) -> DeployExternal {
        DeployExternal {
            next_port: Rc::new(RefCell::new(0)),
            host: self,
            underlying: Rc::new(RefCell::new(None)),
            allocated_ports: Rc::new(RefCell::new(HashMap::new())),
            client_ports: Rc::new(RefCell::new(HashMap::new())),
        }
    }
}

pub enum CrateOrTrybuild {
    Crate(HydroflowCrate),
    Trybuild(TrybuildHost),
}

#[derive(Clone)]
pub struct DeployNode {
    id: usize,
    next_port: Rc<RefCell<usize>>,
    service_spec: Rc<RefCell<Option<CrateOrTrybuild>>>,
    underlying: Rc<RefCell<Option<Arc<RwLock<HydroflowCrateService>>>>>,
}

impl DeployCrateWrapper for DeployNode {
    fn underlying(&self) -> Arc<RwLock<HydroflowCrateService>> {
        self.underlying.borrow().as_ref().unwrap().clone()
    }
}

impl Node for DeployNode {
    type Port = String;
    type Meta = HashMap<usize, Vec<u32>>;
    type InstantiateEnv = Deployment;

    fn next_port(&self) -> String {
        let next_port = *self.next_port.borrow();
        *self.next_port.borrow_mut() += 1;

        format!("port_{}", next_port)
    }

    fn update_meta(&mut self, meta: &Self::Meta) {
        let underlying_node = self.underlying.borrow();
        let mut n = underlying_node.as_ref().unwrap().try_write().unwrap();
        n.update_meta(HydroMeta {
            clusters: meta.clone(),
            cluster_id: None,
            subgraph_id: self.id,
        });
    }

    fn instantiate(
        &self,
        env: &mut Self::InstantiateEnv,
        _meta: &mut Self::Meta,
        graph: DfirGraph,
        extra_stmts: Vec<syn::Stmt>,
    ) {
        let service = match self.service_spec.borrow_mut().take().unwrap() {
            CrateOrTrybuild::Crate(c) => c,
            CrateOrTrybuild::Trybuild(trybuild) => {
                let (bin_name, (dir, target_dir, features)) =
                    create_graph_trybuild(graph, extra_stmts, &trybuild.name_hint);
                create_trybuild_service(trybuild, &dir, &target_dir, &features, &bin_name)
            }
        };

        *self.underlying.borrow_mut() = Some(env.add_service(service));
    }
}

#[derive(Clone)]
pub struct DeployClusterNode {
    underlying: Arc<RwLock<HydroflowCrateService>>,
}

impl DeployCrateWrapper for DeployClusterNode {
    fn underlying(&self) -> Arc<RwLock<HydroflowCrateService>> {
        self.underlying.clone()
    }
}

#[derive(Clone)]
pub struct DeployCluster {
    id: usize,
    next_port: Rc<RefCell<usize>>,
    cluster_spec: Rc<RefCell<Option<Vec<CrateOrTrybuild>>>>,
    members: Rc<RefCell<Vec<DeployClusterNode>>>,
    name_hint: Option<String>,
}

impl DeployCluster {
    pub fn members(&self) -> Vec<DeployClusterNode> {
        self.members.borrow().clone()
    }
}

impl Node for DeployCluster {
    type Port = String;
    type Meta = HashMap<usize, Vec<u32>>;
    type InstantiateEnv = Deployment;

    fn next_port(&self) -> String {
        let next_port = *self.next_port.borrow();
        *self.next_port.borrow_mut() += 1;

        format!("port_{}", next_port)
    }

    fn instantiate(
        &self,
        env: &mut Self::InstantiateEnv,
        meta: &mut Self::Meta,
        graph: DfirGraph,
        extra_stmts: Vec<syn::Stmt>,
    ) {
        let has_trybuild = self
            .cluster_spec
            .borrow()
            .as_ref()
            .unwrap()
            .iter()
            .any(|spec| matches!(spec, CrateOrTrybuild::Trybuild { .. }));

        let maybe_trybuild = if has_trybuild {
            Some(create_graph_trybuild(graph, extra_stmts, &self.name_hint))
        } else {
            None
        };

        let cluster_nodes = self
            .cluster_spec
            .borrow_mut()
            .take()
            .unwrap()
            .into_iter()
            .map(|spec| {
                let service = match spec {
                    CrateOrTrybuild::Crate(c) => c,
                    CrateOrTrybuild::Trybuild(trybuild) => {
                        let (bin_name, (dir, target_dir, features)) =
                            maybe_trybuild.as_ref().unwrap();
                        create_trybuild_service(trybuild, dir, target_dir, features, bin_name)
                    }
                };

                env.add_service(service)
            })
            .collect::<Vec<_>>();
        meta.insert(self.id, (0..(cluster_nodes.len() as u32)).collect());
        *self.members.borrow_mut() = cluster_nodes
            .into_iter()
            .map(|n| DeployClusterNode { underlying: n })
            .collect();
    }

    fn update_meta(&mut self, meta: &Self::Meta) {
        for (cluster_id, node) in self.members.borrow().iter().enumerate() {
            let mut n = node.underlying.try_write().unwrap();
            n.update_meta(HydroMeta {
                clusters: meta.clone(),
                cluster_id: Some(cluster_id as u32),
                subgraph_id: self.id,
            });
        }
    }
}

#[derive(Clone)]
pub struct DeployProcessSpec(HydroflowCrate);

impl DeployProcessSpec {
    pub fn new(t: HydroflowCrate) -> Self {
        Self(t)
    }
}

impl ProcessSpec<'_, HydroDeploy> for DeployProcessSpec {
    fn build(self, id: usize, _name_hint: &str) -> DeployNode {
        DeployNode {
            id,
            next_port: Rc::new(RefCell::new(0)),
            service_spec: Rc::new(RefCell::new(Some(CrateOrTrybuild::Crate(self.0)))),
            underlying: Rc::new(RefCell::new(None)),
        }
    }
}

impl ProcessSpec<'_, HydroDeploy> for TrybuildHost {
    fn build(mut self, id: usize, name_hint: &str) -> DeployNode {
        self.name_hint = Some(format!("{} (process {id})", name_hint));
        DeployNode {
            id,
            next_port: Rc::new(RefCell::new(0)),
            service_spec: Rc::new(RefCell::new(Some(CrateOrTrybuild::Trybuild(self)))),
            underlying: Rc::new(RefCell::new(None)),
        }
    }
}

#[derive(Clone)]
pub struct DeployClusterSpec(Vec<HydroflowCrate>);

impl DeployClusterSpec {
    pub fn new(crates: Vec<HydroflowCrate>) -> Self {
        Self(crates)
    }
}

impl ClusterSpec<'_, HydroDeploy> for DeployClusterSpec {
    fn build(self, id: usize, _name_hint: &str) -> DeployCluster {
        DeployCluster {
            id,
            next_port: Rc::new(RefCell::new(0)),
            cluster_spec: Rc::new(RefCell::new(Some(
                self.0.into_iter().map(CrateOrTrybuild::Crate).collect(),
            ))),
            members: Rc::new(RefCell::new(vec![])),
            name_hint: None,
        }
    }
}

impl<T: Into<TrybuildHost>, I: IntoIterator<Item = T>> ClusterSpec<'_, HydroDeploy> for I {
    fn build(self, id: usize, name_hint: &str) -> DeployCluster {
        let name_hint = format!("{} (cluster {id})", name_hint);
        DeployCluster {
            id,
            next_port: Rc::new(RefCell::new(0)),
            cluster_spec: Rc::new(RefCell::new(Some(
                self.into_iter()
                    .enumerate()
                    .map(|(idx, b)| {
                        let mut b = b.into();
                        b.name_hint = Some(name_hint.clone());
                        b.cluster_idx = Some(idx);
                        CrateOrTrybuild::Trybuild(b)
                    })
                    .collect(),
            ))),
            members: Rc::new(RefCell::new(vec![])),
            name_hint: Some(name_hint),
        }
    }
}

fn create_trybuild_service(
    trybuild: TrybuildHost,
    dir: &std::path::PathBuf,
    target_dir: &std::path::PathBuf,
    features: &Option<Vec<String>>,
    bin_name: &str,
) -> HydroflowCrate {
    let mut ret = HydroflowCrate::new(dir, trybuild.host)
        .target_dir(target_dir)
        .bin(bin_name)
        .no_default_features();

    if let Some(display_name) = trybuild.display_name {
        ret = ret.display_name(display_name);
    } else if let Some(name_hint) = trybuild.name_hint {
        if let Some(cluster_idx) = trybuild.cluster_idx {
            ret = ret.display_name(format!("{} / {}", name_hint, cluster_idx));
        } else {
            ret = ret.display_name(name_hint);
        }
    }

    if let Some(rustflags) = trybuild.rustflags {
        ret = ret.rustflags(rustflags);
    }

    if let Some(tracing) = trybuild.tracing {
        ret = ret.tracing(tracing);
    }

    if let Some(features) = features {
        ret = ret.features(features.clone());
    }

    ret
}<|MERGE_RESOLUTION|>--- conflicted
+++ resolved
@@ -393,7 +393,6 @@
     }
 
     #[expect(async_fn_in_trait, reason = "no auto trait bounds needed")]
-<<<<<<< HEAD
     async fn stdout_filter(&self, prefix: impl Into<String>) -> tokio::sync::mpsc::UnboundedReceiver<String> {
         self.underlying().read().await.stdout_filter(prefix.into())
     }
@@ -401,10 +400,11 @@
     #[expect(async_fn_in_trait, reason = "no auto trait bounds needed")]
     async fn stderr_filter(&self, prefix: impl Into<String>) -> tokio::sync::mpsc::UnboundedReceiver<String> {
         self.underlying().read().await.stderr_filter(prefix.into())
-=======
+    }
+
+    #[expect(async_fn_in_trait, reason = "no auto trait bounds needed")]
     async fn tracing_results(&self) -> Option<TracingResults> {
         self.underlying().read().await.tracing_results().cloned()
->>>>>>> e2cca0a8
     }
 }
 
