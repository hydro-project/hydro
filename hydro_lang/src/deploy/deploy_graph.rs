use std::cell::RefCell;
use std::collections::{HashMap, HashSet};
use std::future::Future;
use std::io::Error;
use std::pin::Pin;
use std::rc::Rc;
use std::sync::Arc;

use dfir_lang::graph::DfirGraph;
use dfir_rs::bytes::Bytes;
use dfir_rs::futures::{Sink, SinkExt, Stream, StreamExt};
use dfir_rs::util::deploy::{ConnectedSink, ConnectedSource};
use hydro_deploy::custom_service::CustomClientPort;
use hydro_deploy::hydroflow_crate::ports::{
    DemuxSink, HydroflowSink, HydroflowSource, TaggedSource,
};
use hydro_deploy::hydroflow_crate::tracing_options::TracingOptions;
use hydro_deploy::hydroflow_crate::HydroflowCrateService;
use hydro_deploy::{CustomService, Deployment, Host, HydroflowCrate, TracingResults};
use nameof::name_of;
use serde::de::DeserializeOwned;
use serde::Serialize;
use stageleft::{QuotedWithContext, RuntimeData};
use tokio::sync::RwLock;

use super::trybuild::create_graph_trybuild;
use super::{ClusterSpec, Deploy, ExternalSpec, IntoProcessSpec, Node, ProcessSpec, RegisterPort};
use crate::deploy_runtime::*;

pub struct HydroDeploy {}

impl<'a> Deploy<'a> for HydroDeploy {
    type InstantiateEnv = Deployment;
    type CompileEnv = ();
    type Process = DeployNode;
    type Cluster = DeployCluster;
    type ExternalProcess = DeployExternal;
    type Meta = HashMap<usize, Vec<u32>>;
    type GraphId = ();
    type Port = String;
    type ExternalRawPort = CustomClientPort;

    fn allocate_process_port(process: &Self::Process) -> Self::Port {
        process.next_port()
    }

    fn allocate_cluster_port(cluster: &Self::Cluster) -> Self::Port {
        cluster.next_port()
    }

    fn allocate_external_port(external: &Self::ExternalProcess) -> Self::Port {
        external.next_port()
    }

    fn o2o_sink_source(
        _env: &(),
        _p1: &Self::Process,
        p1_port: &Self::Port,
        _p2: &Self::Process,
        p2_port: &Self::Port,
    ) -> (syn::Expr, syn::Expr) {
        let p1_port = p1_port.as_str();
        let p2_port = p2_port.as_str();
        deploy_o2o(
            RuntimeData::new("__hydro_lang_trybuild_cli"),
            p1_port,
            p2_port,
        )
    }

    fn o2o_connect(
        p1: &Self::Process,
        p1_port: &Self::Port,
        p2: &Self::Process,
        p2_port: &Self::Port,
    ) -> Box<dyn FnOnce()> {
        let p1 = p1.clone();
        let p1_port = p1_port.clone();
        let p2 = p2.clone();
        let p2_port = p2_port.clone();

        Box::new(move || {
            let self_underlying_borrow = p1.underlying.borrow();
            let self_underlying = self_underlying_borrow.as_ref().unwrap();
            let source_port = self_underlying
                .try_read()
                .unwrap()
                .get_port(p1_port.clone(), self_underlying);

            let other_underlying_borrow = p2.underlying.borrow();
            let other_underlying = other_underlying_borrow.as_ref().unwrap();
            let recipient_port = other_underlying
                .try_read()
                .unwrap()
                .get_port(p2_port.clone(), other_underlying);

            source_port.send_to(&recipient_port)
        })
    }

    fn o2m_sink_source(
        _env: &(),
        _p1: &Self::Process,
        p1_port: &Self::Port,
        _c2: &Self::Cluster,
        c2_port: &Self::Port,
    ) -> (syn::Expr, syn::Expr) {
        let p1_port = p1_port.as_str();
        let c2_port = c2_port.as_str();
        deploy_o2m(
            RuntimeData::new("__hydro_lang_trybuild_cli"),
            p1_port,
            c2_port,
        )
    }

    fn o2m_connect(
        p1: &Self::Process,
        p1_port: &Self::Port,
        c2: &Self::Cluster,
        c2_port: &Self::Port,
    ) -> Box<dyn FnOnce()> {
        let p1 = p1.clone();
        let p1_port = p1_port.clone();
        let c2 = c2.clone();
        let c2_port = c2_port.clone();

        Box::new(move || {
            let self_underlying_borrow = p1.underlying.borrow();
            let self_underlying = self_underlying_borrow.as_ref().unwrap();
            let source_port = self_underlying
                .try_read()
                .unwrap()
                .get_port(p1_port.clone(), self_underlying);

            let recipient_port = DemuxSink {
                demux: c2
                    .members
                    .borrow()
                    .iter()
                    .enumerate()
                    .map(|(id, c)| {
                        let n = c.underlying.try_read().unwrap();
                        (
                            id as u32,
                            Arc::new(n.get_port(c2_port.clone(), &c.underlying))
                                as Arc<dyn HydroflowSink + 'static>,
                        )
                    })
                    .collect(),
            };

            source_port.send_to(&recipient_port)
        })
    }

    fn m2o_sink_source(
        _env: &(),
        _c1: &Self::Cluster,
        c1_port: &Self::Port,
        _p2: &Self::Process,
        p2_port: &Self::Port,
    ) -> (syn::Expr, syn::Expr) {
        let c1_port = c1_port.as_str();
        let p2_port = p2_port.as_str();
        deploy_m2o(
            RuntimeData::new("__hydro_lang_trybuild_cli"),
            c1_port,
            p2_port,
        )
    }

    fn m2o_connect(
        c1: &Self::Cluster,
        c1_port: &Self::Port,
        p2: &Self::Process,
        p2_port: &Self::Port,
    ) -> Box<dyn FnOnce()> {
        let c1 = c1.clone();
        let c1_port = c1_port.clone();
        let p2 = p2.clone();
        let p2_port = p2_port.clone();

        Box::new(move || {
            let other_underlying_borrow = p2.underlying.borrow();
            let other_underlying = other_underlying_borrow.as_ref().unwrap();
            let recipient_port = other_underlying
                .try_read()
                .unwrap()
                .get_port(p2_port.clone(), other_underlying)
                .merge();

            for (i, node) in c1.members.borrow().iter().enumerate() {
                let source_port = node
                    .underlying
                    .try_read()
                    .unwrap()
                    .get_port(c1_port.clone(), &node.underlying);

                TaggedSource {
                    source: Arc::new(source_port),
                    tag: i as u32,
                }
                .send_to(&recipient_port);
            }
        })
    }

    fn m2m_sink_source(
        _env: &(),
        _c1: &Self::Cluster,
        c1_port: &Self::Port,
        _c2: &Self::Cluster,
        c2_port: &Self::Port,
    ) -> (syn::Expr, syn::Expr) {
        let c1_port = c1_port.as_str();
        let c2_port = c2_port.as_str();
        deploy_m2m(
            RuntimeData::new("__hydro_lang_trybuild_cli"),
            c1_port,
            c2_port,
        )
    }

    fn m2m_connect(
        c1: &Self::Cluster,
        c1_port: &Self::Port,
        c2: &Self::Cluster,
        c2_port: &Self::Port,
    ) -> Box<dyn FnOnce()> {
        let c1 = c1.clone();
        let c1_port = c1_port.clone();
        let c2 = c2.clone();
        let c2_port = c2_port.clone();

        Box::new(move || {
            for (i, sender) in c1.members.borrow().iter().enumerate() {
                let source_port = sender
                    .underlying
                    .try_read()
                    .unwrap()
                    .get_port(c1_port.clone(), &sender.underlying);

                let recipient_port = DemuxSink {
                    demux: c2
                        .members
                        .borrow()
                        .iter()
                        .enumerate()
                        .map(|(id, c)| {
                            let n = c.underlying.try_read().unwrap();
                            (
                                id as u32,
                                Arc::new(n.get_port(c2_port.clone(), &c.underlying).merge())
                                    as Arc<dyn HydroflowSink + 'static>,
                            )
                        })
                        .collect(),
                };

                TaggedSource {
                    source: Arc::new(source_port),
                    tag: i as u32,
                }
                .send_to(&recipient_port);
            }
        })
    }

    fn e2o_source(
        _compile_env: &Self::CompileEnv,
        _p1: &Self::ExternalProcess,
        p1_port: &Self::Port,
        _p2: &Self::Process,
        p2_port: &Self::Port,
    ) -> syn::Expr {
        let p1_port = p1_port.as_str();
        let p2_port = p2_port.as_str();
        deploy_e2o(
            RuntimeData::new("__hydro_lang_trybuild_cli"),
            p1_port,
            p2_port,
        )
    }

    fn e2o_connect(
        p1: &Self::ExternalProcess,
        p1_port: &Self::Port,
        p2: &Self::Process,
        p2_port: &Self::Port,
    ) -> Box<dyn FnOnce()> {
        let p1 = p1.clone();
        let p1_port = p1_port.clone();
        let p2 = p2.clone();
        let p2_port = p2_port.clone();

        Box::new(move || {
            let self_underlying_borrow = p1.underlying.borrow();
            let self_underlying = self_underlying_borrow.as_ref().unwrap();
            let source_port = self_underlying
                .try_read()
                .unwrap()
                .declare_client(self_underlying);

            let other_underlying_borrow = p2.underlying.borrow();
            let other_underlying = other_underlying_borrow.as_ref().unwrap();
            let recipient_port = other_underlying
                .try_read()
                .unwrap()
                .get_port(p2_port.clone(), other_underlying);

            source_port.send_to(&recipient_port);

            p1.client_ports
                .borrow_mut()
                .insert(p1_port.clone(), source_port);
        })
    }

    fn o2e_sink(
        _compile_env: &Self::CompileEnv,
        _p1: &Self::Process,
        p1_port: &Self::Port,
        _p2: &Self::ExternalProcess,
        p2_port: &Self::Port,
    ) -> syn::Expr {
        let p1_port = p1_port.as_str();
        let p2_port = p2_port.as_str();
        deploy_o2e(
            RuntimeData::new("__hydro_lang_trybuild_cli"),
            p1_port,
            p2_port,
        )
    }

    fn o2e_connect(
        p1: &Self::Process,
        p1_port: &Self::Port,
        p2: &Self::ExternalProcess,
        p2_port: &Self::Port,
    ) -> Box<dyn FnOnce()> {
        let p1 = p1.clone();
        let p1_port = p1_port.clone();
        let p2 = p2.clone();
        let p2_port = p2_port.clone();

        Box::new(move || {
            let self_underlying_borrow = p1.underlying.borrow();
            let self_underlying = self_underlying_borrow.as_ref().unwrap();
            let source_port = self_underlying
                .try_read()
                .unwrap()
                .get_port(p1_port.clone(), self_underlying);

            let other_underlying_borrow = p2.underlying.borrow();
            let other_underlying = other_underlying_borrow.as_ref().unwrap();
            let recipient_port = other_underlying
                .try_read()
                .unwrap()
                .declare_client(other_underlying);

            source_port.send_to(&recipient_port);

            p2.client_ports
                .borrow_mut()
                .insert(p2_port.clone(), recipient_port);
        })
    }

    fn cluster_ids(
        _env: &Self::CompileEnv,
        of_cluster: usize,
    ) -> impl QuotedWithContext<'a, &'a [u32], ()> + Copy + 'a {
        cluster_members(RuntimeData::new("__hydro_lang_trybuild_cli"), of_cluster)
    }

    fn cluster_self_id(_env: &Self::CompileEnv) -> impl QuotedWithContext<'a, u32, ()> + Copy + 'a {
        cluster_self_id(RuntimeData::new("__hydro_lang_trybuild_cli"))
    }
}

pub trait DeployCrateWrapper {
    fn underlying(&self) -> Arc<RwLock<HydroflowCrateService>>;

    #[expect(async_fn_in_trait, reason = "no auto trait bounds needed")]
    async fn stdout(&self) -> tokio::sync::mpsc::UnboundedReceiver<String> {
        self.underlying().read().await.stdout()
    }

    #[expect(async_fn_in_trait, reason = "no auto trait bounds needed")]
    async fn stderr(&self) -> tokio::sync::mpsc::UnboundedReceiver<String> {
        self.underlying().read().await.stderr()
    }

    #[expect(async_fn_in_trait, reason = "no auto trait bounds needed")]
    async fn stdout_filter(
        &self,
        prefix: impl Into<String>,
    ) -> tokio::sync::mpsc::UnboundedReceiver<String> {
        self.underlying().read().await.stdout_filter(prefix.into())
    }

    #[expect(async_fn_in_trait, reason = "no auto trait bounds needed")]
    async fn stderr_filter(
        &self,
        prefix: impl Into<String>,
    ) -> tokio::sync::mpsc::UnboundedReceiver<String> {
        self.underlying().read().await.stderr_filter(prefix.into())
    }

    #[expect(async_fn_in_trait, reason = "no auto trait bounds needed")]
    async fn tracing_results(&self) -> Option<TracingResults> {
        self.underlying().read().await.tracing_results().cloned()
    }
}

#[derive(Clone)]
pub struct TrybuildHost {
    pub host: Arc<dyn Host>,
    pub display_name: Option<String>,
    pub rustflags: Option<String>,
    pub additional_hydro_features: Vec<String>,
    pub tracing: Option<TracingOptions>,
    pub name_hint: Option<String>,
    pub cluster_idx: Option<usize>,
}

impl From<Arc<dyn Host>> for TrybuildHost {
    fn from(host: Arc<dyn Host>) -> Self {
        Self {
            host,
            display_name: None,
            rustflags: None,
            additional_hydro_features: vec![],
            tracing: None,
            name_hint: None,
            cluster_idx: None,
        }
    }
}

impl<H: Host + 'static> From<Arc<H>> for TrybuildHost {
    fn from(host: Arc<H>) -> Self {
        Self {
            host,
            display_name: None,
            rustflags: None,
            additional_hydro_features: vec![],
            tracing: None,
            name_hint: None,
            cluster_idx: None,
        }
    }
}

impl TrybuildHost {
    pub fn new(host: Arc<dyn Host>) -> Self {
        Self {
            host,
            display_name: None,
            rustflags: None,
            additional_hydro_features: vec![],
            tracing: None,
            name_hint: None,
            cluster_idx: None,
        }
    }

    pub fn display_name(self, display_name: impl Into<String>) -> Self {
        if self.display_name.is_some() {
            panic!("{} already set", name_of!(display_name in Self));
        }

        Self {
            display_name: Some(display_name.into()),
            ..self
        }
    }

    pub fn rustflags(self, rustflags: impl Into<String>) -> Self {
        if self.rustflags.is_some() {
            panic!("{} already set", name_of!(rustflags in Self));
        }

        Self {
            rustflags: Some(rustflags.into()),
            ..self
        }
    }

    pub fn additional_hydro_features(self, additional_hydro_features: Vec<String>) -> Self {
        Self {
            additional_hydro_features,
            ..self
        }
    }

    pub fn tracing(self, tracing: TracingOptions) -> Self {
        if self.tracing.is_some() {
            panic!("{} already set", name_of!(tracing in Self));
        }

        Self {
            tracing: Some(tracing),
            ..self
        }
    }
}

impl IntoProcessSpec<'_, HydroDeploy> for Arc<dyn Host> {
    type ProcessSpec = TrybuildHost;
    fn into_process_spec(self) -> TrybuildHost {
        TrybuildHost {
            host: self,
            display_name: None,
            rustflags: None,
            additional_hydro_features: vec![],
            tracing: None,
            name_hint: None,
            cluster_idx: None,
        }
    }
}

impl<H: Host + 'static> IntoProcessSpec<'_, HydroDeploy> for Arc<H> {
    type ProcessSpec = TrybuildHost;
    fn into_process_spec(self) -> TrybuildHost {
        TrybuildHost {
            host: self,
            display_name: None,
            rustflags: None,
            additional_hydro_features: vec![],
            tracing: None,
            name_hint: None,
            cluster_idx: None,
        }
    }
}

#[derive(Clone)]
pub struct DeployExternal {
    next_port: Rc<RefCell<usize>>,
    host: Arc<dyn Host>,
    underlying: Rc<RefCell<Option<Arc<RwLock<CustomService>>>>>,
    client_ports: Rc<RefCell<HashMap<String, CustomClientPort>>>,
    allocated_ports: Rc<RefCell<HashMap<usize, String>>>,
}

impl DeployExternal {
    pub fn take_port(&self, key: usize) -> CustomClientPort {
        self.client_ports
            .borrow_mut()
            .remove(self.allocated_ports.borrow().get(&key).unwrap())
            .unwrap()
    }
}

impl<'a> RegisterPort<'a, HydroDeploy> for DeployExternal {
    fn register(&self, key: usize, port: <HydroDeploy as Deploy>::Port) {
        self.allocated_ports.borrow_mut().insert(key, port);
    }

    fn raw_port(&self, key: usize) -> <HydroDeploy as Deploy>::ExternalRawPort {
        self.client_ports
            .borrow_mut()
            .remove(self.allocated_ports.borrow().get(&key).unwrap())
            .unwrap()
    }

    fn as_bytes_sink(
        &self,
        key: usize,
    ) -> impl Future<Output = Pin<Box<dyn Sink<Bytes, Error = Error>>>> + 'a {
        let port = self.raw_port(key);
        async move {
            let sink = port.connect().await.into_sink();
            sink as Pin<Box<dyn Sink<Bytes, Error = Error>>>
        }
    }

    fn as_bincode_sink<T: Serialize + 'static>(
        &self,
        key: usize,
    ) -> impl Future<Output = Pin<Box<dyn Sink<T, Error = Error>>>> + 'a {
        let port = self.raw_port(key);
        async move {
            let sink = port.connect().await.into_sink();
            Box::pin(sink.with(|item| async move { Ok(bincode::serialize(&item).unwrap().into()) }))
                as Pin<Box<dyn Sink<T, Error = Error>>>
        }
    }

    fn as_bytes_source(
        &self,
        key: usize,
    ) -> impl Future<Output = Pin<Box<dyn Stream<Item = Bytes>>>> + 'a {
        let port = self.raw_port(key);
        async move {
            let source = port.connect().await.into_source();
            Box::pin(source.map(|r| r.unwrap().freeze())) as Pin<Box<dyn Stream<Item = Bytes>>>
        }
    }

    fn as_bincode_source<T: DeserializeOwned + 'static>(
        &self,
        key: usize,
    ) -> impl Future<Output = Pin<Box<dyn Stream<Item = T>>>> + 'a {
        let port = self.raw_port(key);
        async move {
            let source = port.connect().await.into_source();
            Box::pin(source.map(|item| bincode::deserialize(&item.unwrap()).unwrap()))
                as Pin<Box<dyn Stream<Item = T>>>
        }
    }
}

impl Node for DeployExternal {
    type Port = String;
    type Meta = HashMap<usize, Vec<u32>>;
    type InstantiateEnv = Deployment;

    fn next_port(&self) -> Self::Port {
        let next_port = *self.next_port.borrow();
        *self.next_port.borrow_mut() += 1;

        format!("port_{}", next_port)
    }

    fn instantiate(
        &self,
        env: &mut Self::InstantiateEnv,
        _meta: &mut Self::Meta,
        _graph: DfirGraph,
        _extra_stmts: Vec<syn::Stmt>,
    ) {
        let service = env.CustomService(self.host.clone(), vec![]);
        *self.underlying.borrow_mut() = Some(service);
    }

    fn update_meta(&mut self, _meta: &Self::Meta) {}
}

impl ExternalSpec<'_, HydroDeploy> for Arc<dyn Host> {
    fn build(self, _id: usize, _name_hint: &str) -> DeployExternal {
        DeployExternal {
            next_port: Rc::new(RefCell::new(0)),
            host: self,
            underlying: Rc::new(RefCell::new(None)),
            allocated_ports: Rc::new(RefCell::new(HashMap::new())),
            client_ports: Rc::new(RefCell::new(HashMap::new())),
        }
    }
}

impl<H: Host + 'static> ExternalSpec<'_, HydroDeploy> for Arc<H> {
    fn build(self, _id: usize, _name_hint: &str) -> DeployExternal {
        DeployExternal {
            next_port: Rc::new(RefCell::new(0)),
            host: self,
            underlying: Rc::new(RefCell::new(None)),
            allocated_ports: Rc::new(RefCell::new(HashMap::new())),
            client_ports: Rc::new(RefCell::new(HashMap::new())),
        }
    }
}

pub enum CrateOrTrybuild {
    Crate(HydroflowCrate),
    Trybuild(TrybuildHost),
}

#[derive(Clone)]
pub struct DeployNode {
    id: usize,
    next_port: Rc<RefCell<usize>>,
    service_spec: Rc<RefCell<Option<CrateOrTrybuild>>>,
    underlying: Rc<RefCell<Option<Arc<RwLock<HydroflowCrateService>>>>>,
}

impl DeployCrateWrapper for DeployNode {
    fn underlying(&self) -> Arc<RwLock<HydroflowCrateService>> {
        self.underlying.borrow().as_ref().unwrap().clone()
    }
}

impl Node for DeployNode {
    type Port = String;
    type Meta = HashMap<usize, Vec<u32>>;
    type InstantiateEnv = Deployment;

    fn next_port(&self) -> String {
        let next_port = *self.next_port.borrow();
        *self.next_port.borrow_mut() += 1;

        format!("port_{}", next_port)
    }

    fn update_meta(&mut self, meta: &Self::Meta) {
        let underlying_node = self.underlying.borrow();
        let mut n = underlying_node.as_ref().unwrap().try_write().unwrap();
        n.update_meta(HydroMeta {
            clusters: meta.clone(),
            cluster_id: None,
            subgraph_id: self.id,
        });
    }

    fn instantiate(
        &self,
        env: &mut Self::InstantiateEnv,
        _meta: &mut Self::Meta,
        graph: DfirGraph,
        extra_stmts: Vec<syn::Stmt>,
    ) {
        let service = match self.service_spec.borrow_mut().take().unwrap() {
            CrateOrTrybuild::Crate(c) => c,
            CrateOrTrybuild::Trybuild(trybuild) => {
                let (bin_name, (dir, target_dir, features)) = create_graph_trybuild(
                    graph,
                    extra_stmts,
                    &trybuild.name_hint,
                    &trybuild.additional_hydro_features,
                );
                create_trybuild_service(trybuild, &dir, &target_dir, &features, &bin_name)
            }
        };

        *self.underlying.borrow_mut() = Some(env.add_service(service));
    }
}

#[derive(Clone)]
pub struct DeployClusterNode {
    underlying: Arc<RwLock<HydroflowCrateService>>,
}

impl DeployCrateWrapper for DeployClusterNode {
    fn underlying(&self) -> Arc<RwLock<HydroflowCrateService>> {
        self.underlying.clone()
    }
}

#[derive(Clone)]
pub struct DeployCluster {
    id: usize,
    next_port: Rc<RefCell<usize>>,
    cluster_spec: Rc<RefCell<Option<Vec<CrateOrTrybuild>>>>,
    members: Rc<RefCell<Vec<DeployClusterNode>>>,
    name_hint: Option<String>,
}

impl DeployCluster {
    pub fn members(&self) -> Vec<DeployClusterNode> {
        self.members.borrow().clone()
    }
}

impl Node for DeployCluster {
    type Port = String;
    type Meta = HashMap<usize, Vec<u32>>;
    type InstantiateEnv = Deployment;

    fn next_port(&self) -> String {
        let next_port = *self.next_port.borrow();
        *self.next_port.borrow_mut() += 1;

        format!("port_{}", next_port)
    }

    fn instantiate(
        &self,
        env: &mut Self::InstantiateEnv,
        meta: &mut Self::Meta,
        graph: DfirGraph,
        extra_stmts: Vec<syn::Stmt>,
    ) {
        let has_trybuild = self
            .cluster_spec
            .borrow()
            .as_ref()
            .unwrap()
            .iter()
            .any(|spec| matches!(spec, CrateOrTrybuild::Trybuild { .. }));

        let maybe_trybuild = if has_trybuild {
            let all_features = self
                .cluster_spec
                .borrow()
                .as_ref()
                .unwrap()
                .iter()
<<<<<<< HEAD
                .filter_map(|spec| match spec {
                    CrateOrTrybuild::Crate(_c) => panic!("unexpected crate in cluster"),
                    CrateOrTrybuild::Trybuild(t) => Some(t.additional_hydro_features.clone()),
=======
                .map(|spec| match spec {
                    CrateOrTrybuild::Crate(_c) => panic!("unexpected crate in cluster"),
                    CrateOrTrybuild::Trybuild(t) => t.additional_hydro_features.clone(),
>>>>>>> 733494ea
                })
                .collect::<HashSet<_>>();

            assert!(
                all_features.len() == 1,
                "all trybuilds in a cluster must have the same features"
            );
            let features = all_features.into_iter().next().unwrap();

            Some(create_graph_trybuild(
                graph,
                extra_stmts,
                &self.name_hint,
                &features,
            ))
        } else {
            None
        };

        let cluster_nodes = self
            .cluster_spec
            .borrow_mut()
            .take()
            .unwrap()
            .into_iter()
            .map(|spec| {
                let service = match spec {
                    CrateOrTrybuild::Crate(c) => c,
                    CrateOrTrybuild::Trybuild(trybuild) => {
                        let (bin_name, (dir, target_dir, features)) =
                            maybe_trybuild.as_ref().unwrap();
                        create_trybuild_service(trybuild, dir, target_dir, features, bin_name)
                    }
                };

                env.add_service(service)
            })
            .collect::<Vec<_>>();
        meta.insert(self.id, (0..(cluster_nodes.len() as u32)).collect());
        *self.members.borrow_mut() = cluster_nodes
            .into_iter()
            .map(|n| DeployClusterNode { underlying: n })
            .collect();
    }

    fn update_meta(&mut self, meta: &Self::Meta) {
        for (cluster_id, node) in self.members.borrow().iter().enumerate() {
            let mut n = node.underlying.try_write().unwrap();
            n.update_meta(HydroMeta {
                clusters: meta.clone(),
                cluster_id: Some(cluster_id as u32),
                subgraph_id: self.id,
            });
        }
    }
}

#[derive(Clone)]
pub struct DeployProcessSpec(HydroflowCrate);

impl DeployProcessSpec {
    pub fn new(t: HydroflowCrate) -> Self {
        Self(t)
    }
}

impl ProcessSpec<'_, HydroDeploy> for DeployProcessSpec {
    fn build(self, id: usize, _name_hint: &str) -> DeployNode {
        DeployNode {
            id,
            next_port: Rc::new(RefCell::new(0)),
            service_spec: Rc::new(RefCell::new(Some(CrateOrTrybuild::Crate(self.0)))),
            underlying: Rc::new(RefCell::new(None)),
        }
    }
}

impl ProcessSpec<'_, HydroDeploy> for TrybuildHost {
    fn build(mut self, id: usize, name_hint: &str) -> DeployNode {
        self.name_hint = Some(format!("{} (process {id})", name_hint));
        DeployNode {
            id,
            next_port: Rc::new(RefCell::new(0)),
            service_spec: Rc::new(RefCell::new(Some(CrateOrTrybuild::Trybuild(self)))),
            underlying: Rc::new(RefCell::new(None)),
        }
    }
}

#[derive(Clone)]
pub struct DeployClusterSpec(Vec<HydroflowCrate>);

impl DeployClusterSpec {
    pub fn new(crates: Vec<HydroflowCrate>) -> Self {
        Self(crates)
    }
}

impl ClusterSpec<'_, HydroDeploy> for DeployClusterSpec {
    fn build(self, id: usize, _name_hint: &str) -> DeployCluster {
        DeployCluster {
            id,
            next_port: Rc::new(RefCell::new(0)),
            cluster_spec: Rc::new(RefCell::new(Some(
                self.0.into_iter().map(CrateOrTrybuild::Crate).collect(),
            ))),
            members: Rc::new(RefCell::new(vec![])),
            name_hint: None,
        }
    }
}

impl<T: Into<TrybuildHost>, I: IntoIterator<Item = T>> ClusterSpec<'_, HydroDeploy> for I {
    fn build(self, id: usize, name_hint: &str) -> DeployCluster {
        let name_hint = format!("{} (cluster {id})", name_hint);
        DeployCluster {
            id,
            next_port: Rc::new(RefCell::new(0)),
            cluster_spec: Rc::new(RefCell::new(Some(
                self.into_iter()
                    .enumerate()
                    .map(|(idx, b)| {
                        let mut b = b.into();
                        b.name_hint = Some(name_hint.clone());
                        b.cluster_idx = Some(idx);
                        CrateOrTrybuild::Trybuild(b)
                    })
                    .collect(),
            ))),
            members: Rc::new(RefCell::new(vec![])),
            name_hint: Some(name_hint),
        }
    }
}

fn create_trybuild_service(
    trybuild: TrybuildHost,
    dir: &std::path::PathBuf,
    target_dir: &std::path::PathBuf,
    features: &Option<Vec<String>>,
    bin_name: &str,
) -> HydroflowCrate {
    let mut ret = HydroflowCrate::new(dir, trybuild.host)
        .target_dir(target_dir)
        .bin(bin_name)
        .no_default_features();

    if let Some(display_name) = trybuild.display_name {
        ret = ret.display_name(display_name);
    } else if let Some(name_hint) = trybuild.name_hint {
        if let Some(cluster_idx) = trybuild.cluster_idx {
            ret = ret.display_name(format!("{} / {}", name_hint, cluster_idx));
        } else {
            ret = ret.display_name(name_hint);
        }
    }

    if let Some(rustflags) = trybuild.rustflags {
        ret = ret.rustflags(rustflags);
    }

    if let Some(tracing) = trybuild.tracing {
        ret = ret.tracing(tracing);
    }

    if let Some(features) = features {
        ret = ret.features(features.clone());
    }

    ret
}<|MERGE_RESOLUTION|>--- conflicted
+++ resolved
@@ -789,15 +789,9 @@
                 .as_ref()
                 .unwrap()
                 .iter()
-<<<<<<< HEAD
-                .filter_map(|spec| match spec {
-                    CrateOrTrybuild::Crate(_c) => panic!("unexpected crate in cluster"),
-                    CrateOrTrybuild::Trybuild(t) => Some(t.additional_hydro_features.clone()),
-=======
                 .map(|spec| match spec {
                     CrateOrTrybuild::Crate(_c) => panic!("unexpected crate in cluster"),
                     CrateOrTrybuild::Trybuild(t) => t.additional_hydro_features.clone(),
->>>>>>> 733494ea
                 })
                 .collect::<HashSet<_>>();
 
