--- conflicted
+++ resolved
@@ -203,30 +203,13 @@
         seen_tees: &mut SeenTees,
     ) {
         match self {
-<<<<<<< HEAD
-            HydroLeaf::ForEach {
-                f: _,
-                ref mut input,
-                ..
-            }
-            | HydroLeaf::DestSink {
-                sink: _,
-                ref mut input,
-                ..
-            }
-            | HydroLeaf::CycleSink {
-                ident: _,
-                location_kind: _,
-                ref mut input,
-                ..
-=======
-            HydroLeaf::ForEach { f: _, input }
-            | HydroLeaf::DestSink { sink: _, input }
+            HydroLeaf::ForEach { f: _, input, .. }
+            | HydroLeaf::DestSink { sink: _, input, .. }
             | HydroLeaf::CycleSink {
                 ident: _,
                 location_kind: _,
                 input,
->>>>>>> c293cca6
+                ..
             } => {
                 transform(input, seen_tees);
             }
@@ -308,13 +291,8 @@
                                 Some(&next_stmt_id.to_string()),
                             );
                     }
-<<<<<<< HEAD
-                    BuildersOrCallback::Callback(ref mut leaf_callback, _) => {
+                    BuildersOrCallback::Callback(leaf_callback, _) => {
                         leaf_callback(self, next_stmt_id);
-=======
-                    BuildersOrCallback::Callback(leaf_callback, _) => {
-                        leaf_callback(self, stream_id);
->>>>>>> c293cca6
                     }
                 }
 
@@ -338,13 +316,8 @@
                                 Some(&next_stmt_id.to_string()),
                             );
                     }
-<<<<<<< HEAD
-                    BuildersOrCallback::Callback(ref mut leaf_callback, _) => {
+                    BuildersOrCallback::Callback(leaf_callback, _) => {
                         leaf_callback(self, next_stmt_id);
-=======
-                    BuildersOrCallback::Callback(leaf_callback, _) => {
-                        leaf_callback(self, stream_id);
->>>>>>> c293cca6
                     }
                 }
 
@@ -1121,13 +1094,8 @@
                             Some(&next_stmt_id.to_string()),
                         );
                     }
-<<<<<<< HEAD
-                    BuildersOrCallback::Callback(_, ref mut node_callback) => {
+                    BuildersOrCallback::Callback(_, node_callback) => {
                         node_callback(self, next_stmt_id);
-=======
-                    BuildersOrCallback::Callback(_, node_callback) => {
-                        node_callback(self, persist_id);
->>>>>>> c293cca6
                     }
                 }
 
@@ -1158,13 +1126,8 @@
                             Some(&next_stmt_id.to_string()),
                         );
                     }
-<<<<<<< HEAD
-                    BuildersOrCallback::Callback(_, ref mut node_callback) => {
+                    BuildersOrCallback::Callback(_, node_callback) => {
                         node_callback(self, next_stmt_id);
-=======
-                    BuildersOrCallback::Callback(_, node_callback) => {
-                        node_callback(self, delta_id);
->>>>>>> c293cca6
                     }
                 }
 
@@ -1220,13 +1183,8 @@
                             let builder = graph_builders.entry(location_id).or_default();
                             builder.add_dfir(source_stmt, None, Some(&next_stmt_id.to_string()));
                         }
-<<<<<<< HEAD
-                        BuildersOrCallback::Callback(_, ref mut node_callback) => {
+                        BuildersOrCallback::Callback(_, node_callback) => {
                             node_callback(self, next_stmt_id);
-=======
-                        BuildersOrCallback::Callback(_, node_callback) => {
-                            node_callback(self, source_id);
->>>>>>> c293cca6
                         }
                     }
 
@@ -1252,7 +1210,7 @@
 
                 match builders_or_callback {
                     BuildersOrCallback::Builders(_) => {}
-                    BuildersOrCallback::Callback(_, ref mut node_callback) => {
+                    BuildersOrCallback::Callback(_, node_callback) => {
                         node_callback(self, next_stmt_id);
                     }
                 }
@@ -1269,7 +1227,7 @@
                 {
                     match builders_or_callback {
                         BuildersOrCallback::Builders(_) => {}
-                        BuildersOrCallback::Callback(_, ref mut node_callback) => {
+                        BuildersOrCallback::Callback(_, node_callback) => {
                             node_callback(self, next_stmt_id);
                         }
                     }
@@ -1301,13 +1259,8 @@
                                 Some(&next_stmt_id.to_string()),
                             );
                         }
-<<<<<<< HEAD
-                        BuildersOrCallback::Callback(_, ref mut node_callback) => {
+                        BuildersOrCallback::Callback(_, node_callback) => {
                             node_callback(self, next_stmt_id);
-=======
-                        BuildersOrCallback::Callback(_, node_callback) => {
-                            node_callback(self, tee_id);
->>>>>>> c293cca6
                         }
                     }
 
@@ -1348,13 +1301,8 @@
                             Some(&next_stmt_id.to_string()),
                         );
                     }
-<<<<<<< HEAD
-                    BuildersOrCallback::Callback(_, ref mut node_callback) => {
+                    BuildersOrCallback::Callback(_, node_callback) => {
                         node_callback(self, next_stmt_id);
-=======
-                    BuildersOrCallback::Callback(_, node_callback) => {
-                        node_callback(self, chain_id);
->>>>>>> c293cca6
                     }
                 }
 
@@ -1390,13 +1338,8 @@
                             Some(&next_stmt_id.to_string()),
                         );
                     }
-<<<<<<< HEAD
-                    BuildersOrCallback::Callback(_, ref mut node_callback) => {
+                    BuildersOrCallback::Callback(_, node_callback) => {
                         node_callback(self, next_stmt_id);
-=======
-                    BuildersOrCallback::Callback(_, node_callback) => {
-                        node_callback(self, cross_id);
->>>>>>> c293cca6
                     }
                 }
 
@@ -1458,13 +1401,8 @@
                             Some(&next_stmt_id.to_string()),
                         );
                     }
-<<<<<<< HEAD
-                    BuildersOrCallback::Callback(_, ref mut node_callback) => {
+                    BuildersOrCallback::Callback(_, node_callback) => {
                         node_callback(self, next_stmt_id);
-=======
-                    BuildersOrCallback::Callback(_, node_callback) => {
-                        node_callback(self, stream_id);
->>>>>>> c293cca6
                     }
                 }
 
@@ -1519,13 +1457,8 @@
                             Some(&next_stmt_id.to_string()),
                         );
                     }
-<<<<<<< HEAD
-                    BuildersOrCallback::Callback(_, ref mut node_callback) => {
+                    BuildersOrCallback::Callback(_, node_callback) => {
                         node_callback(self, next_stmt_id);
-=======
-                    BuildersOrCallback::Callback(_, node_callback) => {
-                        node_callback(self, stream_id);
->>>>>>> c293cca6
                     }
                 }
 
@@ -1552,13 +1485,8 @@
                             Some(&next_stmt_id.to_string()),
                         );
                     }
-<<<<<<< HEAD
-                    BuildersOrCallback::Callback(_, ref mut node_callback) => {
+                    BuildersOrCallback::Callback(_, node_callback) => {
                         node_callback(self, next_stmt_id);
-=======
-                    BuildersOrCallback::Callback(_, node_callback) => {
-                        node_callback(self, map_id);
->>>>>>> c293cca6
                     }
                 }
 
@@ -1585,13 +1513,8 @@
                             Some(&next_stmt_id.to_string()),
                         );
                     }
-<<<<<<< HEAD
-                    BuildersOrCallback::Callback(_, ref mut node_callback) => {
+                    BuildersOrCallback::Callback(_, node_callback) => {
                         node_callback(self, next_stmt_id);
-=======
-                    BuildersOrCallback::Callback(_, node_callback) => {
-                        node_callback(self, flat_map_id);
->>>>>>> c293cca6
                     }
                 }
 
@@ -1618,13 +1541,8 @@
                             Some(&next_stmt_id.to_string()),
                         );
                     }
-<<<<<<< HEAD
-                    BuildersOrCallback::Callback(_, ref mut node_callback) => {
+                    BuildersOrCallback::Callback(_, node_callback) => {
                         node_callback(self, next_stmt_id);
-=======
-                    BuildersOrCallback::Callback(_, node_callback) => {
-                        node_callback(self, filter_id);
->>>>>>> c293cca6
                     }
                 }
 
@@ -1651,13 +1569,8 @@
                             Some(&next_stmt_id.to_string()),
                         );
                     }
-<<<<<<< HEAD
-                    BuildersOrCallback::Callback(_, ref mut node_callback) => {
+                    BuildersOrCallback::Callback(_, node_callback) => {
                         node_callback(self, next_stmt_id);
-=======
-                    BuildersOrCallback::Callback(_, node_callback) => {
-                        node_callback(self, filter_map_id);
->>>>>>> c293cca6
                     }
                 }
 
@@ -1684,13 +1597,8 @@
                             Some(&next_stmt_id.to_string()),
                         );
                     }
-<<<<<<< HEAD
-                    BuildersOrCallback::Callback(_, ref mut node_callback) => {
+                    BuildersOrCallback::Callback(_, node_callback) => {
                         node_callback(self, next_stmt_id);
-=======
-                    BuildersOrCallback::Callback(_, node_callback) => {
-                        node_callback(self, sort_id);
->>>>>>> c293cca6
                     }
                 }
 
@@ -1717,13 +1625,8 @@
                             Some(&next_stmt_id.to_string()),
                         );
                     }
-<<<<<<< HEAD
-                    BuildersOrCallback::Callback(_, ref mut node_callback) => {
+                    BuildersOrCallback::Callback(_, node_callback) => {
                         node_callback(self, next_stmt_id);
-=======
-                    BuildersOrCallback::Callback(_, node_callback) => {
-                        node_callback(self, defer_tick_id);
->>>>>>> c293cca6
                     }
                 }
 
@@ -1757,13 +1660,8 @@
                             Some(&next_stmt_id.to_string()),
                         );
                     }
-<<<<<<< HEAD
-                    BuildersOrCallback::Callback(_, ref mut node_callback) => {
+                    BuildersOrCallback::Callback(_, node_callback) => {
                         node_callback(self, next_stmt_id);
-=======
-                    BuildersOrCallback::Callback(_, node_callback) => {
-                        node_callback(self, enumerate_id);
->>>>>>> c293cca6
                     }
                 }
 
@@ -1790,13 +1688,8 @@
                             Some(&next_stmt_id.to_string()),
                         );
                     }
-<<<<<<< HEAD
-                    BuildersOrCallback::Callback(_, ref mut node_callback) => {
+                    BuildersOrCallback::Callback(_, node_callback) => {
                         node_callback(self, next_stmt_id);
-=======
-                    BuildersOrCallback::Callback(_, node_callback) => {
-                        node_callback(self, inspect_id);
->>>>>>> c293cca6
                     }
                 }
 
@@ -1823,13 +1716,8 @@
                             Some(&next_stmt_id.to_string()),
                         );
                     }
-<<<<<<< HEAD
-                    BuildersOrCallback::Callback(_, ref mut node_callback) => {
+                    BuildersOrCallback::Callback(_, node_callback) => {
                         node_callback(self, next_stmt_id);
-=======
-                    BuildersOrCallback::Callback(_, node_callback) => {
-                        node_callback(self, unique_id);
->>>>>>> c293cca6
                     }
                 }
 
@@ -1879,13 +1767,8 @@
                             Some(&next_stmt_id.to_string()),
                         );
                     }
-<<<<<<< HEAD
-                    BuildersOrCallback::Callback(_, ref mut node_callback) => {
+                    BuildersOrCallback::Callback(_, node_callback) => {
                         node_callback(self, next_stmt_id);
-=======
-                    BuildersOrCallback::Callback(_, node_callback) => {
-                        node_callback(self, fold_id);
->>>>>>> c293cca6
                     }
                 }
 
@@ -1931,13 +1814,8 @@
                             Some(&next_stmt_id.to_string()),
                         );
                     }
-<<<<<<< HEAD
-                    BuildersOrCallback::Callback(_, ref mut node_callback) => {
+                    BuildersOrCallback::Callback(_, node_callback) => {
                         node_callback(self, next_stmt_id);
-=======
-                    BuildersOrCallback::Callback(_, node_callback) => {
-                        node_callback(self, reduce_id);
->>>>>>> c293cca6
                     }
                 }
 
@@ -2015,13 +1893,8 @@
                             );
                         }
                     }
-<<<<<<< HEAD
-                    BuildersOrCallback::Callback(_, ref mut node_callback) => {
+                    BuildersOrCallback::Callback(_, node_callback) => {
                         node_callback(self, next_stmt_id);
-=======
-                    BuildersOrCallback::Callback(_, node_callback) => {
-                        node_callback(self, stream_id);
->>>>>>> c293cca6
                     }
                 }
 
@@ -2053,7 +1926,7 @@
                             Some(&next_stmt_id.to_string()),
                         );
                     }
-                    BuildersOrCallback::Callback(_, ref mut node_callback) => {
+                    BuildersOrCallback::Callback(_, node_callback) => {
                         node_callback(self, next_stmt_id);
                     }
                 }
