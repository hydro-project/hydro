use core::panic;
use std::cell::RefCell;
#[cfg(feature = "build")]
use std::collections::BTreeMap;
use std::collections::HashMap;
use std::fmt::Debug;
use std::hash::{Hash, Hasher};
use std::ops::Deref;
use std::rc::Rc;

#[cfg(feature = "build")]
use dfir_lang::graph::FlatGraphBuilder;
#[cfg(feature = "build")]
use proc_macro2::Span;
use proc_macro2::TokenStream;
use quote::ToTokens;
#[cfg(feature = "build")]
use quote::quote;
#[cfg(feature = "build")]
use syn::parse_quote;

#[cfg(feature = "build")]
use crate::deploy::{Deploy, RegisterPort};
use crate::location::LocationId;

/// Debug displays the type's tokens.
///
/// Boxes `syn::Type` which is ~240 bytes.
#[derive(Clone, Hash)]
pub struct DebugExpr(pub Box<syn::Expr>);

impl From<syn::Expr> for DebugExpr {
    fn from(expr: syn::Expr) -> Self {
        Self(Box::new(expr))
    }
}

impl Deref for DebugExpr {
    type Target = syn::Expr;

    fn deref(&self) -> &Self::Target {
        &self.0
    }
}

impl ToTokens for DebugExpr {
    fn to_tokens(&self, tokens: &mut TokenStream) {
        self.0.to_tokens(tokens);
    }
}

impl Debug for DebugExpr {
    fn fmt(&self, f: &mut std::fmt::Formatter<'_>) -> std::fmt::Result {
        write!(f, "{}", self.0.to_token_stream())
    }
}

/// Debug displays the type's tokens.
///
/// Boxes `syn::Type` which is ~320 bytes.
#[derive(Clone, Hash)]
pub struct DebugType(pub Box<syn::Type>);

impl From<syn::Type> for DebugType {
    fn from(t: syn::Type) -> Self {
        Self(Box::new(t))
    }
}

impl Deref for DebugType {
    type Target = syn::Type;

    fn deref(&self) -> &Self::Target {
        &self.0
    }
}

impl ToTokens for DebugType {
    fn to_tokens(&self, tokens: &mut TokenStream) {
        self.0.to_tokens(tokens);
    }
}

impl Debug for DebugType {
    fn fmt(&self, f: &mut std::fmt::Formatter<'_>) -> std::fmt::Result {
        write!(f, "{}", self.0.to_token_stream())
    }
}

pub enum DebugInstantiate {
    Building,
    Finalized(Box<DebugInstantiateFinalized>),
}

#[cfg_attr(
    not(feature = "build"),
    expect(
        dead_code,
        reason = "sink, source unused without `feature = \"build\"`."
    )
)]
pub struct DebugInstantiateFinalized {
    sink: syn::Expr,
    source: syn::Expr,
    connect_fn: Option<Box<dyn FnOnce()>>,
}

impl From<DebugInstantiateFinalized> for DebugInstantiate {
    fn from(f: DebugInstantiateFinalized) -> Self {
        Self::Finalized(Box::new(f))
    }
}

impl Debug for DebugInstantiate {
    fn fmt(&self, f: &mut std::fmt::Formatter<'_>) -> std::fmt::Result {
        write!(f, "<network instantiate>")
    }
}

impl Hash for DebugInstantiate {
    fn hash<H: Hasher>(&self, _state: &mut H) {
        // Do nothing
    }
}

impl Clone for DebugInstantiate {
    fn clone(&self) -> Self {
        match self {
            DebugInstantiate::Building => DebugInstantiate::Building,
            DebugInstantiate::Finalized(_) => {
                panic!("DebugInstantiate::Finalized should not be cloned")
            }
        }
    }
}

/// A source in a Hydro graph, where data enters the graph.
#[derive(Debug, Hash, Clone)]
pub enum HydroSource {
    Stream(DebugExpr),
    ExternalNetwork(),
    Iter(DebugExpr),
    Spin(),
}

#[cfg(feature = "build")]
pub enum BuildersOrCallback<'a, L, N>
where
    L: FnMut(&mut HydroLeaf, &mut usize),
    N: FnMut(&mut HydroNode, &mut usize),
{
    Builders(&'a mut BTreeMap<usize, FlatGraphBuilder>),
    Callback(L, N),
}

/// An leaf in a Hydro graph, which is an pipeline that doesn't emit
/// any downstream values. Traversals over the dataflow graph and
/// generating DFIR IR start from leaves.
#[derive(Debug, Hash)]
pub enum HydroLeaf {
    ForEach {
        f: DebugExpr,
        input: Box<HydroNode>,
        metadata: HydroIrMetadata,
    },
    DestSink {
        sink: DebugExpr,
        input: Box<HydroNode>,
        metadata: HydroIrMetadata,
    },
    CycleSink {
        ident: syn::Ident,
        location_kind: LocationId,
        input: Box<HydroNode>,
        metadata: HydroIrMetadata,
    },
}

impl HydroLeaf {
    #[cfg(feature = "build")]
    pub fn compile_network<'a, D>(
        &mut self,
        compile_env: &D::CompileEnv,
        seen_tees: &mut SeenTees,
        seen_tee_locations: &mut SeenTeeLocations,
        processes: &HashMap<usize, D::Process>,
        clusters: &HashMap<usize, D::Cluster>,
        externals: &HashMap<usize, D::ExternalProcess>,
    ) where
        D: Deploy<'a>,
    {
        self.transform_children(
            |n, s| {
                n.compile_network::<D>(
                    compile_env,
                    s,
                    seen_tee_locations,
                    processes,
                    clusters,
                    externals,
                );
            },
            seen_tees,
        )
    }

    pub fn connect_network(&mut self, seen_tees: &mut SeenTees) {
        self.transform_children(
            |n, s| {
                n.connect_network(s);
            },
            seen_tees,
        )
    }

    pub fn transform_bottom_up(
        &mut self,
        transform_leaf: &mut impl FnMut(&mut HydroLeaf),
        transform_node: &mut impl FnMut(&mut HydroNode),
        seen_tees: &mut SeenTees,
    ) {
        self.transform_children(|n, s| n.transform_bottom_up(transform_node, s), seen_tees);

        transform_leaf(self);
    }

    pub fn transform_children(
        &mut self,
        mut transform: impl FnMut(&mut HydroNode, &mut SeenTees),
        seen_tees: &mut SeenTees,
    ) {
        match self {
            HydroLeaf::ForEach { f: _, input, .. }
            | HydroLeaf::DestSink { sink: _, input, .. }
            | HydroLeaf::CycleSink {
                ident: _,
                location_kind: _,
                input,
                ..
            } => {
                transform(input, seen_tees);
            }
        }
    }

    pub fn deep_clone(&self, seen_tees: &mut SeenTees) -> HydroLeaf {
        match self {
            HydroLeaf::ForEach { f, input, metadata } => HydroLeaf::ForEach {
                f: f.clone(),
                input: Box::new(input.deep_clone(seen_tees)),
                metadata: metadata.clone(),
            },
            HydroLeaf::DestSink {
                sink,
                input,
                metadata,
            } => HydroLeaf::DestSink {
                sink: sink.clone(),
                input: Box::new(input.deep_clone(seen_tees)),
                metadata: metadata.clone(),
            },
            HydroLeaf::CycleSink {
                ident,
                location_kind,
                input,
                metadata,
            } => HydroLeaf::CycleSink {
                ident: ident.clone(),
                location_kind: location_kind.clone(),
                input: Box::new(input.deep_clone(seen_tees)),
                metadata: metadata.clone(),
            },
        }
    }

    #[cfg(feature = "build")]
    pub fn emit(
        &mut self,
        graph_builders: &mut BTreeMap<usize, FlatGraphBuilder>,
        built_tees: &mut HashMap<*const RefCell<HydroNode>, (syn::Ident, usize)>,
        next_stmt_id: &mut usize,
    ) {
        self.emit_core(
            &mut BuildersOrCallback::Builders::<
                fn(&mut HydroLeaf, &mut usize),
                fn(&mut HydroNode, &mut usize),
            >(graph_builders),
            built_tees,
            next_stmt_id,
        );
    }

    #[cfg(feature = "build")]
    pub fn emit_core(
        &mut self,
        builders_or_callback: &mut BuildersOrCallback<
            impl FnMut(&mut HydroLeaf, &mut usize),
            impl FnMut(&mut HydroNode, &mut usize),
        >,
        built_tees: &mut HashMap<*const RefCell<HydroNode>, (syn::Ident, usize)>,
        next_stmt_id: &mut usize,
    ) {
        match self {
            HydroLeaf::ForEach { f, input, .. } => {
                let (input_ident, input_location_id) =
                    input.emit_core(builders_or_callback, built_tees, next_stmt_id);

                match builders_or_callback {
                    BuildersOrCallback::Builders(graph_builders) => {
                        graph_builders
                            .entry(input_location_id)
                            .or_default()
                            .add_dfir(
                                parse_quote! {
                                    #input_ident -> for_each(#f);
                                },
                                None,
                                Some(&next_stmt_id.to_string()),
                            );
                    }
                    BuildersOrCallback::Callback(leaf_callback, _) => {
                        leaf_callback(self, next_stmt_id);
                    }
                }

                *next_stmt_id += 1;
            }

            HydroLeaf::DestSink { sink, input, .. } => {
                let (input_ident, input_location_id) =
                    input.emit_core(builders_or_callback, built_tees, next_stmt_id);

                match builders_or_callback {
                    BuildersOrCallback::Builders(graph_builders) => {
                        graph_builders
                            .entry(input_location_id)
                            .or_default()
                            .add_dfir(
                                parse_quote! {
                                    #input_ident -> dest_sink(#sink);
                                },
                                None,
                                Some(&next_stmt_id.to_string()),
                            );
                    }
                    BuildersOrCallback::Callback(leaf_callback, _) => {
                        leaf_callback(self, next_stmt_id);
                    }
                }

                *next_stmt_id += 1;
            }

            HydroLeaf::CycleSink {
                ident,
                location_kind,
                input,
                ..
            } => {
                let (input_ident, input_location_id) =
                    input.emit_core(builders_or_callback, built_tees, next_stmt_id);

                let location_id = match location_kind.root() {
                    LocationId::Process(id) => id,
                    LocationId::Cluster(id) => id,
                    LocationId::Tick(_, _) => panic!(),
                    LocationId::ExternalProcess(_) => panic!(),
                };

                match builders_or_callback {
                    BuildersOrCallback::Builders(graph_builders) => {
<<<<<<< HEAD
                        if input_location_id != *location_id {
                            println!("Cycle broken: {:?}, ID: {}", ident, next_stmt_id);
                        }
=======
>>>>>>> b8075539
                        assert_eq!(
                            input_location_id, *location_id,
                            "cycle_sink location mismatch"
                        );

                        graph_builders.entry(*location_id).or_default().add_dfir(
                            parse_quote! {
                                #ident = #input_ident;
                            },
                            None,
                            None,
                        );
                    }
                    // No ID, no callback
                    BuildersOrCallback::Callback(_, _) => {}
                }
            }
        }
    }

    pub fn metadata(&self) -> &HydroIrMetadata {
        match self {
            HydroLeaf::ForEach { metadata, .. }
            | HydroLeaf::DestSink { metadata, .. }
            | HydroLeaf::CycleSink { metadata, .. } => metadata,
        }
    }

    pub fn metadata_mut(&mut self) -> &mut HydroIrMetadata {
        match self {
            HydroLeaf::ForEach { metadata, .. }
            | HydroLeaf::DestSink { metadata, .. }
            | HydroLeaf::CycleSink { metadata, .. } => metadata,
        }
    }

    pub fn input_metadata(&self) -> Vec<&HydroIrMetadata> {
        match self {
            HydroLeaf::ForEach { input, .. }
            | HydroLeaf::DestSink { input, .. }
            | HydroLeaf::CycleSink { input, .. } => {
                vec![input.metadata()]
            }
        }
    }

    pub fn print_root(&self) -> String {
        match self {
            HydroLeaf::ForEach { f, .. } => format!("ForEach({:?})", f),
            HydroLeaf::DestSink { sink, .. } => format!("DestSink({:?})", sink),
            HydroLeaf::CycleSink { ident, .. } => format!("CycleSink({:?})", ident),
        }
    }

    pub fn visit_debug_expr(&mut self, mut transform: impl FnMut(&mut DebugExpr)) {
        match self {
            HydroLeaf::ForEach { f, .. } | HydroLeaf::DestSink { sink: f, .. } => {
                transform(f);
            }
            HydroLeaf::CycleSink { .. } => {}
        }
    }
}

#[cfg(feature = "build")]
pub fn emit(ir: &mut Vec<HydroLeaf>) -> BTreeMap<usize, FlatGraphBuilder> {
    let mut builders = BTreeMap::new();
    let mut built_tees = HashMap::new();
    let mut next_stmt_id = 0;
    for leaf in ir {
        leaf.emit(&mut builders, &mut built_tees, &mut next_stmt_id);
    }
    builders
}

#[cfg(feature = "build")]
pub fn traverse_dfir(
    ir: &mut [HydroLeaf],
    transform_leaf: impl FnMut(&mut HydroLeaf, &mut usize),
    transform_node: impl FnMut(&mut HydroNode, &mut usize),
) {
    let mut seen_tees = HashMap::new();
    let mut next_stmt_id = 0;
    let mut callback = BuildersOrCallback::Callback(transform_leaf, transform_node);
    ir.iter_mut().for_each(|leaf| {
        leaf.emit_core(&mut callback, &mut seen_tees, &mut next_stmt_id);
    });
}

pub fn transform_bottom_up(
    ir: &mut [HydroLeaf],
    transform_leaf: &mut impl FnMut(&mut HydroLeaf),
    transform_node: &mut impl FnMut(&mut HydroNode),
) {
    let mut seen_tees = HashMap::new();
    ir.iter_mut().for_each(|leaf| {
        leaf.transform_bottom_up(transform_leaf, transform_node, &mut seen_tees);
    });
}

pub fn deep_clone(ir: &[HydroLeaf]) -> Vec<HydroLeaf> {
    let mut seen_tees = HashMap::new();
    ir.iter()
        .map(|leaf| leaf.deep_clone(&mut seen_tees))
        .collect()
}

type PrintedTees = RefCell<Option<(usize, HashMap<*const RefCell<HydroNode>, usize>)>>;
thread_local! {
    static PRINTED_TEES: PrintedTees = const { RefCell::new(None) };
}

pub fn dbg_dedup_tee<T>(f: impl FnOnce() -> T) -> T {
    PRINTED_TEES.with(|printed_tees| {
        let mut printed_tees_mut = printed_tees.borrow_mut();
        *printed_tees_mut = Some((0, HashMap::new()));
        drop(printed_tees_mut);

        let ret = f();

        let mut printed_tees_mut = printed_tees.borrow_mut();
        *printed_tees_mut = None;

        ret
    })
}

pub struct TeeNode(pub Rc<RefCell<HydroNode>>);

impl TeeNode {
    pub fn as_ptr(&self) -> *const RefCell<HydroNode> {
        Rc::as_ptr(&self.0)
    }
}

impl Debug for TeeNode {
    fn fmt(&self, f: &mut std::fmt::Formatter<'_>) -> std::fmt::Result {
        PRINTED_TEES.with(|printed_tees| {
            let mut printed_tees_mut_borrow = printed_tees.borrow_mut();
            let printed_tees_mut = printed_tees_mut_borrow.as_mut();

            if let Some(printed_tees_mut) = printed_tees_mut {
                if let Some(existing) = printed_tees_mut
                    .1
                    .get(&(self.0.as_ref() as *const RefCell<HydroNode>))
                {
                    write!(f, "<tee {}>", existing)
                } else {
                    let next_id = printed_tees_mut.0;
                    printed_tees_mut.0 += 1;
                    printed_tees_mut
                        .1
                        .insert(self.0.as_ref() as *const RefCell<HydroNode>, next_id);
                    drop(printed_tees_mut_borrow);
                    write!(f, "<tee {}>: ", next_id)?;
                    Debug::fmt(&self.0.borrow(), f)
                }
            } else {
                drop(printed_tees_mut_borrow);
                write!(f, "<tee>: ")?;
                Debug::fmt(&self.0.borrow(), f)
            }
        })
    }
}

impl Hash for TeeNode {
    fn hash<H: Hasher>(&self, state: &mut H) {
        self.0.borrow_mut().hash(state);
    }
}

#[derive(Debug, Clone)]
pub struct HydroIrMetadata {
    pub location_kind: LocationId,
    pub output_type: Option<DebugType>,
    pub cardinality: Option<usize>,
    pub cpu_usage: Option<f64>,
    pub network_recv_cpu_usage: Option<f64>,
    pub id: Option<usize>,
}

// HydroIrMetadata shouldn't be used to hash or compare
impl Hash for HydroIrMetadata {
    fn hash<H: Hasher>(&self, _: &mut H) {}
}

impl PartialEq for HydroIrMetadata {
    fn eq(&self, _: &Self) -> bool {
        true
    }
}

impl Eq for HydroIrMetadata {}

/// An intermediate node in a Hydro graph, which consumes data
/// from upstream nodes and emits data to downstream nodes.
#[derive(Debug, Hash)]
pub enum HydroNode {
    Placeholder,

    Source {
        source: HydroSource,
        location_kind: LocationId,
        metadata: HydroIrMetadata,
    },

    CycleSource {
        ident: syn::Ident,
        location_kind: LocationId,
        metadata: HydroIrMetadata,
    },

    Tee {
        inner: TeeNode,
        metadata: HydroIrMetadata,
    },

    Persist {
        inner: Box<HydroNode>,
        metadata: HydroIrMetadata,
    },

    Unpersist {
        inner: Box<HydroNode>,
        metadata: HydroIrMetadata,
    },

    Delta {
        inner: Box<HydroNode>,
        metadata: HydroIrMetadata,
    },

    Chain {
        first: Box<HydroNode>,
        second: Box<HydroNode>,
        metadata: HydroIrMetadata,
    },

    CrossProduct {
        left: Box<HydroNode>,
        right: Box<HydroNode>,
        metadata: HydroIrMetadata,
    },

    CrossSingleton {
        left: Box<HydroNode>,
        right: Box<HydroNode>,
        metadata: HydroIrMetadata,
    },

    Join {
        left: Box<HydroNode>,
        right: Box<HydroNode>,
        metadata: HydroIrMetadata,
    },

    Difference {
        pos: Box<HydroNode>,
        neg: Box<HydroNode>,
        metadata: HydroIrMetadata,
    },

    AntiJoin {
        pos: Box<HydroNode>,
        neg: Box<HydroNode>,
        metadata: HydroIrMetadata,
    },

    ResolveFutures {
        input: Box<HydroNode>,
        metadata: HydroIrMetadata,
    },
    ResolveFuturesOrdered {
        input: Box<HydroNode>,
        metadata: HydroIrMetadata,
    },

    Map {
        f: DebugExpr,
        input: Box<HydroNode>,
        metadata: HydroIrMetadata,
    },
    FlatMap {
        f: DebugExpr,
        input: Box<HydroNode>,
        metadata: HydroIrMetadata,
    },
    Filter {
        f: DebugExpr,
        input: Box<HydroNode>,
        metadata: HydroIrMetadata,
    },
    FilterMap {
        f: DebugExpr,
        input: Box<HydroNode>,
        metadata: HydroIrMetadata,
    },

    DeferTick {
        input: Box<HydroNode>,
        metadata: HydroIrMetadata,
    },
    Enumerate {
        is_static: bool,
        input: Box<HydroNode>,
        metadata: HydroIrMetadata,
    },
    Inspect {
        f: DebugExpr,
        input: Box<HydroNode>,
        metadata: HydroIrMetadata,
    },

    Unique {
        input: Box<HydroNode>,
        metadata: HydroIrMetadata,
    },

    Sort {
        input: Box<HydroNode>,
        metadata: HydroIrMetadata,
    },
    Fold {
        init: DebugExpr,
        acc: DebugExpr,
        input: Box<HydroNode>,
        metadata: HydroIrMetadata,
    },
    FoldKeyed {
        init: DebugExpr,
        acc: DebugExpr,
        input: Box<HydroNode>,
        metadata: HydroIrMetadata,
    },

    Reduce {
        f: DebugExpr,
        input: Box<HydroNode>,
        metadata: HydroIrMetadata,
    },
    ReduceKeyed {
        f: DebugExpr,
        input: Box<HydroNode>,
        metadata: HydroIrMetadata,
    },

    Network {
        from_key: Option<usize>,
        to_location: LocationId,
        to_key: Option<usize>,
        serialize_fn: Option<DebugExpr>,
        instantiate_fn: DebugInstantiate,
        deserialize_fn: Option<DebugExpr>,
        input: Box<HydroNode>,
        metadata: HydroIrMetadata,
    },

    Counter {
        tag: String,
        duration: DebugExpr,
        input: Box<HydroNode>,
        metadata: HydroIrMetadata,
    },
}

pub type SeenTees = HashMap<*const RefCell<HydroNode>, Rc<RefCell<HydroNode>>>;
pub type SeenTeeLocations = HashMap<*const RefCell<HydroNode>, LocationId>;

impl HydroNode {
    #[cfg(feature = "build")]
    pub fn compile_network<'a, D>(
        &mut self,
        compile_env: &D::CompileEnv,
        seen_tees: &mut SeenTees,
        seen_tee_locations: &mut SeenTeeLocations,
        nodes: &HashMap<usize, D::Process>,
        clusters: &HashMap<usize, D::Cluster>,
        externals: &HashMap<usize, D::ExternalProcess>,
    ) where
        D: Deploy<'a>,
    {
        let mut curr_location = None;

        self.transform_bottom_up(
            &mut |n| {
                if let HydroNode::Network {
                    from_key,
                    to_location,
                    to_key,
                    instantiate_fn,
                    ..
                } = n
                {
                    let (sink_expr, source_expr, connect_fn) = match instantiate_fn {
                        DebugInstantiate::Building => instantiate_network::<D>(
                            curr_location.as_ref().unwrap(),
                            *from_key,
                            to_location,
                            *to_key,
                            nodes,
                            clusters,
                            externals,
                            compile_env,
                        ),

                        DebugInstantiate::Finalized(_) => panic!("network already finalized"),
                    };

                    *instantiate_fn = DebugInstantiateFinalized {
                        sink: sink_expr,
                        source: source_expr,
                        connect_fn: Some(connect_fn),
                    }
                    .into();
                }

                // Calculate location of current node to use as from_location
                match n {
                    HydroNode::Network {
                        to_location: location_kind,
                        ..
                    }
                    | HydroNode::CycleSource { location_kind, .. }
                    | HydroNode::Source { location_kind, .. } => {
                        curr_location = Some(location_kind.root().clone());
                    }
                    HydroNode::Tee { inner, .. } => {
                        if let Some(tee_location) = seen_tee_locations.get(&inner.as_ptr()) {
                            curr_location = Some(tee_location.clone());
                        } else {
                            seen_tee_locations
                                .insert(inner.as_ptr(), curr_location.as_ref().unwrap().clone());
                        }
                    }
                    _ => {}
                }
            },
            seen_tees,
        );
    }

    pub fn connect_network(&mut self, seen_tees: &mut SeenTees) {
        self.transform_bottom_up(
            &mut |n| {
                if let HydroNode::Network { instantiate_fn, .. } = n {
                    match instantiate_fn {
                        DebugInstantiate::Building => panic!("network not built"),

                        DebugInstantiate::Finalized(finalized) => {
                            (finalized.connect_fn.take().unwrap())();
                        }
                    }
                }
            },
            seen_tees,
        );
    }

    pub fn transform_bottom_up(
        &mut self,
        transform: &mut impl FnMut(&mut HydroNode),
        seen_tees: &mut SeenTees,
    ) {
        self.transform_children(|n, s| n.transform_bottom_up(transform, s), seen_tees);

        transform(self);
    }

    #[inline(always)]
    pub fn transform_children(
        &mut self,
        mut transform: impl FnMut(&mut HydroNode, &mut SeenTees),
        seen_tees: &mut SeenTees,
    ) {
        match self {
            HydroNode::Placeholder => {
                panic!();
            }

            HydroNode::Source { .. } | HydroNode::CycleSource { .. } => {}

            HydroNode::Tee { inner, .. } => {
                if let Some(transformed) = seen_tees.get(&inner.as_ptr()) {
                    *inner = TeeNode(transformed.clone());
                } else {
                    let transformed_cell = Rc::new(RefCell::new(HydroNode::Placeholder));
                    seen_tees.insert(inner.as_ptr(), transformed_cell.clone());
                    let mut orig = inner.0.replace(HydroNode::Placeholder);
                    transform(&mut orig, seen_tees);
                    *transformed_cell.borrow_mut() = orig;
                    *inner = TeeNode(transformed_cell);
                }
            }

            HydroNode::Persist { inner, .. }
            | HydroNode::Unpersist { inner, .. }
            | HydroNode::Delta { inner, .. } => {
                transform(inner.as_mut(), seen_tees);
            }

            HydroNode::Chain { first, second, .. } => {
                transform(first.as_mut(), seen_tees);
                transform(second.as_mut(), seen_tees);
            }

            HydroNode::CrossSingleton { left, right, .. }
            | HydroNode::CrossProduct { left, right, .. }
            | HydroNode::Join { left, right, .. } => {
                transform(left.as_mut(), seen_tees);
                transform(right.as_mut(), seen_tees);
            }

            HydroNode::Difference { pos, neg, .. } | HydroNode::AntiJoin { pos, neg, .. } => {
                transform(pos.as_mut(), seen_tees);
                transform(neg.as_mut(), seen_tees);
            }

            HydroNode::Map { input, .. }
            | HydroNode::ResolveFutures { input, .. }
            | HydroNode::ResolveFuturesOrdered { input, .. }
            | HydroNode::FlatMap { input, .. }
            | HydroNode::Filter { input, .. }
            | HydroNode::FilterMap { input, .. }
            | HydroNode::Sort { input, .. }
            | HydroNode::DeferTick { input, .. }
            | HydroNode::Enumerate { input, .. }
            | HydroNode::Inspect { input, .. }
            | HydroNode::Unique { input, .. }
            | HydroNode::Network { input, .. }
            | HydroNode::Fold { input, .. }
            | HydroNode::FoldKeyed { input, .. }
            | HydroNode::Reduce { input, .. }
            | HydroNode::ReduceKeyed { input, .. }
            | HydroNode::Counter { input, .. } => {
                transform(input.as_mut(), seen_tees);
            }
        }
    }

    pub fn deep_clone(&self, seen_tees: &mut SeenTees) -> HydroNode {
        match self {
            HydroNode::Placeholder => HydroNode::Placeholder,
            HydroNode::Source {
                source,
                location_kind,
                metadata,
            } => HydroNode::Source {
                source: source.clone(),
                location_kind: location_kind.clone(),
                metadata: metadata.clone(),
            },
            HydroNode::CycleSource {
                ident,
                location_kind,
                metadata,
            } => HydroNode::CycleSource {
                ident: ident.clone(),
                location_kind: location_kind.clone(),
                metadata: metadata.clone(),
            },
            HydroNode::Tee { inner, metadata } => {
                if let Some(transformed) = seen_tees.get(&inner.as_ptr()) {
                    HydroNode::Tee {
                        inner: TeeNode(transformed.clone()),
                        metadata: metadata.clone(),
                    }
                } else {
                    let new_rc = Rc::new(RefCell::new(HydroNode::Placeholder));
                    seen_tees.insert(inner.as_ptr(), new_rc.clone());
                    let cloned = inner.0.borrow().deep_clone(seen_tees);
                    *new_rc.borrow_mut() = cloned;
                    HydroNode::Tee {
                        inner: TeeNode(new_rc),
                        metadata: metadata.clone(),
                    }
                }
            }
            HydroNode::Persist { inner, metadata } => HydroNode::Persist {
                inner: Box::new(inner.deep_clone(seen_tees)),
                metadata: metadata.clone(),
            },
            HydroNode::Unpersist { inner, metadata } => HydroNode::Unpersist {
                inner: Box::new(inner.deep_clone(seen_tees)),
                metadata: metadata.clone(),
            },
            HydroNode::Delta { inner, metadata } => HydroNode::Delta {
                inner: Box::new(inner.deep_clone(seen_tees)),
                metadata: metadata.clone(),
            },
            HydroNode::Chain {
                first,
                second,
                metadata,
            } => HydroNode::Chain {
                first: Box::new(first.deep_clone(seen_tees)),
                second: Box::new(second.deep_clone(seen_tees)),
                metadata: metadata.clone(),
            },
            HydroNode::CrossProduct {
                left,
                right,
                metadata,
            } => HydroNode::CrossProduct {
                left: Box::new(left.deep_clone(seen_tees)),
                right: Box::new(right.deep_clone(seen_tees)),
                metadata: metadata.clone(),
            },
            HydroNode::CrossSingleton {
                left,
                right,
                metadata,
            } => HydroNode::CrossSingleton {
                left: Box::new(left.deep_clone(seen_tees)),
                right: Box::new(right.deep_clone(seen_tees)),
                metadata: metadata.clone(),
            },
            HydroNode::Join {
                left,
                right,
                metadata,
            } => HydroNode::Join {
                left: Box::new(left.deep_clone(seen_tees)),
                right: Box::new(right.deep_clone(seen_tees)),
                metadata: metadata.clone(),
            },
            HydroNode::Difference { pos, neg, metadata } => HydroNode::Difference {
                pos: Box::new(pos.deep_clone(seen_tees)),
                neg: Box::new(neg.deep_clone(seen_tees)),
                metadata: metadata.clone(),
            },
            HydroNode::AntiJoin { pos, neg, metadata } => HydroNode::AntiJoin {
                pos: Box::new(pos.deep_clone(seen_tees)),
                neg: Box::new(neg.deep_clone(seen_tees)),
                metadata: metadata.clone(),
            },
            HydroNode::ResolveFutures { input, metadata } => HydroNode::ResolveFutures {
                input: Box::new(input.deep_clone(seen_tees)),
                metadata: metadata.clone(),
            },
            HydroNode::ResolveFuturesOrdered { input, metadata } => {
                HydroNode::ResolveFuturesOrdered {
                    input: Box::new(input.deep_clone(seen_tees)),
                    metadata: metadata.clone(),
                }
            }
            HydroNode::Map { f, input, metadata } => HydroNode::Map {
                f: f.clone(),
                input: Box::new(input.deep_clone(seen_tees)),
                metadata: metadata.clone(),
            },
            HydroNode::FlatMap { f, input, metadata } => HydroNode::FlatMap {
                f: f.clone(),
                input: Box::new(input.deep_clone(seen_tees)),
                metadata: metadata.clone(),
            },
            HydroNode::Filter { f, input, metadata } => HydroNode::Filter {
                f: f.clone(),
                input: Box::new(input.deep_clone(seen_tees)),
                metadata: metadata.clone(),
            },
            HydroNode::FilterMap { f, input, metadata } => HydroNode::FilterMap {
                f: f.clone(),
                input: Box::new(input.deep_clone(seen_tees)),
                metadata: metadata.clone(),
            },
            HydroNode::DeferTick { input, metadata } => HydroNode::DeferTick {
                input: Box::new(input.deep_clone(seen_tees)),
                metadata: metadata.clone(),
            },
            HydroNode::Enumerate {
                is_static,
                input,
                metadata,
            } => HydroNode::Enumerate {
                is_static: *is_static,
                input: Box::new(input.deep_clone(seen_tees)),
                metadata: metadata.clone(),
            },
            HydroNode::Inspect { f, input, metadata } => HydroNode::Inspect {
                f: f.clone(),
                input: Box::new(input.deep_clone(seen_tees)),
                metadata: metadata.clone(),
            },
            HydroNode::Unique { input, metadata } => HydroNode::Unique {
                input: Box::new(input.deep_clone(seen_tees)),
                metadata: metadata.clone(),
            },
            HydroNode::Sort { input, metadata } => HydroNode::Sort {
                input: Box::new(input.deep_clone(seen_tees)),
                metadata: metadata.clone(),
            },
            HydroNode::Fold {
                init,
                acc,
                input,
                metadata,
            } => HydroNode::Fold {
                init: init.clone(),
                acc: acc.clone(),
                input: Box::new(input.deep_clone(seen_tees)),
                metadata: metadata.clone(),
            },
            HydroNode::FoldKeyed {
                init,
                acc,
                input,
                metadata,
            } => HydroNode::FoldKeyed {
                init: init.clone(),
                acc: acc.clone(),
                input: Box::new(input.deep_clone(seen_tees)),
                metadata: metadata.clone(),
            },
            HydroNode::Reduce { f, input, metadata } => HydroNode::Reduce {
                f: f.clone(),
                input: Box::new(input.deep_clone(seen_tees)),
                metadata: metadata.clone(),
            },
            HydroNode::ReduceKeyed { f, input, metadata } => HydroNode::ReduceKeyed {
                f: f.clone(),
                input: Box::new(input.deep_clone(seen_tees)),
                metadata: metadata.clone(),
            },
            HydroNode::Network {
                from_key,
                to_location,
                to_key,
                serialize_fn,
                instantiate_fn,
                deserialize_fn,
                input,
                metadata,
            } => HydroNode::Network {
                from_key: *from_key,
                to_location: to_location.clone(),
                to_key: *to_key,
                serialize_fn: serialize_fn.clone(),
                instantiate_fn: instantiate_fn.clone(),
                deserialize_fn: deserialize_fn.clone(),
                input: Box::new(input.deep_clone(seen_tees)),
                metadata: metadata.clone(),
            },
            HydroNode::Counter {
                tag,
                duration,
                input,
                metadata,
            } => HydroNode::Counter {
                tag: tag.clone(),
                duration: duration.clone(),
                input: Box::new(input.deep_clone(seen_tees)),
                metadata: metadata.clone(),
            },
        }
    }

    #[cfg(feature = "build")]
    pub fn emit_core(
        &mut self,
        builders_or_callback: &mut BuildersOrCallback<
            impl FnMut(&mut HydroLeaf, &mut usize),
            impl FnMut(&mut HydroNode, &mut usize),
        >,
        built_tees: &mut HashMap<*const RefCell<HydroNode>, (syn::Ident, usize)>,
        next_stmt_id: &mut usize,
    ) -> (syn::Ident, usize) {
        match self {
            HydroNode::Placeholder => {
                panic!()
            }

            HydroNode::Persist { inner, .. } => {
                let (inner_ident, location) =
                    inner.emit_core(builders_or_callback, built_tees, next_stmt_id);

                let persist_ident =
                    syn::Ident::new(&format!("stream_{}", *next_stmt_id), Span::call_site());

                match builders_or_callback {
                    BuildersOrCallback::Builders(graph_builders) => {
                        let builder = graph_builders.entry(location).or_default();
                        builder.add_dfir(
                            parse_quote! {
                                #persist_ident = #inner_ident -> persist::<'static>();
                            },
                            None,
                            Some(&next_stmt_id.to_string()),
                        );
                    }
                    BuildersOrCallback::Callback(_, node_callback) => {
                        node_callback(self, next_stmt_id);
                    }
                }

                *next_stmt_id += 1;

                (persist_ident, location)
            }

            HydroNode::Unpersist { .. } => {
                panic!(
                    "Unpersist is a marker node and should have been optimized away. This is likely a compiler bug."
                )
            }

            HydroNode::Delta { inner, .. } => {
                let (inner_ident, location) =
                    inner.emit_core(builders_or_callback, built_tees, next_stmt_id);

                let delta_ident =
                    syn::Ident::new(&format!("stream_{}", *next_stmt_id), Span::call_site());

                match builders_or_callback {
                    BuildersOrCallback::Builders(graph_builders) => {
                        let builder = graph_builders.entry(location).or_default();
                        builder.add_dfir(
                            parse_quote! {
                                #delta_ident = #inner_ident -> multiset_delta();
                            },
                            None,
                            Some(&next_stmt_id.to_string()),
                        );
                    }
                    BuildersOrCallback::Callback(_, node_callback) => {
                        node_callback(self, next_stmt_id);
                    }
                }

                *next_stmt_id += 1;

                (delta_ident, location)
            }

            HydroNode::Source {
                source,
                location_kind,
                ..
            } => {
                let location_id = match location_kind.clone() {
                    LocationId::Process(id) => id,
                    LocationId::Cluster(id) => id,
                    LocationId::Tick(_, _) => panic!(),
                    LocationId::ExternalProcess(id) => id,
                };

                if let HydroSource::ExternalNetwork() = source {
                    (syn::Ident::new("DUMMY", Span::call_site()), location_id)
                } else {
                    let source_ident =
                        syn::Ident::new(&format!("stream_{}", *next_stmt_id), Span::call_site());

                    let source_stmt = match source {
                        HydroSource::Stream(expr) => {
                            parse_quote! {
                                #source_ident = source_stream(#expr);
                            }
                        }

                        HydroSource::ExternalNetwork() => {
                            unreachable!()
                        }

                        HydroSource::Iter(expr) => {
                            parse_quote! {
                                #source_ident = source_iter(#expr);
                            }
                        }

                        HydroSource::Spin() => {
                            parse_quote! {
                                #source_ident = spin();
                            }
                        }
                    };

                    match builders_or_callback {
                        BuildersOrCallback::Builders(graph_builders) => {
                            let builder = graph_builders.entry(location_id).or_default();
                            builder.add_dfir(source_stmt, None, Some(&next_stmt_id.to_string()));
                        }
                        BuildersOrCallback::Callback(_, node_callback) => {
                            node_callback(self, next_stmt_id);
                        }
                    }

                    *next_stmt_id += 1;

                    (source_ident, location_id)
                }
            }

            HydroNode::CycleSource {
                ident,
                location_kind,
                ..
            } => {
                let location_id = *match location_kind.root() {
                    LocationId::Process(id) => id,
                    LocationId::Cluster(id) => id,
                    LocationId::Tick(_, _) => panic!(),
                    LocationId::ExternalProcess(_) => panic!(),
                };

                let ident = ident.clone();

                match builders_or_callback {
                    BuildersOrCallback::Builders(_) => {}
                    BuildersOrCallback::Callback(_, node_callback) => {
                        node_callback(self, next_stmt_id);
                    }
                }

                // consume a stmt id even though we did not emit anything so that we can instrument this
                *next_stmt_id += 1;

                (ident, location_id)
            }

            HydroNode::Tee { inner, .. } => {
                let (ret_ident, inner_location_id) = if let Some((teed_from, inner_location_id)) =
                    built_tees.get(&(inner.0.as_ref() as *const RefCell<HydroNode>))
                {
                    match builders_or_callback {
                        BuildersOrCallback::Builders(_) => {}
                        BuildersOrCallback::Callback(_, node_callback) => {
                            node_callback(self, next_stmt_id);
                        }
                    }

                    (teed_from.clone(), *inner_location_id)
                } else {
                    let (inner_ident, inner_location_id) = inner.0.borrow_mut().emit_core(
                        builders_or_callback,
                        built_tees,
                        next_stmt_id,
                    );

                    let tee_ident =
                        syn::Ident::new(&format!("stream_{}", *next_stmt_id), Span::call_site());

                    built_tees.insert(
                        inner.0.as_ref() as *const RefCell<HydroNode>,
                        (tee_ident.clone(), inner_location_id),
                    );

                    match builders_or_callback {
                        BuildersOrCallback::Builders(graph_builders) => {
                            let builder = graph_builders.entry(inner_location_id).or_default();
                            builder.add_dfir(
                                parse_quote! {
                                    #tee_ident = #inner_ident -> tee();
                                },
                                None,
                                Some(&next_stmt_id.to_string()),
                            );
                        }
                        BuildersOrCallback::Callback(_, node_callback) => {
                            node_callback(self, next_stmt_id);
                        }
                    }

                    (tee_ident, inner_location_id)
                };

                // we consume a stmt id regardless of if we emit the tee() operator,
                // so that during rewrites we touch all recipients of the tee()

                *next_stmt_id += 1;
                (ret_ident, inner_location_id)
            }

            HydroNode::Chain { first, second, .. } => {
                let (first_ident, first_location_id) =
                    first.emit_core(builders_or_callback, built_tees, next_stmt_id);
                let (second_ident, second_location_id) =
                    second.emit_core(builders_or_callback, built_tees, next_stmt_id);

                let chain_ident =
                    syn::Ident::new(&format!("stream_{}", *next_stmt_id), Span::call_site());

                match builders_or_callback {
                    BuildersOrCallback::Builders(graph_builders) => {
<<<<<<< HEAD
                        if first_location_id != second_location_id {
                            println!("Chain broken: {}, ID: {}", self.print_root(), next_stmt_id);
                        }
=======
>>>>>>> b8075539
                        assert_eq!(
                            first_location_id, second_location_id,
                            "chain inputs must be in the same location"
                        );
                        let builder = graph_builders.entry(first_location_id).or_default();
                        builder.add_dfir(
                            parse_quote! {
                                #chain_ident = chain();
                                #first_ident -> [0]#chain_ident;
                                #second_ident -> [1]#chain_ident;
                            },
                            None,
                            Some(&next_stmt_id.to_string()),
                        );
                    }
                    BuildersOrCallback::Callback(_, node_callback) => {
                        node_callback(self, next_stmt_id);
                    }
                }

                *next_stmt_id += 1;

                (chain_ident, first_location_id)
            }

            HydroNode::CrossSingleton { left, right, .. } => {
                let (left_ident, left_location_id) =
                    left.emit_core(builders_or_callback, built_tees, next_stmt_id);
                let (right_ident, right_location_id) =
                    right.emit_core(builders_or_callback, built_tees, next_stmt_id);

                let cross_ident =
                    syn::Ident::new(&format!("stream_{}", *next_stmt_id), Span::call_site());

                match builders_or_callback {
                    BuildersOrCallback::Builders(graph_builders) => {
<<<<<<< HEAD
                        if left_location_id != right_location_id {
                            println!(
                                "Cross singleton broken: {}, ID: {}",
                                self.print_root(),
                                next_stmt_id
                            );
                        }
=======
>>>>>>> b8075539
                        assert_eq!(
                            left_location_id, right_location_id,
                            "cross_singleton inputs must be in the same location"
                        );

                        let builder = graph_builders.entry(left_location_id).or_default();
                        builder.add_dfir(
                            parse_quote! {
                                #cross_ident = cross_singleton();
                                #left_ident -> [input]#cross_ident;
                                #right_ident -> [single]#cross_ident;
                            },
                            None,
                            Some(&next_stmt_id.to_string()),
                        );
                    }
                    BuildersOrCallback::Callback(_, node_callback) => {
                        node_callback(self, next_stmt_id);
                    }
                }

                *next_stmt_id += 1;

                (cross_ident, left_location_id)
            }

            HydroNode::CrossProduct { .. } | HydroNode::Join { .. } => {
                let operator: syn::Ident = if matches!(self, HydroNode::CrossProduct { .. }) {
                    parse_quote!(cross_join_multiset)
                } else {
                    parse_quote!(join_multiset)
                };

                let (HydroNode::CrossProduct { left, right, .. }
                | HydroNode::Join { left, right, .. }) = self
                else {
                    unreachable!()
                };

                let (left_inner, left_lifetime) =
                    if let HydroNode::Persist { inner: left, .. } = left.as_mut() {
                        (left, quote!('static))
                    } else {
                        (left, quote!('tick))
                    };

                let (right_inner, right_lifetime) =
                    if let HydroNode::Persist { inner: right, .. } = right.as_mut() {
                        (right, quote!('static))
                    } else {
                        (right, quote!('tick))
                    };

                let (left_ident, left_location_id) =
                    left_inner.emit_core(builders_or_callback, built_tees, next_stmt_id);
                let (right_ident, right_location_id) =
                    right_inner.emit_core(builders_or_callback, built_tees, next_stmt_id);

                let stream_ident =
                    syn::Ident::new(&format!("stream_{}", *next_stmt_id), Span::call_site());

                match builders_or_callback {
                    BuildersOrCallback::Builders(graph_builders) => {
<<<<<<< HEAD
                        if left_location_id != right_location_id {
                            println!(
                                "Join / cross product broken: {}, ID: {}",
                                self.print_root(),
                                next_stmt_id
                            );
                        }
=======
>>>>>>> b8075539
                        assert_eq!(
                            left_location_id, right_location_id,
                            "join / cross product inputs must be in the same location"
                        );

                        let builder = graph_builders.entry(left_location_id).or_default();
                        builder.add_dfir(
                            parse_quote! {
                                #stream_ident = #operator::<#left_lifetime, #right_lifetime>();
                                #left_ident -> [0]#stream_ident;
                                #right_ident -> [1]#stream_ident;
                            },
                            None,
                            Some(&next_stmt_id.to_string()),
                        );
                    }
                    BuildersOrCallback::Callback(_, node_callback) => {
                        node_callback(self, next_stmt_id);
                    }
                }

                *next_stmt_id += 1;

                (stream_ident, left_location_id)
            }

            HydroNode::Difference { .. } | HydroNode::AntiJoin { .. } => {
                let operator: syn::Ident = if matches!(self, HydroNode::Difference { .. }) {
                    parse_quote!(difference_multiset)
                } else {
                    parse_quote!(anti_join_multiset)
                };

                let (HydroNode::Difference { pos, neg, .. } | HydroNode::AntiJoin { pos, neg, .. }) =
                    self
                else {
                    unreachable!()
                };

                let (neg, neg_lifetime) =
                    if let HydroNode::Persist { inner: neg, .. } = neg.as_mut() {
                        (neg, quote!('static))
                    } else {
                        (neg, quote!('tick))
                    };

                let (pos_ident, pos_location_id) =
                    pos.emit_core(builders_or_callback, built_tees, next_stmt_id);
                let (neg_ident, neg_location_id) =
                    neg.emit_core(builders_or_callback, built_tees, next_stmt_id);

                let stream_ident =
                    syn::Ident::new(&format!("stream_{}", *next_stmt_id), Span::call_site());

                match builders_or_callback {
                    BuildersOrCallback::Builders(graph_builders) => {
<<<<<<< HEAD
                        if pos_location_id != neg_location_id {
                            println!(
                                "Difference / antijoin broken: {}, ID: {}",
                                self.print_root(),
                                next_stmt_id
                            );
                        }
=======
>>>>>>> b8075539
                        assert_eq!(
                            pos_location_id, neg_location_id,
                            "difference / anti join inputs must be in the same location"
                        );

                        let builder = graph_builders.entry(pos_location_id).or_default();
                        builder.add_dfir(
                            parse_quote! {
                                #stream_ident = #operator::<'tick, #neg_lifetime>();
                                #pos_ident -> [pos]#stream_ident;
                                #neg_ident -> [neg]#stream_ident;
                            },
                            None,
                            Some(&next_stmt_id.to_string()),
                        );
                    }
                    BuildersOrCallback::Callback(_, node_callback) => {
                        node_callback(self, next_stmt_id);
                    }
                }

                *next_stmt_id += 1;

                (stream_ident, pos_location_id)
            }

            HydroNode::ResolveFutures { input, .. } => {
                let (input_ident, input_location_id) =
                    input.emit_core(builders_or_callback, built_tees, next_stmt_id);

                let futures_ident =
                    syn::Ident::new(&format!("stream_{}", *next_stmt_id), Span::call_site());

                match builders_or_callback {
                    BuildersOrCallback::Builders(graph_builders) => {
                        let builder = graph_builders.entry(input_location_id).or_default();
                        builder.add_dfir(
                            parse_quote! {
                                #futures_ident = #input_ident -> resolve_futures();
                            },
                            None,
                            Some(&next_stmt_id.to_string()),
                        );
                    }
                    BuildersOrCallback::Callback(_, node_callback) => {
                        node_callback(self, next_stmt_id);
                    }
                }

                *next_stmt_id += 1;

                (futures_ident, input_location_id)
            }

            HydroNode::ResolveFuturesOrdered { input, .. } => {
                let (input_ident, input_location_id) =
                    input.emit_core(builders_or_callback, built_tees, next_stmt_id);

                let futures_ident =
                    syn::Ident::new(&format!("stream_{}", *next_stmt_id), Span::call_site());

                match builders_or_callback {
                    BuildersOrCallback::Builders(graph_builders) => {
                        let builder = graph_builders.entry(input_location_id).or_default();
                        builder.add_dfir(
                            parse_quote! {
                                #futures_ident = #input_ident -> resolve_futures_ordered();
                            },
                            None,
                            Some(&next_stmt_id.to_string()),
                        );
                    }
                    BuildersOrCallback::Callback(_, node_callback) => {
                        node_callback(self, next_stmt_id);
                    }
                }

                *next_stmt_id += 1;

                (futures_ident, input_location_id)
            }

            HydroNode::Map { f, input, .. } => {
                let (input_ident, input_location_id) =
                    input.emit_core(builders_or_callback, built_tees, next_stmt_id);

                let map_ident =
                    syn::Ident::new(&format!("stream_{}", *next_stmt_id), Span::call_site());

                match builders_or_callback {
                    BuildersOrCallback::Builders(graph_builders) => {
                        let builder = graph_builders.entry(input_location_id).or_default();
                        builder.add_dfir(
                            parse_quote! {
                                #map_ident = #input_ident -> map(#f);
                            },
                            None,
                            Some(&next_stmt_id.to_string()),
                        );
                    }
                    BuildersOrCallback::Callback(_, node_callback) => {
                        node_callback(self, next_stmt_id);
                    }
                }

                *next_stmt_id += 1;

                (map_ident, input_location_id)
            }

            HydroNode::FlatMap { f, input, .. } => {
                let (input_ident, input_location_id) =
                    input.emit_core(builders_or_callback, built_tees, next_stmt_id);

                let flat_map_ident =
                    syn::Ident::new(&format!("stream_{}", *next_stmt_id), Span::call_site());

                match builders_or_callback {
                    BuildersOrCallback::Builders(graph_builders) => {
                        let builder = graph_builders.entry(input_location_id).or_default();
                        builder.add_dfir(
                            parse_quote! {
                                #flat_map_ident = #input_ident -> flat_map(#f);
                            },
                            None,
                            Some(&next_stmt_id.to_string()),
                        );
                    }
                    BuildersOrCallback::Callback(_, node_callback) => {
                        node_callback(self, next_stmt_id);
                    }
                }

                *next_stmt_id += 1;

                (flat_map_ident, input_location_id)
            }

            HydroNode::Filter { f, input, .. } => {
                let (input_ident, input_location_id) =
                    input.emit_core(builders_or_callback, built_tees, next_stmt_id);

                let filter_ident =
                    syn::Ident::new(&format!("stream_{}", *next_stmt_id), Span::call_site());

                match builders_or_callback {
                    BuildersOrCallback::Builders(graph_builders) => {
                        let builder = graph_builders.entry(input_location_id).or_default();
                        builder.add_dfir(
                            parse_quote! {
                                #filter_ident = #input_ident -> filter(#f);
                            },
                            None,
                            Some(&next_stmt_id.to_string()),
                        );
                    }
                    BuildersOrCallback::Callback(_, node_callback) => {
                        node_callback(self, next_stmt_id);
                    }
                }

                *next_stmt_id += 1;

                (filter_ident, input_location_id)
            }

            HydroNode::FilterMap { f, input, .. } => {
                let (input_ident, input_location_id) =
                    input.emit_core(builders_or_callback, built_tees, next_stmt_id);

                let filter_map_ident =
                    syn::Ident::new(&format!("stream_{}", *next_stmt_id), Span::call_site());

                match builders_or_callback {
                    BuildersOrCallback::Builders(graph_builders) => {
                        let builder = graph_builders.entry(input_location_id).or_default();
                        builder.add_dfir(
                            parse_quote! {
                                #filter_map_ident = #input_ident -> filter_map(#f);
                            },
                            None,
                            Some(&next_stmt_id.to_string()),
                        );
                    }
                    BuildersOrCallback::Callback(_, node_callback) => {
                        node_callback(self, next_stmt_id);
                    }
                }

                *next_stmt_id += 1;

                (filter_map_ident, input_location_id)
            }

            HydroNode::Sort { input, .. } => {
                let (input_ident, input_location_id) =
                    input.emit_core(builders_or_callback, built_tees, next_stmt_id);

                let sort_ident =
                    syn::Ident::new(&format!("stream_{}", *next_stmt_id), Span::call_site());

                match builders_or_callback {
                    BuildersOrCallback::Builders(graph_builders) => {
                        let builder = graph_builders.entry(input_location_id).or_default();
                        builder.add_dfir(
                            parse_quote! {
                                #sort_ident = #input_ident -> sort();
                            },
                            None,
                            Some(&next_stmt_id.to_string()),
                        );
                    }
                    BuildersOrCallback::Callback(_, node_callback) => {
                        node_callback(self, next_stmt_id);
                    }
                }

                *next_stmt_id += 1;

                (sort_ident, input_location_id)
            }

            HydroNode::DeferTick { input, .. } => {
                let (input_ident, input_location_id) =
                    input.emit_core(builders_or_callback, built_tees, next_stmt_id);

                let defer_tick_ident =
                    syn::Ident::new(&format!("stream_{}", *next_stmt_id), Span::call_site());

                match builders_or_callback {
                    BuildersOrCallback::Builders(graph_builders) => {
                        let builder = graph_builders.entry(input_location_id).or_default();
                        builder.add_dfir(
                            parse_quote! {
                                #defer_tick_ident = #input_ident -> defer_tick_lazy();
                            },
                            None,
                            Some(&next_stmt_id.to_string()),
                        );
                    }
                    BuildersOrCallback::Callback(_, node_callback) => {
                        node_callback(self, next_stmt_id);
                    }
                }

                *next_stmt_id += 1;

                (defer_tick_ident, input_location_id)
            }

            HydroNode::Enumerate {
                is_static, input, ..
            } => {
                let (input_ident, input_location_id) =
                    input.emit_core(builders_or_callback, built_tees, next_stmt_id);

                let enumerate_ident =
                    syn::Ident::new(&format!("stream_{}", *next_stmt_id), Span::call_site());

                match builders_or_callback {
                    BuildersOrCallback::Builders(graph_builders) => {
                        let builder = graph_builders.entry(input_location_id).or_default();
                        let lifetime = if *is_static {
                            quote!('static)
                        } else {
                            quote!('tick)
                        };
                        builder.add_dfir(
                            parse_quote! {
                                #enumerate_ident = #input_ident -> enumerate::<#lifetime>();
                            },
                            None,
                            Some(&next_stmt_id.to_string()),
                        );
                    }
                    BuildersOrCallback::Callback(_, node_callback) => {
                        node_callback(self, next_stmt_id);
                    }
                }

                *next_stmt_id += 1;

                (enumerate_ident, input_location_id)
            }

            HydroNode::Inspect { f, input, .. } => {
                let (input_ident, input_location_id) =
                    input.emit_core(builders_or_callback, built_tees, next_stmt_id);

                let inspect_ident =
                    syn::Ident::new(&format!("stream_{}", *next_stmt_id), Span::call_site());

                match builders_or_callback {
                    BuildersOrCallback::Builders(graph_builders) => {
                        let builder = graph_builders.entry(input_location_id).or_default();
                        builder.add_dfir(
                            parse_quote! {
                                #inspect_ident = #input_ident -> inspect(#f);
                            },
                            None,
                            Some(&next_stmt_id.to_string()),
                        );
                    }
                    BuildersOrCallback::Callback(_, node_callback) => {
                        node_callback(self, next_stmt_id);
                    }
                }

                *next_stmt_id += 1;

                (inspect_ident, input_location_id)
            }

            HydroNode::Unique { input, .. } => {
                let (input_ident, input_location_id) =
                    input.emit_core(builders_or_callback, built_tees, next_stmt_id);

                let unique_ident =
                    syn::Ident::new(&format!("stream_{}", *next_stmt_id), Span::call_site());

                match builders_or_callback {
                    BuildersOrCallback::Builders(graph_builders) => {
                        let builder = graph_builders.entry(input_location_id).or_default();
                        builder.add_dfir(
                            parse_quote! {
                                #unique_ident = #input_ident -> unique::<'tick>();
                            },
                            None,
                            Some(&next_stmt_id.to_string()),
                        );
                    }
                    BuildersOrCallback::Callback(_, node_callback) => {
                        node_callback(self, next_stmt_id);
                    }
                }

                *next_stmt_id += 1;

                (unique_ident, input_location_id)
            }

            HydroNode::Fold { .. } | HydroNode::FoldKeyed { .. } => {
                let operator: syn::Ident = if matches!(self, HydroNode::Fold { .. }) {
                    parse_quote!(fold)
                } else {
                    parse_quote!(fold_keyed)
                };

                let (HydroNode::Fold {
                    init, acc, input, ..
                }
                | HydroNode::FoldKeyed {
                    init, acc, input, ..
                }) = self
                else {
                    unreachable!()
                };

                let (input, lifetime) =
                    if let HydroNode::Persist { inner: input, .. } = input.as_mut() {
                        (input, quote!('static))
                    } else {
                        (input, quote!('tick))
                    };

                let (input_ident, input_location_id) =
                    input.emit_core(builders_or_callback, built_tees, next_stmt_id);

                let fold_ident =
                    syn::Ident::new(&format!("stream_{}", *next_stmt_id), Span::call_site());

                match builders_or_callback {
                    BuildersOrCallback::Builders(graph_builders) => {
                        let builder = graph_builders.entry(input_location_id).or_default();
                        builder.add_dfir(
                            parse_quote! {
                                #fold_ident = #input_ident -> #operator::<#lifetime>(#init, #acc);
                            },
                            None,
                            Some(&next_stmt_id.to_string()),
                        );
                    }
                    BuildersOrCallback::Callback(_, node_callback) => {
                        node_callback(self, next_stmt_id);
                    }
                }

                *next_stmt_id += 1;

                (fold_ident, input_location_id)
            }

            HydroNode::Reduce { .. } | HydroNode::ReduceKeyed { .. } => {
                let operator: syn::Ident = if matches!(self, HydroNode::Reduce { .. }) {
                    parse_quote!(reduce)
                } else {
                    parse_quote!(reduce_keyed)
                };

                let (HydroNode::Reduce { f, input, .. } | HydroNode::ReduceKeyed { f, input, .. }) =
                    self
                else {
                    unreachable!()
                };

                let (input, lifetime) =
                    if let HydroNode::Persist { inner: input, .. } = input.as_mut() {
                        (input, quote!('static))
                    } else {
                        (input, quote!('tick))
                    };

                let (input_ident, input_location_id) =
                    input.emit_core(builders_or_callback, built_tees, next_stmt_id);

                let reduce_ident =
                    syn::Ident::new(&format!("stream_{}", *next_stmt_id), Span::call_site());

                match builders_or_callback {
                    BuildersOrCallback::Builders(graph_builders) => {
                        let builder = graph_builders.entry(input_location_id).or_default();
                        builder.add_dfir(
                            parse_quote! {
                                #reduce_ident = #input_ident -> #operator::<#lifetime>(#f);
                            },
                            None,
                            Some(&next_stmt_id.to_string()),
                        );
                    }
                    BuildersOrCallback::Callback(_, node_callback) => {
                        node_callback(self, next_stmt_id);
                    }
                }

                *next_stmt_id += 1;

                (reduce_ident, input_location_id)
            }

            HydroNode::Network {
                from_key: _,
                to_location,
                to_key: _,
                serialize_fn: serialize_pipeline,
                instantiate_fn,
                deserialize_fn: deserialize_pipeline,
                input,
                ..
            } => {
                let (input_ident, input_location_id) =
                    input.emit_core(builders_or_callback, built_tees, next_stmt_id);

                let to_id = match *to_location {
                    LocationId::Process(id) => id,
                    LocationId::Cluster(id) => id,
                    LocationId::Tick(_, _) => panic!(),
                    LocationId::ExternalProcess(id) => id,
                };

                let receiver_stream_ident =
                    syn::Ident::new(&format!("stream_{}", *next_stmt_id), Span::call_site());

                match builders_or_callback {
                    BuildersOrCallback::Builders(graph_builders) => {
                        let (sink_expr, source_expr) = match instantiate_fn {
                            DebugInstantiate::Building => (
                                syn::parse_quote!(DUMMY_SINK),
                                syn::parse_quote!(DUMMY_SOURCE),
                            ),

                            DebugInstantiate::Finalized(finalized) => {
                                (finalized.sink.clone(), finalized.source.clone())
                            }
                        };

                        let sender_builder = graph_builders.entry(input_location_id).or_default();
                        if let Some(serialize_pipeline) = serialize_pipeline {
                            sender_builder.add_dfir(
                                parse_quote! {
                                    #input_ident -> map(#serialize_pipeline) -> dest_sink(#sink_expr);
                                },
                                None,
                                // operator tag separates send and receive, which otherwise have the same next_stmt_id
                                Some(&format!("send{}", next_stmt_id)),
                            );
                        } else {
                            sender_builder.add_dfir(
                                parse_quote! {
                                    #input_ident -> dest_sink(#sink_expr);
                                },
                                None,
                                Some(&format!("send{}", next_stmt_id)),
                            );
                        }

                        let receiver_builder = graph_builders.entry(to_id).or_default();
                        if let Some(deserialize_pipeline) = deserialize_pipeline {
                            receiver_builder.add_dfir(parse_quote! {
                                #receiver_stream_ident = source_stream(#source_expr) -> map(#deserialize_pipeline);
                            }, None, Some(&format!("recv{}", next_stmt_id)));
                        } else {
                            receiver_builder.add_dfir(
                                parse_quote! {
                                    #receiver_stream_ident = source_stream(#source_expr);
                                },
                                None,
                                Some(&format!("recv{}", next_stmt_id)),
                            );
                        }
                    }
                    BuildersOrCallback::Callback(_, node_callback) => {
                        node_callback(self, next_stmt_id);
                    }
                }

                *next_stmt_id += 1;

                (receiver_stream_ident, to_id)
            }

            HydroNode::Counter {
                tag,
                duration,
                input,
                ..
            } => {
                let (input_ident, input_location_id) =
                    input.emit_core(builders_or_callback, built_tees, next_stmt_id);

                let counter_ident =
                    syn::Ident::new(&format!("stream_{}", *next_stmt_id), Span::call_site());

                match builders_or_callback {
                    BuildersOrCallback::Builders(graph_builders) => {
                        let builder = graph_builders.entry(input_location_id).or_default();
                        builder.add_dfir(
                            parse_quote! {
                                #counter_ident = #input_ident -> _counter(#tag, #duration);
                            },
                            None,
                            Some(&next_stmt_id.to_string()),
                        );
                    }
                    BuildersOrCallback::Callback(_, node_callback) => {
                        node_callback(self, next_stmt_id);
                    }
                }

                *next_stmt_id += 1;

                (counter_ident, input_location_id)
            }
        }
    }

    pub fn visit_debug_expr(&mut self, mut transform: impl FnMut(&mut DebugExpr)) {
        match self {
            HydroNode::Placeholder => {
                panic!()
            }
            HydroNode::Source { source, .. } => match source {
                HydroSource::Stream(expr) | HydroSource::Iter(expr) => transform(expr),
                HydroSource::ExternalNetwork() | HydroSource::Spin() => {}
            },
            HydroNode::CycleSource { .. }
            | HydroNode::Tee { .. }
            | HydroNode::Persist { .. }
            | HydroNode::Unpersist { .. }
            | HydroNode::Delta { .. }
            | HydroNode::Chain { .. }
            | HydroNode::CrossProduct { .. }
            | HydroNode::CrossSingleton { .. }
            | HydroNode::ResolveFutures { .. }
            | HydroNode::ResolveFuturesOrdered { .. }
            | HydroNode::Join { .. }
            | HydroNode::Difference { .. }
            | HydroNode::AntiJoin { .. }
            | HydroNode::DeferTick { .. }
            | HydroNode::Enumerate { .. }
            | HydroNode::Unique { .. }
            | HydroNode::Sort { .. } => {}
            HydroNode::Map { f, .. }
            | HydroNode::FlatMap { f, .. }
            | HydroNode::Filter { f, .. }
            | HydroNode::FilterMap { f, .. }
            | HydroNode::Inspect { f, .. }
            | HydroNode::Reduce { f, .. }
            | HydroNode::ReduceKeyed { f, .. } => {
                transform(f);
            }
            HydroNode::Fold { init, acc, .. } | HydroNode::FoldKeyed { init, acc, .. } => {
                transform(init);
                transform(acc);
            }
            HydroNode::Network {
                serialize_fn,
                deserialize_fn,
                ..
            } => {
                if let Some(serialize_fn) = serialize_fn {
                    transform(serialize_fn);
                }
                if let Some(deserialize_fn) = deserialize_fn {
                    transform(deserialize_fn);
                }
            }
            HydroNode::Counter { duration, .. } => {
                transform(duration);
            }
        }
    }

    pub fn metadata(&self) -> &HydroIrMetadata {
        match self {
            HydroNode::Placeholder => {
                panic!()
            }
            HydroNode::Source { metadata, .. } => metadata,
            HydroNode::CycleSource { metadata, .. } => metadata,
            HydroNode::Tee { metadata, .. } => metadata,
            HydroNode::Persist { metadata, .. } => metadata,
            HydroNode::Unpersist { metadata, .. } => metadata,
            HydroNode::Delta { metadata, .. } => metadata,
            HydroNode::Chain { metadata, .. } => metadata,
            HydroNode::CrossProduct { metadata, .. } => metadata,
            HydroNode::CrossSingleton { metadata, .. } => metadata,
            HydroNode::Join { metadata, .. } => metadata,
            HydroNode::Difference { metadata, .. } => metadata,
            HydroNode::AntiJoin { metadata, .. } => metadata,
            HydroNode::ResolveFutures { metadata, .. } => metadata,
            HydroNode::ResolveFuturesOrdered { metadata, .. } => metadata,
            HydroNode::Map { metadata, .. } => metadata,
            HydroNode::FlatMap { metadata, .. } => metadata,
            HydroNode::Filter { metadata, .. } => metadata,
            HydroNode::FilterMap { metadata, .. } => metadata,
            HydroNode::DeferTick { metadata, .. } => metadata,
            HydroNode::Enumerate { metadata, .. } => metadata,
            HydroNode::Inspect { metadata, .. } => metadata,
            HydroNode::Unique { metadata, .. } => metadata,
            HydroNode::Sort { metadata, .. } => metadata,
            HydroNode::Fold { metadata, .. } => metadata,
            HydroNode::FoldKeyed { metadata, .. } => metadata,
            HydroNode::Reduce { metadata, .. } => metadata,
            HydroNode::ReduceKeyed { metadata, .. } => metadata,
            HydroNode::Network { metadata, .. } => metadata,
            HydroNode::Counter { metadata, .. } => metadata,
        }
    }

    pub fn metadata_mut(&mut self) -> &mut HydroIrMetadata {
        match self {
            HydroNode::Placeholder => {
                panic!()
            }
            HydroNode::Source { metadata, .. } => metadata,
            HydroNode::CycleSource { metadata, .. } => metadata,
            HydroNode::Tee { metadata, .. } => metadata,
            HydroNode::Persist { metadata, .. } => metadata,
            HydroNode::Unpersist { metadata, .. } => metadata,
            HydroNode::Delta { metadata, .. } => metadata,
            HydroNode::Chain { metadata, .. } => metadata,
            HydroNode::CrossProduct { metadata, .. } => metadata,
            HydroNode::CrossSingleton { metadata, .. } => metadata,
            HydroNode::Join { metadata, .. } => metadata,
            HydroNode::Difference { metadata, .. } => metadata,
            HydroNode::AntiJoin { metadata, .. } => metadata,
            HydroNode::ResolveFutures { metadata, .. } => metadata,
            HydroNode::ResolveFuturesOrdered { metadata, .. } => metadata,
            HydroNode::Map { metadata, .. } => metadata,
            HydroNode::FlatMap { metadata, .. } => metadata,
            HydroNode::Filter { metadata, .. } => metadata,
            HydroNode::FilterMap { metadata, .. } => metadata,
            HydroNode::DeferTick { metadata, .. } => metadata,
            HydroNode::Enumerate { metadata, .. } => metadata,
            HydroNode::Inspect { metadata, .. } => metadata,
            HydroNode::Unique { metadata, .. } => metadata,
            HydroNode::Sort { metadata, .. } => metadata,
            HydroNode::Fold { metadata, .. } => metadata,
            HydroNode::FoldKeyed { metadata, .. } => metadata,
            HydroNode::Reduce { metadata, .. } => metadata,
            HydroNode::ReduceKeyed { metadata, .. } => metadata,
            HydroNode::Network { metadata, .. } => metadata,
            HydroNode::Counter { metadata, .. } => metadata,
        }
    }

    pub fn input_metadata(&self) -> Vec<&HydroIrMetadata> {
        match self {
            HydroNode::Placeholder => {
                panic!()
            }
            HydroNode::Source { .. }
            | HydroNode::CycleSource { .. } // CycleSource and Tee should calculate input metadata in separate special ways
            | HydroNode::Tee { .. } => {
                vec![]
            }
            HydroNode::Persist { inner, .. }
            | HydroNode::Unpersist { inner, .. }
            | HydroNode::Delta { inner, .. } => {
                vec![inner.metadata()]
            }
            HydroNode::Chain { first, second, .. } => {
                vec![first.metadata(), second.metadata()]
            }
            HydroNode::CrossProduct { left, right, .. }
            | HydroNode::CrossSingleton { left, right, .. }
            | HydroNode::Join { left, right, .. } => {
                vec![left.metadata(), right.metadata()]
            }
            HydroNode::Difference { pos, neg, .. } | HydroNode::AntiJoin { pos, neg, .. } => {
                vec![pos.metadata(), neg.metadata()]
            }
            HydroNode::Map { input, .. }
            | HydroNode::FlatMap { input, .. }
            | HydroNode::Filter { input, .. }
            | HydroNode::FilterMap { input, .. }
            | HydroNode::Sort { input, .. }
            | HydroNode::DeferTick { input, .. }
            | HydroNode::Enumerate { input, .. }
            | HydroNode::Inspect { input, .. }
            | HydroNode::Unique { input, .. }
            | HydroNode::Network { input, .. }
            | HydroNode::Counter { input, .. }
            | HydroNode::ResolveFutures { input, .. }
            | HydroNode::ResolveFuturesOrdered { input, .. } => {
                vec![input.metadata()]
            }
            HydroNode::Fold { input, .. }
            | HydroNode::FoldKeyed { input, .. }
            | HydroNode::Reduce { input, .. }
            | HydroNode::ReduceKeyed { input, .. } => {
                // Skip persist before fold/reduce
                if let HydroNode::Persist { inner, .. } = input.as_ref() {
                    vec![inner.metadata()]
                } else {
                    vec![input.metadata()]
                }
            }
        }
    }

    pub fn print_root(&self) -> String {
        match self {
            HydroNode::Placeholder => {
                panic!()
            }
            HydroNode::Source { source, .. } => format!("Source({:?})", source),
            HydroNode::CycleSource { ident, .. } => format!("CycleSource({})", ident),
            HydroNode::Tee { inner, .. } => format!("Tee({})", inner.0.borrow().print_root()),
            HydroNode::Persist { .. } => "Persist()".to_string(),
            HydroNode::Unpersist { .. } => "Unpersist()".to_string(),
            HydroNode::Delta { .. } => "Delta()".to_string(),
            HydroNode::Chain { first, second, .. } => {
                format!("Chain({}, {})", first.print_root(), second.print_root())
            }
            HydroNode::CrossProduct { left, right, .. } => {
                format!(
                    "CrossProduct({}, {})",
                    left.print_root(),
                    right.print_root()
                )
            }
            HydroNode::CrossSingleton { left, right, .. } => {
                format!(
                    "CrossSingleton({}, {})",
                    left.print_root(),
                    right.print_root()
                )
            }
            HydroNode::Join { left, right, .. } => {
                format!("Join({}, {})", left.print_root(), right.print_root())
            }
            HydroNode::Difference { pos, neg, .. } => {
                format!("Difference({}, {})", pos.print_root(), neg.print_root())
            }
            HydroNode::AntiJoin { pos, neg, .. } => {
                format!("AntiJoin({}, {})", pos.print_root(), neg.print_root())
            }
            HydroNode::ResolveFutures { .. } => "ResolveFutures()".to_string(),
            HydroNode::ResolveFuturesOrdered { .. } => "ResolveFuturesOrdered()".to_string(),
            HydroNode::Map { f, .. } => format!("Map({:?})", f),
            HydroNode::FlatMap { f, .. } => format!("FlatMap({:?})", f),
            HydroNode::Filter { f, .. } => format!("Filter({:?})", f),
            HydroNode::FilterMap { f, .. } => format!("FilterMap({:?})", f),
            HydroNode::DeferTick { .. } => "DeferTick()".to_string(),
            HydroNode::Enumerate { is_static, .. } => format!("Enumerate({:?})", is_static),
            HydroNode::Inspect { f, .. } => format!("Inspect({:?})", f),
            HydroNode::Unique { .. } => "Unique()".to_string(),
            HydroNode::Sort { .. } => "Sort()".to_string(),
            HydroNode::Fold { init, acc, .. } => format!("Fold({:?}, {:?})", init, acc),
            HydroNode::FoldKeyed { init, acc, .. } => format!("FoldKeyed({:?}, {:?})", init, acc),
            HydroNode::Reduce { f, .. } => format!("Reduce({:?})", f),
            HydroNode::ReduceKeyed { f, .. } => format!("ReduceKeyed({:?})", f),
            HydroNode::Network { to_location, .. } => format!("Network(to {:?})", to_location),
            HydroNode::Counter { tag, duration, .. } => {
                format!("Counter({:?}, {:?})", tag, duration)
            }
        }
    }
}

#[cfg(feature = "build")]
#[expect(clippy::too_many_arguments, reason = "networking internals")]
fn instantiate_network<'a, D>(
    from_location: &LocationId,
    from_key: Option<usize>,
    to_location: &LocationId,
    to_key: Option<usize>,
    nodes: &HashMap<usize, D::Process>,
    clusters: &HashMap<usize, D::Cluster>,
    externals: &HashMap<usize, D::ExternalProcess>,
    compile_env: &D::CompileEnv,
) -> (syn::Expr, syn::Expr, Box<dyn FnOnce()>)
where
    D: Deploy<'a>,
{
    let ((sink, source), connect_fn) = match (from_location, to_location) {
        (LocationId::Process(from), LocationId::Process(to)) => {
            let from_node = nodes
                .get(from)
                .unwrap_or_else(|| {
                    panic!("A process used in the graph was not instantiated: {}", from)
                })
                .clone();
            let to_node = nodes
                .get(to)
                .unwrap_or_else(|| {
                    panic!("A process used in the graph was not instantiated: {}", to)
                })
                .clone();

            let sink_port = D::allocate_process_port(&from_node);
            let source_port = D::allocate_process_port(&to_node);

            (
                D::o2o_sink_source(compile_env, &from_node, &sink_port, &to_node, &source_port),
                D::o2o_connect(&from_node, &sink_port, &to_node, &source_port),
            )
        }
        (LocationId::Process(from), LocationId::Cluster(to)) => {
            let from_node = nodes
                .get(from)
                .unwrap_or_else(|| {
                    panic!("A process used in the graph was not instantiated: {}", from)
                })
                .clone();
            let to_node = clusters
                .get(to)
                .unwrap_or_else(|| {
                    panic!("A cluster used in the graph was not instantiated: {}", to)
                })
                .clone();

            let sink_port = D::allocate_process_port(&from_node);
            let source_port = D::allocate_cluster_port(&to_node);

            (
                D::o2m_sink_source(compile_env, &from_node, &sink_port, &to_node, &source_port),
                D::o2m_connect(&from_node, &sink_port, &to_node, &source_port),
            )
        }
        (LocationId::Cluster(from), LocationId::Process(to)) => {
            let from_node = clusters
                .get(from)
                .unwrap_or_else(|| {
                    panic!("A cluster used in the graph was not instantiated: {}", from)
                })
                .clone();
            let to_node = nodes
                .get(to)
                .unwrap_or_else(|| {
                    panic!("A process used in the graph was not instantiated: {}", to)
                })
                .clone();

            let sink_port = D::allocate_cluster_port(&from_node);
            let source_port = D::allocate_process_port(&to_node);

            (
                D::m2o_sink_source(compile_env, &from_node, &sink_port, &to_node, &source_port),
                D::m2o_connect(&from_node, &sink_port, &to_node, &source_port),
            )
        }
        (LocationId::Cluster(from), LocationId::Cluster(to)) => {
            let from_node = clusters
                .get(from)
                .unwrap_or_else(|| {
                    panic!("A cluster used in the graph was not instantiated: {}", from)
                })
                .clone();
            let to_node = clusters
                .get(to)
                .unwrap_or_else(|| {
                    panic!("A cluster used in the graph was not instantiated: {}", to)
                })
                .clone();

            let sink_port = D::allocate_cluster_port(&from_node);
            let source_port = D::allocate_cluster_port(&to_node);

            (
                D::m2m_sink_source(compile_env, &from_node, &sink_port, &to_node, &source_port),
                D::m2m_connect(&from_node, &sink_port, &to_node, &source_port),
            )
        }
        (LocationId::ExternalProcess(from), LocationId::Process(to)) => {
            let from_node = externals
                .get(from)
                .unwrap_or_else(|| {
                    panic!(
                        "A external used in the graph was not instantiated: {}",
                        from
                    )
                })
                .clone();

            let to_node = nodes
                .get(to)
                .unwrap_or_else(|| {
                    panic!("A process used in the graph was not instantiated: {}", to)
                })
                .clone();

            let sink_port = D::allocate_external_port(&from_node);
            let source_port = D::allocate_process_port(&to_node);

            from_node.register(from_key.unwrap(), sink_port.clone());

            (
                (
                    parse_quote!(DUMMY),
                    D::e2o_source(compile_env, &from_node, &sink_port, &to_node, &source_port),
                ),
                D::e2o_connect(&from_node, &sink_port, &to_node, &source_port),
            )
        }
        (LocationId::ExternalProcess(_from), LocationId::Cluster(_to)) => {
            todo!("NYI")
        }
        (LocationId::ExternalProcess(_), LocationId::ExternalProcess(_)) => {
            panic!("Cannot send from external to external")
        }
        (LocationId::Process(from), LocationId::ExternalProcess(to)) => {
            let from_node = nodes
                .get(from)
                .unwrap_or_else(|| {
                    panic!("A process used in the graph was not instantiated: {}", from)
                })
                .clone();

            let to_node = externals
                .get(to)
                .unwrap_or_else(|| {
                    panic!("A external used in the graph was not instantiated: {}", to)
                })
                .clone();

            let sink_port = D::allocate_process_port(&from_node);
            let source_port = D::allocate_external_port(&to_node);

            to_node.register(to_key.unwrap(), source_port.clone());

            (
                (
                    D::o2e_sink(compile_env, &from_node, &sink_port, &to_node, &source_port),
                    parse_quote!(DUMMY),
                ),
                D::o2e_connect(&from_node, &sink_port, &to_node, &source_port),
            )
        }
        (LocationId::Cluster(_from), LocationId::ExternalProcess(_to)) => {
            todo!("NYI")
        }
        (LocationId::Tick(_, _), _) => panic!(),
        (_, LocationId::Tick(_, _)) => panic!(),
    };
    (sink, source, connect_fn)
}

#[cfg(test)]
mod test {
    use std::mem::size_of;

    use super::*;

    #[test]
    fn hydro_node_size() {
        insta::assert_snapshot!(size_of::<HydroNode>(), @"184");
    }

    #[test]
    fn hydro_leaf_size() {
        insta::assert_snapshot!(size_of::<HydroLeaf>(), @"160");
    }
}<|MERGE_RESOLUTION|>--- conflicted
+++ resolved
@@ -369,12 +369,6 @@
 
                 match builders_or_callback {
                     BuildersOrCallback::Builders(graph_builders) => {
-<<<<<<< HEAD
-                        if input_location_id != *location_id {
-                            println!("Cycle broken: {:?}, ID: {}", ident, next_stmt_id);
-                        }
-=======
->>>>>>> b8075539
                         assert_eq!(
                             input_location_id, *location_id,
                             "cycle_sink location mismatch"
@@ -1358,12 +1352,6 @@
 
                 match builders_or_callback {
                     BuildersOrCallback::Builders(graph_builders) => {
-<<<<<<< HEAD
-                        if first_location_id != second_location_id {
-                            println!("Chain broken: {}, ID: {}", self.print_root(), next_stmt_id);
-                        }
-=======
->>>>>>> b8075539
                         assert_eq!(
                             first_location_id, second_location_id,
                             "chain inputs must be in the same location"
@@ -1400,16 +1388,6 @@
 
                 match builders_or_callback {
                     BuildersOrCallback::Builders(graph_builders) => {
-<<<<<<< HEAD
-                        if left_location_id != right_location_id {
-                            println!(
-                                "Cross singleton broken: {}, ID: {}",
-                                self.print_root(),
-                                next_stmt_id
-                            );
-                        }
-=======
->>>>>>> b8075539
                         assert_eq!(
                             left_location_id, right_location_id,
                             "cross_singleton inputs must be in the same location"
@@ -1473,16 +1451,6 @@
 
                 match builders_or_callback {
                     BuildersOrCallback::Builders(graph_builders) => {
-<<<<<<< HEAD
-                        if left_location_id != right_location_id {
-                            println!(
-                                "Join / cross product broken: {}, ID: {}",
-                                self.print_root(),
-                                next_stmt_id
-                            );
-                        }
-=======
->>>>>>> b8075539
                         assert_eq!(
                             left_location_id, right_location_id,
                             "join / cross product inputs must be in the same location"
@@ -1539,16 +1507,6 @@
 
                 match builders_or_callback {
                     BuildersOrCallback::Builders(graph_builders) => {
-<<<<<<< HEAD
-                        if pos_location_id != neg_location_id {
-                            println!(
-                                "Difference / antijoin broken: {}, ID: {}",
-                                self.print_root(),
-                                next_stmt_id
-                            );
-                        }
-=======
->>>>>>> b8075539
                         assert_eq!(
                             pos_location_id, neg_location_id,
                             "difference / anti join inputs must be in the same location"
