--- conflicted
+++ resolved
@@ -242,35 +242,7 @@
     }
 }
 
-<<<<<<< HEAD
-impl<'a, T, L, B, O, R> Stream<T, L, B, O, R>
-where
-    L: Location<'a>,
-{
-    pub(crate) fn new(location: L, ir_node: HydroNode) -> Self {
-        // Align IR metadata with the type parameters to avoid dual sources of truth.
-        let mut ir_node = ir_node;
-        {
-            let md = ir_node.metadata_mut();
-            // Always set boundedness based on the Bound type parameter.
-            md.is_bounded = std::any::type_name::<B>().contains("Bounded");
-
-            // If the stream kind hasn't been set by the caller, populate as Stream type.
-            if md.stream_kind.is_none() {
-                md.stream_kind = Some(StreamKind::Stream);
-            }
-        }
-
-        Stream {
-            location,
-            ir_node: RefCell::new(ir_node),
-            _phantom: PhantomData,
-        }
-    }
-}
-
-=======
->>>>>>> 790d526b
+
 impl<'a, T, L, B, O, R> Clone for Stream<T, L, B, O, R>
 where
     T: Clone,
@@ -305,26 +277,13 @@
 where
     L: Location<'a>,
 {
-<<<<<<< HEAD
-    /// Helper method to update metadata for keyed stream type conversions.
-    /// This avoids the need to match on the node type when the only change is the metadata.
-    pub fn update_metadata_for_keyed_conversion<KType, VType>(
-        mut self,
-        target_stream_kind: StreamKind,
-        is_bounded: bool,
-    ) -> Self {
-        *self.ir_node.get_mut().metadata_mut() = self
-            .location
-            .new_node_metadata_detailed::<(KType, VType)>(Some(target_stream_kind), is_bounded);
-        self
-=======
     pub(crate) fn new(location: L, ir_node: HydroNode) -> Self {
         Stream {
             location,
             ir_node: RefCell::new(ir_node),
             _phantom: PhantomData,
         }
->>>>>>> 790d526b
+    }
     }
 
     /// Produces a stream based on invoking `f` on each element.
