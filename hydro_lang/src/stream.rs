--- conflicted
+++ resolved
@@ -1431,14 +1431,10 @@
         init: impl IntoQuotedMut<'a, I, Tick<L>>,
         comb: impl IntoQuotedMut<'a, F, Tick<L>>,
     ) -> Stream<(K, A), Tick<L>, Bounded>
-<<<<<<< HEAD
-    where A: Clone {
-=======
     where
         I: Fn() -> A + 'a,
         F: Fn(&mut A, V) + 'a,
     {
->>>>>>> d5b5df2c
         let init = init.splice_fn0_ctx(&self.location).into();
         let comb = comb.splice_fn2_borrow_mut_ctx(&self.location).into();
 
@@ -1481,13 +1477,9 @@
         self,
         comb: impl IntoQuotedMut<'a, F, Tick<L>>,
     ) -> Stream<(K, V), Tick<L>, Bounded>
-<<<<<<< HEAD
-    where V: Clone {
-=======
     where
         F: Fn(&mut V, V) + 'a,
     {
->>>>>>> d5b5df2c
         let f = comb.splice_fn2_borrow_mut_ctx(&self.location).into();
 
         Stream::new(
@@ -1536,16 +1528,11 @@
         self,
         init: impl IntoQuotedMut<'a, I, Tick<L>>,
         comb: impl IntoQuotedMut<'a, F, Tick<L>>,
-<<<<<<< HEAD
-    ) -> Stream<(K, A), Tick<L>, Bounded, Order>
-    where A: Clone {
-=======
     ) -> Stream<(K, A), Tick<L>, Bounded, O>
     where
         I: Fn() -> A + 'a,
         F: Fn(&mut A, V) + 'a,
     {
->>>>>>> d5b5df2c
         let init = init.splice_fn0_ctx(&self.location).into();
         let comb = comb.splice_fn2_borrow_mut_ctx(&self.location).into();
 
@@ -1609,15 +1596,10 @@
     pub fn reduce_keyed_commutative<F>(
         self,
         comb: impl IntoQuotedMut<'a, F, Tick<L>>,
-<<<<<<< HEAD
-    ) -> Stream<(K, V), Tick<L>, Bounded, Order> 
-    where V: Clone {
-=======
     ) -> Stream<(K, V), Tick<L>, Bounded, O>
     where
         F: Fn(&mut V, V) + 'a,
     {
->>>>>>> d5b5df2c
         let f = comb.splice_fn2_borrow_mut_ctx(&self.location).into();
 
         Stream::new(
@@ -1709,50 +1691,6 @@
         )
     }
 
-<<<<<<< HEAD
-    /// Consumes a stream of `Future<T>`, produces a new stream of the resulting `T` outputs.
-    /// Future outputs are produced in the same order as the input stream.
-    ///
-    /// # Example
-    /// ```rust
-    /// # use std::collections::HashSet;
-    /// # use futures::StreamExt;
-    /// # use hydro_lang::*;
-    /// # tokio_test::block_on(test_util::stream_transform_test(|process| {
-    /// process.source_iter(q!([2, 3, 1, 9, 6, 5, 4, 7, 8]))
-    ///     .map(q!(|x| async move {
-    ///         tokio::time::sleep(tokio::time::Duration::from_millis(10)).await;
-    ///         x
-    ///     }))
-    ///     .resolve_futures_ordered()
-    /// #   },
-    /// #   |mut stream| async move {
-    /// // 2, 3, 1, 9, 6, 5, 4, 7, 8
-    /// #       let mut output = Vec::new();
-    /// #       for _ in 1..10 {
-    /// #           output.push(stream.next().await.unwrap());
-    /// #       }
-    /// #       assert_eq!(
-    /// #           output,
-    /// #           vec![2, 3, 1, 9, 6, 5, 4, 7, 8]
-    /// #       );
-    /// #   },
-    /// # ));
-    pub fn resolve_futures_ordered<T2>(self) -> Stream<T2, L, B, Order>
-    where
-        T: Future<Output = T2>,
-    {
-        Stream::new(
-            self.location.clone(),
-            HydroNode::ResolveFuturesOrdered {
-                input: Box::new(self.ir_node.into_inner()),
-                metadata: self.location.new_node_metadata::<T2>(),
-            },
-        )
-    }
-
-=======
->>>>>>> d5b5df2c
     /// Given a tick, returns a stream corresponding to a batch of elements segmented by
     /// that tick. These batches are guaranteed to be contiguous across ticks and preserve
     /// the order of the input.
