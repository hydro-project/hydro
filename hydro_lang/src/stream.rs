use std::cell::RefCell;
use std::hash::Hash;
use std::marker::PhantomData;
use std::ops::Deref;
use std::rc::Rc;

use dfir_rs::bytes::Bytes;
use dfir_rs::futures;
use serde::de::DeserializeOwned;
use serde::Serialize;
use stageleft::{q, IntoQuotedMut, QuotedWithContext};
use syn::parse_quote;
use tokio::time::Instant;

use crate::builder::FLOW_USED_MESSAGE;
use crate::cycle::{CycleCollection, CycleComplete, DeferTick, ForwardRefMarker, TickCycleMarker};
use crate::ir::{DebugInstantiate, HydroLeaf, HydroNode, TeeNode};
use crate::location::cluster::CLUSTER_SELF_ID;
use crate::location::external_process::{ExternalBincodeStream, ExternalBytesPort};
use crate::location::tick::{NoTimestamp, Timestamped};
use crate::location::{
    check_matching_location, CanSend, ExternalProcess, Location, LocationId, NoTick, Tick,
};
use crate::staging_util::get_this_crate;
use crate::{Bounded, Cluster, ClusterId, Optional, Process, Singleton, Unbounded};

/// Marks the stream as being totally ordered, which means that there are
/// no sources of non-determinism (other than intentional ones) that will
/// affect the order of elements.
pub struct TotalOrder {}

/// Marks the stream as having no order, which means that the order of
/// elements may be affected by non-determinism.
///
/// This restricts certain operators, such as `fold` and `reduce`, to only
/// be used with commutative aggregation functions.
pub struct NoOrder {}

/// Helper trait for determining the weakest of two orderings.
#[sealed::sealed]
pub trait MinOrder<Other> {
    /// The weaker of the two orderings.
    type Min;
}

#[sealed::sealed]
impl<T> MinOrder<T> for T {
    type Min = T;
}

#[sealed::sealed]
impl MinOrder<NoOrder> for TotalOrder {
    type Min = NoOrder;
}

#[sealed::sealed]
impl MinOrder<TotalOrder> for NoOrder {
    type Min = NoOrder;
}

/// An ordered sequence stream of elements of type `T`.
///
/// Type Parameters:
/// - `T`: the type of elements in the stream
/// - `L`: the location where the stream is being materialized
/// - `B`: the boundedness of the stream, which is either [`Bounded`]
///   or [`Unbounded`]
/// - `Order`: the ordering of the stream, which is either [`TotalOrder`]
///   or [`NoOrder`] (default is [`TotalOrder`])
pub struct Stream<T, L, B, Order = TotalOrder> {
    location: L,
    pub(crate) ir_node: RefCell<HydroNode>,

    _phantom: PhantomData<(T, L, B, Order)>,
}

impl<'a, T, L: Location<'a>, B> From<Stream<T, L, B, TotalOrder>> for Stream<T, L, B, NoOrder> {
    fn from(stream: Stream<T, L, B, TotalOrder>) -> Stream<T, L, B, NoOrder> {
        Stream {
            location: stream.location,
            ir_node: stream.ir_node,
            _phantom: PhantomData,
        }
    }
}

impl<'a, T, L: Location<'a>, B, Order> Stream<T, L, B, Order> {
    fn location_kind(&self) -> LocationId {
        self.location.id()
    }
}

impl<'a, T, L: Location<'a>, Order> DeferTick for Stream<T, Tick<L>, Bounded, Order> {
    fn defer_tick(self) -> Self {
        Stream::defer_tick(self)
    }
}

impl<'a, T, L: Location<'a>, Order> CycleCollection<'a, TickCycleMarker>
    for Stream<T, Tick<L>, Bounded, Order>
{
    type Location = Tick<L>;

    fn create_source(ident: syn::Ident, location: Tick<L>) -> Self {
        let location_id = location.id();
        Stream::new(
            location.clone(),
            HydroNode::CycleSource {
                ident,
                location_kind: location_id,
                metadata: location.new_node_metadata::<T>(),
            },
        )
    }
}

impl<'a, T, L: Location<'a>, Order> CycleComplete<'a, TickCycleMarker>
    for Stream<T, Tick<L>, Bounded, Order>
{
    fn complete(self, ident: syn::Ident, expected_location: LocationId) {
        assert_eq!(
            self.location.id(),
            expected_location,
            "locations do not match"
        );
        self.location
            .flow_state()
            .borrow_mut()
            .leaves
            .as_mut()
            .expect(FLOW_USED_MESSAGE)
            .push(HydroLeaf::CycleSink {
                ident,
                location_kind: self.location_kind(),
                input: Box::new(self.ir_node.into_inner()),
            });
    }
}

impl<'a, T, L: Location<'a> + NoTick, B, Order> CycleCollection<'a, ForwardRefMarker>
    for Stream<T, L, B, Order>
{
    type Location = L;

    fn create_source(ident: syn::Ident, location: L) -> Self {
        let location_id = location.id();

        Stream::new(
            location.clone(),
            HydroNode::Persist {
                inner: Box::new(HydroNode::CycleSource {
                    ident,
                    location_kind: location_id,
                    metadata: location.new_node_metadata::<T>(),
                }),
                metadata: location.new_node_metadata::<T>(),
            },
        )
    }
}

impl<'a, T, L: Location<'a> + NoTick, B, Order> CycleComplete<'a, ForwardRefMarker>
    for Stream<T, L, B, Order>
{
    fn complete(self, ident: syn::Ident, expected_location: LocationId) {
        assert_eq!(
            self.location.id(),
            expected_location,
            "locations do not match"
        );
        let metadata = self.location.new_node_metadata::<T>();
        self.location
            .flow_state()
            .borrow_mut()
            .leaves
            .as_mut()
            .expect(FLOW_USED_MESSAGE)
            .push(HydroLeaf::CycleSink {
                ident,
                location_kind: self.location_kind(),
                input: Box::new(HydroNode::Unpersist {
                    inner: Box::new(self.ir_node.into_inner()),
                    metadata,
                }),
            });
    }
}

impl<'a, T, L: Location<'a>, B, Order> Stream<T, L, B, Order> {
    pub(crate) fn new(location: L, ir_node: HydroNode) -> Self {
        Stream {
            location,
            ir_node: RefCell::new(ir_node),
            _phantom: PhantomData,
        }
    }
}

impl<'a, T: Clone, L: Location<'a>, B, Order> Clone for Stream<T, L, B, Order> {
    fn clone(&self) -> Self {
        if !matches!(self.ir_node.borrow().deref(), HydroNode::Tee { .. }) {
            let orig_ir_node = self.ir_node.replace(HydroNode::Placeholder);
            *self.ir_node.borrow_mut() = HydroNode::Tee {
                inner: TeeNode(Rc::new(RefCell::new(orig_ir_node))),
                metadata: self.location.new_node_metadata::<T>(),
            };
        }

        if let HydroNode::Tee { inner, metadata } = self.ir_node.borrow().deref() {
            Stream {
                location: self.location.clone(),
                ir_node: HydroNode::Tee {
                    inner: TeeNode(inner.0.clone()),
                    metadata: metadata.clone(),
                }
                .into(),
                _phantom: PhantomData,
            }
        } else {
            unreachable!()
        }
    }
}

impl<'a, T, L: Location<'a>, B, Order> Stream<T, L, B, Order> {
    /// Produces a stream based on invoking `f` on each element in order.
    /// If you do not want to modify the stream and instead only want to view
    /// each item use [`Stream::inspect`] instead.
    ///
    /// # Example
    /// ```rust
    /// # use hydro_lang::*;
    /// # use dfir_rs::futures::StreamExt;
    /// # tokio_test::block_on(test_util::stream_transform_test(|process| {
    /// let words = process.source_iter(q!(vec!["hello", "world"]));
    /// words.map(q!(|x| x.to_uppercase()))
    /// # }, |mut stream| async move {
    /// // HELLO, WORLD
    /// # for w in vec!["HELLO", "WORLD"] {
    /// #     assert_eq!(stream.next().await.unwrap(), w);
    /// # }
    /// # }));
    /// ```
    pub fn map<U, F: Fn(T) -> U + 'a>(
        self,
        f: impl IntoQuotedMut<'a, F, L>,
    ) -> Stream<U, L, B, Order> {
        let f = f.splice_fn1_ctx(&self.location).into();
        Stream::new(
            self.location.clone(),
            HydroNode::Map {
                f,
                input: Box::new(self.ir_node.into_inner()),
                metadata: self.location.new_node_metadata::<U>(),
            },
        )
    }

    /// Clone each element of the stream; akin to `map(q!(|d| d.clone()))`.
    ///
    /// # Example
    /// ```rust
    /// # use hydro_lang::*;
    /// # use dfir_rs::futures::StreamExt;
    /// # tokio_test::block_on(test_util::stream_transform_test(|process| {
    /// process.source_iter(q!(vec![1..3])).cloned()
    /// # }, |mut stream| async move {
    /// // 1, 2, 3
    /// # for w in vec![1..3] {
    /// #     assert_eq!(stream.next().await.unwrap(), w);
    /// # }
    /// # }));
    /// ```
    pub fn cloned(self) -> Stream<T, L, B, Order>
    where
        T: Clone,
    {
        self.map(q!(|d| d.clone()))
    }

    /// For each item `i` in the input stream, transform `i` using `f` and then treat the
    /// result as an [`Iterator`] to produce items one by one. The implementation for [`Iterator`]
    /// for the output type `U` must produce items in a **deterministic** order.
    ///
    /// For example, `U` could be a `Vec`, but not a `HashSet`. If the order of the items in `U` is
    /// not deterministic, use [`Stream::flat_map_unordered`] instead.
    ///
    /// # Example
    /// ```rust
    /// # use hydro_lang::*;
    /// # use dfir_rs::futures::StreamExt;
    /// # tokio_test::block_on(test_util::stream_transform_test(|process| {
    /// process
    ///     .source_iter(q!(vec![vec![1, 2], vec![3, 4]]))
    ///     .flat_map_ordered(q!(|x| x))
    /// # }, |mut stream| async move {
    /// // 1, 2, 3, 4
    /// # for w in (1..5) {
    /// #     assert_eq!(stream.next().await.unwrap(), w);
    /// # }
    /// # }));
    /// ```
    pub fn flat_map_ordered<U, I: IntoIterator<Item = U>, F: Fn(T) -> I + 'a>(
        self,
        f: impl IntoQuotedMut<'a, F, L>,
    ) -> Stream<U, L, B, Order> {
        let f = f.splice_fn1_ctx(&self.location).into();
        Stream::new(
            self.location.clone(),
            HydroNode::FlatMap {
                f,
                input: Box::new(self.ir_node.into_inner()),
                metadata: self.location.new_node_metadata::<U>(),
            },
        )
    }

    /// Like [`Stream::flat_map_ordered`], but allows the implementation of [`Iterator`]
    /// for the output type `U` to produce items in any order.
    ///
    /// # Example
    /// ```rust
    /// # use hydro_lang::*;
    /// # use dfir_rs::futures::StreamExt;
    /// # tokio_test::block_on(test_util::stream_transform_test::<_, _, NoOrder>(|process| {
    /// process
    ///     .source_iter(q!(vec![
    ///         std::collections::HashSet::<i32>::from_iter(vec![1, 2]),
    ///         std::collections::HashSet::from_iter(vec![3, 4]),
    ///     ]))
    ///     .flat_map_unordered(q!(|x| x))
    /// # }, |mut stream| async move {
    /// // 1, 2, 3, 4, but in no particular order
    /// # let mut results = Vec::new();
    /// # for w in (1..5) {
    /// #     results.push(stream.next().await.unwrap());
    /// # }
    /// # results.sort();
    /// # assert_eq!(results, vec![1, 2, 3, 4]);
    /// # }));
    /// ```
    pub fn flat_map_unordered<U, I: IntoIterator<Item = U>, F: Fn(T) -> I + 'a>(
        self,
        f: impl IntoQuotedMut<'a, F, L>,
    ) -> Stream<U, L, B, NoOrder> {
        let f = f.splice_fn1_ctx(&self.location).into();
        Stream::new(
            self.location.clone(),
            HydroNode::FlatMap {
                f,
                input: Box::new(self.ir_node.into_inner()),
                metadata: self.location.new_node_metadata::<U>(),
            },
        )
    }

    /// For each item `i` in the input stream, treat `i` as an [`Iterator`] and produce its items one by one.
    /// The implementation for [`Iterator`] for the element type `T` must produce items in a **deterministic** order.
    ///
    /// For example, `T` could be a `Vec`, but not a `HashSet`. If the order of the items in `T` is
    /// not deterministic, use [`Stream::flatten_unordered`] instead.
    ///
    /// ```rust
    /// # use hydro_lang::*;
    /// # use dfir_rs::futures::StreamExt;
    /// # tokio_test::block_on(test_util::stream_transform_test(|process| {
    /// process
    ///     .source_iter(q!(vec![vec![1, 2], vec![3, 4]]))
    ///     .flatten_ordered()
    /// # }, |mut stream| async move {
    /// // 1, 2, 3, 4
    /// # for w in (1..5) {
    /// #     assert_eq!(stream.next().await.unwrap(), w);
    /// # }
    /// # }));
    /// ```
    pub fn flatten_ordered<U>(self) -> Stream<U, L, B, Order>
    where
        T: IntoIterator<Item = U>,
    {
        self.flat_map_ordered(q!(|d| d))
    }

    /// Like [`Stream::flatten_ordered`], but allows the implementation of [`Iterator`]
    /// for the element type `T` to produce items in any order.
    ///
    /// # Example
    /// ```rust
    /// # use hydro_lang::*;
    /// # use dfir_rs::futures::StreamExt;
    /// # tokio_test::block_on(test_util::stream_transform_test::<_, _, NoOrder>(|process| {
    /// process
    ///     .source_iter(q!(vec![
    ///         std::collections::HashSet::<i32>::from_iter(vec![1, 2]),
    ///         std::collections::HashSet::from_iter(vec![3, 4]),
    ///     ]))
    ///     .flatten_unordered()
    /// # }, |mut stream| async move {
    /// // 1, 2, 3, 4, but in no particular order
    /// # let mut results = Vec::new();
    /// # for w in (1..5) {
    /// #     results.push(stream.next().await.unwrap());
    /// # }
    /// # results.sort();
    /// # assert_eq!(results, vec![1, 2, 3, 4]);
    /// # }));
    pub fn flatten_unordered<U>(self) -> Stream<U, L, B, NoOrder>
    where
        T: IntoIterator<Item = U>,
    {
        self.flat_map_unordered(q!(|d| d))
    }

    /// Creates a stream containing only the elements of the input stream that satisfy a predicate
    /// `f`, preserving the order of the elements.
    ///
    /// The closure `f` receives a reference `&T` rather than an owned value `T` because filtering does
    /// not modify or take ownership of the values. If you need to modify the values while filtering
    /// use [`Stream::filter_map`] instead.
    ///
    /// # Example
    /// ```rust
    /// # use hydro_lang::*;
    /// # use dfir_rs::futures::StreamExt;
    /// # tokio_test::block_on(test_util::stream_transform_test(|process| {
    /// process
    ///     .source_iter(q!(vec![1, 2, 3, 4]))
    ///     .filter(q!(|&x| x > 2))
    /// # }, |mut stream| async move {
    /// // 3, 4
    /// # for w in (3..5) {
    /// #     assert_eq!(stream.next().await.unwrap(), w);
    /// # }
    /// # }));
    /// ```
    pub fn filter<F: Fn(&T) -> bool + 'a>(
        self,
        f: impl IntoQuotedMut<'a, F, L>,
    ) -> Stream<T, L, B, Order> {
        let f = f.splice_fn1_borrow_ctx(&self.location).into();
        Stream::new(
            self.location.clone(),
            HydroNode::Filter {
                f,
                input: Box::new(self.ir_node.into_inner()),
                metadata: self.location.new_node_metadata::<T>(),
            },
        )
    }

    /// An operator that both filters and maps. It yields only the items for which the supplied closure `f` returns `Some(value)`.
    ///
    /// # Example
    /// ```rust
    /// # use hydro_lang::*;
    /// # use dfir_rs::futures::StreamExt;
    /// # tokio_test::block_on(test_util::stream_transform_test(|process| {
    /// process
    ///     .source_iter(q!(vec!["1", "hello", "world", "2"]))
    ///     .filter_map(q!(|s| s.parse::<usize>().ok()))
    /// # }, |mut stream| async move {
    /// // 1, 2
    /// # for w in (1..3) {
    /// #     assert_eq!(stream.next().await.unwrap(), w);
    /// # }
    /// # }));
    pub fn filter_map<U, F: Fn(T) -> Option<U> + 'a>(
        self,
        f: impl IntoQuotedMut<'a, F, L>,
    ) -> Stream<U, L, B, Order> {
        let f = f.splice_fn1_ctx(&self.location).into();
        Stream::new(
            self.location.clone(),
            HydroNode::FilterMap {
                f,
                input: Box::new(self.ir_node.into_inner()),
                metadata: self.location.new_node_metadata::<U>(),
            },
        )
    }

    /// Generates a stream that maps each input element `i` to a tuple `(i, x)`,
    /// where `x` is the final value of `other`, a bounded [`Singleton`].
    ///
    /// # Example
    /// ```rust
    /// # use hydro_lang::*;
    /// # use dfir_rs::futures::StreamExt;
    /// # tokio_test::block_on(test_util::stream_transform_test(|process| {
    /// let tick = process.tick();
    /// let batch = unsafe {
    ///     process
    ///         .source_iter(q!(vec![1, 2, 3, 4]))
    ///         .timestamped(&tick)
    ///         .tick_batch()
    /// };
    /// let count = batch.clone().count();
    /// batch.cross_singleton(count).all_ticks().drop_timestamp()
    /// # }, |mut stream| async move {
    /// // (1, 4), (2, 4), (3, 4), (4, 4)
    /// # for w in vec![(1, 4), (2, 4), (3, 4), (4, 4)] {
    /// #     assert_eq!(stream.next().await.unwrap(), w);
    /// # }
    /// # }));
    pub fn cross_singleton<O>(
        self,
        other: impl Into<Optional<O, L, Bounded>>,
    ) -> Stream<(T, O), L, B, Order>
    where
        O: Clone,
    {
        let other: Optional<O, L, Bounded> = other.into();
        check_matching_location(&self.location, &other.location);

        Stream::new(
            self.location.clone(),
            HydroNode::CrossSingleton {
                left: Box::new(self.ir_node.into_inner()),
                right: Box::new(other.ir_node.into_inner()),
                metadata: self.location.new_node_metadata::<(T, O)>(),
            },
        )
    }

    /// Allow this stream through if the argument (a Bounded Optional) is non-empty, otherwise the output is empty.
    pub fn continue_if<U>(self, signal: Optional<U, L, Bounded>) -> Stream<T, L, B, Order> {
        self.cross_singleton(signal.map(q!(|_u| ())))
            .map(q!(|(d, _signal)| d))
    }

    /// Allow this stream through if the other stream is empty, otherwise the output is empty.
    pub fn continue_unless<U>(self, other: Optional<U, L, Bounded>) -> Stream<T, L, B, Order> {
        self.continue_if(other.into_stream().count().filter(q!(|c| *c == 0)))
    }

    /// Forms the cross-product (Cartesian product, cross-join) of the items in the 2 input streams, returning all
    /// tupled pairs.
    pub fn cross_product<O>(self, other: Stream<O, L, B, Order>) -> Stream<(T, O), L, B, Order>
    where
        T: Clone,
        O: Clone,
    {
        check_matching_location(&self.location, &other.location);

        Stream::new(
            self.location.clone(),
            HydroNode::CrossProduct {
                left: Box::new(self.ir_node.into_inner()),
                right: Box::new(other.ir_node.into_inner()),
                metadata: self.location.new_node_metadata::<(T, O)>(),
            },
        )
    }

    /// Takes one stream as input and filters out any duplicate occurrences. The output
    /// contains all unique values from the input.
    pub fn unique(self) -> Stream<T, L, B, Order>
    where
        T: Eq + Hash,
    {
        Stream::new(
            self.location.clone(),
            HydroNode::Unique {
                input: Box::new(self.ir_node.into_inner()),
                metadata: self.location.new_node_metadata::<T>(),
            },
        )
    }

    /// Outputs everything in this stream that is *not* contained in the `other` stream.
    ///
    /// The `other` stream must be [`Bounded`], since this function will wait until
    /// all its elements are available before producing any output.
    pub fn filter_not_in<O2>(self, other: Stream<T, L, Bounded, O2>) -> Stream<T, L, Bounded, Order>
    where
        T: Eq + Hash,
    {
        check_matching_location(&self.location, &other.location);

        Stream::new(
            self.location.clone(),
            HydroNode::Difference {
                pos: Box::new(self.ir_node.into_inner()),
                neg: Box::new(other.ir_node.into_inner()),
                metadata: self.location.new_node_metadata::<T>(),
            },
        )
    }

    /// An operator which allows you to "inspect" each element of a stream without
    /// modifying it. The closure `f` is called on a reference to each item. This is
    /// mainly useful for debugging, and should not be used to generate side-effects.
    pub fn inspect<F: Fn(&T) + 'a>(
        self,
        f: impl IntoQuotedMut<'a, F, L>,
    ) -> Stream<T, L, B, Order> {
        let f = f.splice_fn1_borrow_ctx(&self.location).into();

        if L::is_top_level() {
            Stream::new(
                self.location.clone(),
                HydroNode::Persist {
                    inner: Box::new(HydroNode::Inspect {
                        f,
                        input: Box::new(HydroNode::Unpersist {
                            inner: Box::new(self.ir_node.into_inner()),
                            metadata: self.location.new_node_metadata::<T>(),
                        }),
                        metadata: self.location.new_node_metadata::<T>(),
                    }),
                    metadata: self.location.new_node_metadata::<T>(),
                },
            )
        } else {
            Stream::new(
                self.location.clone(),
                HydroNode::Inspect {
                    f,
                    input: Box::new(self.ir_node.into_inner()),
                    metadata: self.location.new_node_metadata::<T>(),
                },
            )
        }
    }

    /// Explicitly "casts" the stream to a type with a different ordering
    /// guarantee. Useful in unsafe code where the ordering cannot be proven
    /// by the type-system.
    ///
    /// # Safety
    /// This function is used as an escape hatch, and any mistakes in the
    /// provided ordering guarantee will propagate into the guarantees
    /// for the rest of the program.
    pub unsafe fn assume_ordering<O>(self) -> Stream<T, L, B, O> {
        Stream::new(self.location, self.ir_node.into_inner())
    }
}

impl<'a, T, L: Location<'a>, B, Order> Stream<T, L, B, Order>
where
    Order: MinOrder<NoOrder, Min = NoOrder>,
{
    /// Combines elements of the stream into a [`Singleton`], by starting with an intitial value,
    /// generated by the `init` closure, and then applying the `comb` closure to each element in the stream.
    /// Unlike iterators, `comb` takes the accumulator by `&mut` reference, so that it can be modified in place.
    ///
    /// The `comb` closure must be **commutative**, as the order of input items is not guaranteed.
    ///
    /// # Example
    /// ```rust
    /// # use hydro_lang::*;
    /// # use dfir_rs::futures::StreamExt;
    /// # tokio_test::block_on(test_util::stream_transform_test(|process| {
    /// let tick = process.tick();
    /// let numbers = process.source_iter(q!(vec![1, 2, 3, 4]));
    /// let batch = unsafe { numbers.timestamped(&tick).tick_batch() };
    /// batch
    ///     .fold_commutative(q!(|| 0), q!(|acc, x| *acc += x))
    ///     .all_ticks()
    ///     .drop_timestamp()
    /// # }, |mut stream| async move {
    /// // 10
    /// # assert_eq!(stream.next().await.unwrap(), 10);
    /// # }));
    /// ```
    pub fn fold_commutative<A, I: Fn() -> A + 'a, F: Fn(&mut A, T)>(
        self,
        init: impl IntoQuotedMut<'a, I, L>,
        comb: impl IntoQuotedMut<'a, F, L>,
    ) -> Singleton<A, L, B> {
        let init = init.splice_fn0_ctx(&self.location).into();
        let comb = comb.splice_fn2_borrow_mut_ctx(&self.location).into();

        let mut core = HydroNode::Fold {
            init,
            acc: comb,
            input: Box::new(self.ir_node.into_inner()),
            metadata: self.location.new_node_metadata::<A>(),
        };

        if L::is_top_level() {
            // top-level (possibly unbounded) singletons are represented as
            // a stream which produces all values from all ticks every tick,
            // so Unpersist will always give the lastest aggregation
            core = HydroNode::Persist {
                inner: Box::new(core),
                metadata: self.location.new_node_metadata::<A>(),
            };
        }

        Singleton::new(self.location, core)
    }

    /// Combines elements of the stream into a [`Optional`], by starting with the first element in the stream,
    /// and then applying the `comb` closure to each element in the stream. The [`Optional`] will be empty
    /// until the first element in the input arrives. Unlike iterators, `comb` takes the accumulator by `&mut`
    /// reference, so that it can be modified in place.
    ///
    /// The `comb` closure must be **commutative**, as the order of input items is not guaranteed.
    ///
    /// # Example
    /// ```rust
    /// # use hydro_lang::*;
    /// # use dfir_rs::futures::StreamExt;
    /// # tokio_test::block_on(test_util::stream_transform_test(|process| {
    /// let tick = process.tick();
    /// let numbers = process.source_iter(q!(vec![1, 2, 3, 4]));
    /// let batch = unsafe { numbers.timestamped(&tick).tick_batch() };
    /// batch
    ///     .reduce_commutative(q!(|curr, new| *curr += new))
    ///     .all_ticks()
    ///     .drop_timestamp()
    /// # }, |mut stream| async move {
    /// // 10
    /// # assert_eq!(stream.next().await.unwrap(), 10);
    /// # }));
    /// ```
    pub fn reduce_commutative<F: Fn(&mut T, T) + 'a>(
        self,
        comb: impl IntoQuotedMut<'a, F, L>,
    ) -> Optional<T, L, B> {
        let f = comb.splice_fn2_borrow_mut_ctx(&self.location).into();
        let mut core = HydroNode::Reduce {
            f,
            input: Box::new(self.ir_node.into_inner()),
            metadata: self.location.new_node_metadata::<T>(),
        };

        if L::is_top_level() {
            core = HydroNode::Persist {
                inner: Box::new(core),
                metadata: self.location.new_node_metadata::<T>(),
            };
        }

        Optional::new(self.location, core)
    }

    /// Computes the maximum element in the stream as an [`Optional`], which
    /// will be empty until the first element in the input arrives.
    ///
    /// # Example
    /// ```rust
    /// # use hydro_lang::*;
    /// # use dfir_rs::futures::StreamExt;
    /// # tokio_test::block_on(test_util::stream_transform_test(|process| {
    /// let tick = process.tick();
    /// let numbers = process.source_iter(q!(vec![1, 2, 3, 4]));
    /// let batch = unsafe { numbers.timestamped(&tick).tick_batch() };
    /// batch.max().all_ticks().drop_timestamp()
    /// # }, |mut stream| async move {
    /// // 4
    /// # assert_eq!(stream.next().await.unwrap(), 4);
    /// # }));
    /// ```
    pub fn max(self) -> Optional<T, L, B>
    where
        T: Ord,
    {
        self.reduce_commutative(q!(|curr, new| {
            if new > *curr {
                *curr = new;
            }
        }))
    }

    /// Computes the maximum element in the stream as an [`Optional`], where the
    /// maximum is determined according to the `key` function. The [`Optional`] will
    /// be empty until the first element in the input arrives.
    ///
    /// # Example
    /// ```rust
    /// # use hydro_lang::*;
    /// # use dfir_rs::futures::StreamExt;
    /// # tokio_test::block_on(test_util::stream_transform_test(|process| {
    /// let tick = process.tick();
    /// let numbers = process.source_iter(q!(vec![1, 2, 3, 4]));
    /// let batch = unsafe { numbers.timestamped(&tick).tick_batch() };
    /// batch.max_by_key(q!(|x| -x)).all_ticks().drop_timestamp()
    /// # }, |mut stream| async move {
    /// // 1
    /// # assert_eq!(stream.next().await.unwrap(), 1);
    /// # }));
    /// ```
    pub fn max_by_key<K: Ord, F: Fn(&T) -> K + 'a>(
        self,
        key: impl IntoQuotedMut<'a, F, L> + Copy,
    ) -> Optional<T, L, B> {
        let f = key.splice_fn1_borrow_ctx(&self.location);

        let wrapped: syn::Expr = parse_quote!({
            let key_fn = #f;
            move |curr, new| {
                if key_fn(&new) > key_fn(&*curr) {
                    *curr = new;
                }
            }
        });

        let mut core = HydroNode::Reduce {
            f: wrapped.into(),
            input: Box::new(self.ir_node.into_inner()),
            metadata: self.location.new_node_metadata::<T>(),
        };

        if L::is_top_level() {
            core = HydroNode::Persist {
                inner: Box::new(core),
                metadata: self.location.new_node_metadata::<T>(),
            };
        }

        Optional::new(self.location, core)
    }

    /// Computes the minimum element in the stream as an [`Optional`], which
    /// will be empty until the first element in the input arrives.
    ///
    /// # Example
    /// ```rust
    /// # use hydro_lang::*;
    /// # use dfir_rs::futures::StreamExt;
    /// # tokio_test::block_on(test_util::stream_transform_test(|process| {
    /// let tick = process.tick();
    /// let numbers = process.source_iter(q!(vec![1, 2, 3, 4]));
    /// let batch = unsafe { numbers.timestamped(&tick).tick_batch() };
    /// batch.min().all_ticks().drop_timestamp()
    /// # }, |mut stream| async move {
    /// // 1
    /// # assert_eq!(stream.next().await.unwrap(), 1);
    /// # }));
    /// ```
    pub fn min(self) -> Optional<T, L, B>
    where
        T: Ord,
    {
        self.reduce_commutative(q!(|curr, new| {
            if new < *curr {
                *curr = new;
            }
        }))
    }

    /// Computes the number of elements in the stream as a [`Singleton`].
    ///
    /// # Example
    /// ```rust
    /// # use hydro_lang::*;
    /// # use dfir_rs::futures::StreamExt;
    /// # tokio_test::block_on(test_util::stream_transform_test(|process| {
    /// let tick = process.tick();
    /// let numbers = process.source_iter(q!(vec![1, 2, 3, 4]));
    /// let batch = unsafe { numbers.timestamped(&tick).tick_batch() };
    /// batch.count().all_ticks().drop_timestamp()
    /// # }, |mut stream| async move {
    /// // 4
    /// # assert_eq!(stream.next().await.unwrap(), 4);
    /// # }));
    /// ```
    pub fn count(self) -> Singleton<usize, L, B> {
        self.fold_commutative(q!(|| 0usize), q!(|count, _| *count += 1))
    }
}

impl<'a, T, L: Location<'a>, B> Stream<T, L, B, TotalOrder> {
    pub fn enumerate(self) -> Stream<(usize, T), L, B, TotalOrder> {
        if L::is_top_level() {
            Stream::new(
                self.location.clone(),
                HydroNode::Persist {
                    inner: Box::new(HydroNode::Enumerate {
                        is_static: true,
                        input: Box::new(HydroNode::Unpersist {
                            inner: Box::new(self.ir_node.into_inner()),
                            metadata: self.location.new_node_metadata::<T>(),
                        }),
                        metadata: self.location.new_node_metadata::<(usize, T)>(),
                    }),
                    metadata: self.location.new_node_metadata::<(usize, T)>(),
                },
            )
        } else {
            Stream::new(
                self.location.clone(),
                HydroNode::Enumerate {
                    is_static: false,
                    input: Box::new(self.ir_node.into_inner()),
                    metadata: self.location.new_node_metadata::<(usize, T)>(),
                },
            )
        }
    }

    /// Computes the first element in the stream as an [`Optional`], which
    /// will be empty until the first element in the input arrives.
    ///
    /// This requires the stream to have a [`TotalOrder`] guarantee, otherwise
    /// re-ordering of elements may cause the first element to change.
    ///
    /// # Example
    /// ```rust
    /// # use hydro_lang::*;
    /// # use dfir_rs::futures::StreamExt;
    /// # tokio_test::block_on(test_util::stream_transform_test(|process| {
    /// let tick = process.tick();
    /// let numbers = process.source_iter(q!(vec![1, 2, 3, 4]));
    /// let batch = unsafe { numbers.timestamped(&tick).tick_batch() };
    /// batch.first().all_ticks().drop_timestamp()
    /// # }, |mut stream| async move {
    /// // 1
    /// # assert_eq!(stream.next().await.unwrap(), 1);
    /// # }));
    /// ```
    pub fn first(self) -> Optional<T, L, B> {
        Optional::new(self.location, self.ir_node.into_inner())
    }

    /// Computes the last element in the stream as an [`Optional`], which
    /// will be empty until an element in the input arrives.
    ///
    /// This requires the stream to have a [`TotalOrder`] guarantee, otherwise
    /// re-ordering of elements may cause the last element to change.
    ///
    /// # Example
    /// ```rust
    /// # use hydro_lang::*;
    /// # use dfir_rs::futures::StreamExt;
    /// # tokio_test::block_on(test_util::stream_transform_test(|process| {
    /// let tick = process.tick();
    /// let numbers = process.source_iter(q!(vec![1, 2, 3, 4]));
    /// let batch = unsafe { numbers.timestamped(&tick).tick_batch() };
    /// batch.last().all_ticks().drop_timestamp()
    /// # }, |mut stream| async move {
    /// // 4
    /// # assert_eq!(stream.next().await.unwrap(), 4);
    /// # }));
    /// ```
    pub fn last(self) -> Optional<T, L, B> {
        self.reduce(q!(|curr, new| *curr = new))
    }

    /// Combines elements of the stream into a [`Singleton`], by starting with an intitial value,
    /// generated by the `init` closure, and then applying the `comb` closure to each element in the stream.
    /// Unlike iterators, `comb` takes the accumulator by `&mut` reference, so that it can be modified in place.
    ///
    /// The input stream must have a [`TotalOrder`] guarantee, which means that the `comb` closure is allowed
    /// to depend on the order of elements in the stream.
    ///
    /// # Example
    /// ```rust
    /// # use hydro_lang::*;
    /// # use dfir_rs::futures::StreamExt;
    /// # tokio_test::block_on(test_util::stream_transform_test(|process| {
    /// let tick = process.tick();
    /// let words = process.source_iter(q!(vec!["HELLO", "WORLD"]));
    /// let batch = unsafe { words.timestamped(&tick).tick_batch() };
    /// batch
    ///     .fold(q!(|| String::new()), q!(|acc, x| acc.push_str(x)))
    ///     .all_ticks()
    ///     .drop_timestamp()
    /// # }, |mut stream| async move {
    /// // "HELLOWORLD"
    /// # assert_eq!(stream.next().await.unwrap(), "HELLOWORLD");
    /// # }));
    /// ```
    pub fn fold<A, I: Fn() -> A + 'a, F: Fn(&mut A, T)>(
        self,
        init: impl IntoQuotedMut<'a, I, L>,
        comb: impl IntoQuotedMut<'a, F, L>,
    ) -> Singleton<A, L, B> {
        let init = init.splice_fn0_ctx(&self.location).into();
        let comb = comb.splice_fn2_borrow_mut_ctx(&self.location).into();

        let mut core = HydroNode::Fold {
            init,
            acc: comb,
            input: Box::new(self.ir_node.into_inner()),
            metadata: self.location.new_node_metadata::<A>(),
        };

        if L::is_top_level() {
            // top-level (possibly unbounded) singletons are represented as
            // a stream which produces all values from all ticks every tick,
            // so Unpersist will always give the lastest aggregation
            core = HydroNode::Persist {
                inner: Box::new(core),
                metadata: self.location.new_node_metadata::<A>(),
            };
        }

        Singleton::new(self.location, core)
    }

    /// Combines elements of the stream into a [`Optional`], by starting with the first element in the stream,
    /// and then applying the `comb` closure to each element in the stream. The [`Optional`] will be empty
    /// until the first element in the input arrives.
    ///
    /// The input stream must have a [`TotalOrder`] guarantee, which means that the `comb` closure is allowed
    /// to depend on the order of elements in the stream.
    ///
    /// # Example
    /// ```rust
    /// # use hydro_lang::*;
    /// # use dfir_rs::futures::StreamExt;
    /// # tokio_test::block_on(test_util::stream_transform_test(|process| {
    /// let tick = process.tick();
    /// let words = process.source_iter(q!(vec!["HELLO", "WORLD"]));
    /// let batch = unsafe { words.timestamped(&tick).tick_batch() };
    /// batch
    ///     .map(q!(|x| x.to_string()))
    ///     .reduce(q!(|curr, new| curr.push_str(&new)))
    ///     .all_ticks()
    ///     .drop_timestamp()
    /// # }, |mut stream| async move {
    /// // "HELLOWORLD"
    /// # assert_eq!(stream.next().await.unwrap(), "HELLOWORLD");
    /// # }));
    /// ```
    pub fn reduce<F: Fn(&mut T, T) + 'a>(
        self,
        comb: impl IntoQuotedMut<'a, F, L>,
    ) -> Optional<T, L, B> {
        let f = comb.splice_fn2_borrow_mut_ctx(&self.location).into();
        let mut core = HydroNode::Reduce {
            f,
            input: Box::new(self.ir_node.into_inner()),
            metadata: self.location.new_node_metadata::<T>(),
        };

        if L::is_top_level() {
            core = HydroNode::Persist {
                inner: Box::new(core),
                metadata: self.location.new_node_metadata::<T>(),
            };
        }

        Optional::new(self.location, core)
    }
}

<<<<<<< HEAD
impl<'a, T, L: Location<'a>> Stream<T, L, Bounded, TotalOrder> {
    pub fn chain(
        self,
        other: Stream<T, L, Bounded, TotalOrder>,
    ) -> Stream<T, L, Bounded, TotalOrder> {
        check_matching_location(&self.location, &other.location);

        Stream::new(
            self.location.clone(),
            HydroNode::Chain {
                first: Box::new(self.ir_node.into_inner()),
                second: Box::new(other.ir_node.into_inner()),
                metadata: self.location.new_node_metadata::<T>(),
            },
        )
    }
}

impl<'a, T, L: Location<'a> + NoTick + NoTimestamp> Stream<T, L, Unbounded, NoOrder> {
    pub fn union(
        self,
        other: Stream<T, L, Unbounded, NoOrder>,
    ) -> Stream<T, L, Unbounded, NoOrder> {
=======
impl<'a, T, L: Location<'a> + NoTick + NoTimestamp, O> Stream<T, L, Unbounded, O> {
    /// Produces a new stream that interleaves the elements of the two input streams.
    /// The result has [`NoOrder`] because the order of interleaving is not guaranteed.
    ///
    /// Currently, both input streams must be [`Unbounded`]. When the streams are
    /// [`Bounded`], you can use [`Stream::chain`] instead.
    ///
    /// # Example
    /// ```rust
    /// # use hydro_lang::*;
    /// # use dfir_rs::futures::StreamExt;
    /// # tokio_test::block_on(test_util::stream_transform_test(|process| {
    /// let numbers = process.source_iter(q!(vec![1, 2, 3, 4]));
    /// numbers.clone().map(q!(|x| x + 1)).union(numbers)
    /// # }, |mut stream| async move {
    /// // 2, 3, 4, 5, and 1, 2, 3, 4 interleaved in unknown order
    /// # for w in vec![2, 3, 4, 5, 1, 2, 3, 4] {
    /// #     assert_eq!(stream.next().await.unwrap(), w);
    /// # }
    /// # }));
    /// ```
    pub fn union<O2>(self, other: Stream<T, L, Unbounded, O2>) -> Stream<T, L, Unbounded, NoOrder> {
>>>>>>> 75eb323a
        let tick = self.location.tick();
        unsafe {
            // SAFETY: Because the outputs are unordered,
            // we can interleave batches from both streams.
            self.timestamped(&tick)
                .tick_batch()
                .assume_ordering::<NoOrder>()
                .chain(
                    other
                        .timestamped(&tick)
                        .tick_batch()
                        .assume_ordering::<NoOrder>(),
                )
                .all_ticks()
                .drop_timestamp()
                .assume_ordering()
        }
    }
}

impl<'a, T, L: Location<'a>, Order> Stream<T, L, Bounded, Order> {
    /// Produces a new stream that emits the input elements in sorted order.
    ///
    /// The input stream can have any ordering guarantee, but the output stream
    /// will have a [`TotalOrder`] guarantee. This operator will block until all
    /// elements in the input stream are available, so it requires the input stream
    /// to be [`Bounded`].
    ///
    /// # Example
    /// ```rust
    /// # use hydro_lang::*;
    /// # use dfir_rs::futures::StreamExt;
    /// # tokio_test::block_on(test_util::stream_transform_test(|process| {
    /// let tick = process.tick();
    /// let numbers = process.source_iter(q!(vec![4, 2, 3, 1]));
    /// let batch = unsafe { numbers.timestamped(&tick).tick_batch() };
    /// batch.sort().all_ticks().drop_timestamp()
    /// # }, |mut stream| async move {
    /// // 1, 2, 3, 4
    /// # for w in (1..5) {
    /// #     assert_eq!(stream.next().await.unwrap(), w);
    /// # }
    /// # }));
    /// ```
    pub fn sort(self) -> Stream<T, L, Bounded, TotalOrder>
    where
        T: Ord,
    {
        Stream::new(
            self.location.clone(),
            HydroNode::Sort {
                input: Box::new(self.ir_node.into_inner()),
                metadata: self.location.new_node_metadata::<T>(),
            },
        )
    }

    /// Produces a new stream that first emits the elements of the `self` stream,
    /// and then emits the elements of the `other` stream. The output stream has
    /// a [`TotalOrder`] guarantee if and only if both input streams have a
    /// [`TotalOrder`] guarantee.
    ///
    /// Currently, both input streams must be [`Bounded`]. This operator will block
    /// on the first stream until all its elements are available. In a future version,
    /// we will relax the requirement on the `other` stream.
    ///
    /// # Example
    /// ```rust
    /// # use hydro_lang::*;
    /// # use dfir_rs::futures::StreamExt;
    /// # tokio_test::block_on(test_util::stream_transform_test(|process| {
    /// let tick = process.tick();
    /// let numbers = process.source_iter(q!(vec![1, 2, 3, 4]));
    /// let batch = unsafe { numbers.timestamped(&tick).tick_batch() };
    /// batch
    ///     .clone()
    ///     .map(q!(|x| x + 1))
    ///     .chain(batch)
    ///     .all_ticks()
    ///     .drop_timestamp()
    /// # }, |mut stream| async move {
    /// // 2, 3, 4, 5, 1, 2, 3, 4
    /// # for w in vec![2, 3, 4, 5, 1, 2, 3, 4] {
    /// #     assert_eq!(stream.next().await.unwrap(), w);
    /// # }
    /// # }));
    /// ```
    pub fn chain<O2>(self, other: Stream<T, L, Bounded, O2>) -> Stream<T, L, Bounded, Order::Min>
    where
        Order: MinOrder<O2>,
    {
        check_matching_location(&self.location, &other.location);

        Stream::new(
            self.location.clone(),
            HydroNode::Chain {
                first: Box::new(self.ir_node.into_inner()),
                second: Box::new(other.ir_node.into_inner()),
                metadata: self.location.new_node_metadata::<T>(),
            },
        )
    }
}

impl<'a, K, V1, L: Location<'a>, B, Order> Stream<(K, V1), L, B, Order> {
    /// Given two streams of pairs `(K, V1)` and `(K, V2)`, produces a new stream of nested pairs `(K, (V1, V2))`
    /// by equi-joining the two streams on the key attribute `K`.
    pub fn join<V2, O2>(self, n: Stream<(K, V2), L, B, O2>) -> Stream<(K, (V1, V2)), L, B, NoOrder>
    where
        K: Eq + Hash,
    {
        check_matching_location(&self.location, &n.location);

        Stream::new(
            self.location.clone(),
            HydroNode::Join {
                left: Box::new(self.ir_node.into_inner()),
                right: Box::new(n.ir_node.into_inner()),
                metadata: self.location.new_node_metadata::<(K, (V1, V2))>(),
            },
        )
    }

    /// Given two streams of pairs `(K, V1)` and `(K, V2)`,
    /// computes the anti-join of the items in the input -- i.e. returns
    /// unique items in the first input that do not have a matching key
    /// in the second input.
    pub fn anti_join<O2>(self, n: Stream<K, L, Bounded, O2>) -> Stream<(K, V1), L, B, Order>
    where
        K: Eq + Hash,
    {
        check_matching_location(&self.location, &n.location);

        Stream::new(
            self.location.clone(),
            HydroNode::AntiJoin {
                pos: Box::new(self.ir_node.into_inner()),
                neg: Box::new(n.ir_node.into_inner()),
                metadata: self.location.new_node_metadata::<(K, V1)>(),
            },
        )
    }
}

impl<'a, K: Eq + Hash, V, L: Location<'a>> Stream<(K, V), Tick<L>, Bounded> {
    /// A special case of [`Stream::fold`], in the spirit of SQL's GROUP BY and aggregation constructs. The input
    /// tuples are partitioned into groups by the first element ("keys"), and for each group the values
    /// in the second element are accumulated via the `comb` closure.
    ///
    /// The input stream must have a [`TotalOrder`] guarantee, which means that the `comb` closure is allowed
    /// to depend on the order of elements in the stream.
    ///
    /// If the input and output value types are the same and do not require initialization then use
    /// [`Stream::reduce_keyed`].
    ///
    /// # Example
    /// ```rust
    /// # use hydro_lang::*;
    /// # use dfir_rs::futures::StreamExt;
    /// # tokio_test::block_on(test_util::stream_transform_test(|process| {
    /// let tick = process.tick();
    /// let numbers = process.source_iter(q!(vec![(1, 2), (2, 3), (1, 3), (2, 4)]));
    /// let batch = unsafe { numbers.timestamped(&tick).tick_batch() };
    /// batch
    ///     .fold_keyed(q!(|| 0), q!(|acc, x| *acc += x))
    ///     .all_ticks()
    ///     .drop_timestamp()
    /// # }, |mut stream| async move {
    /// // (1, 5), (2, 7)
    /// # assert_eq!(stream.next().await.unwrap(), (1, 5));
    /// # assert_eq!(stream.next().await.unwrap(), (2, 7));
    /// # }));
    /// ```
    pub fn fold_keyed<A, I: Fn() -> A + 'a, F: Fn(&mut A, V) + 'a>(
        self,
        init: impl IntoQuotedMut<'a, I, Tick<L>>,
        comb: impl IntoQuotedMut<'a, F, Tick<L>>,
    ) -> Stream<(K, A), Tick<L>, Bounded> {
        let init = init.splice_fn0_ctx(&self.location).into();
        let comb = comb.splice_fn2_borrow_mut_ctx(&self.location).into();

        Stream::new(
            self.location.clone(),
            HydroNode::FoldKeyed {
                init,
                acc: comb,
                input: Box::new(self.ir_node.into_inner()),
                metadata: self.location.new_node_metadata::<(K, A)>(),
            },
        )
    }

    /// A special case of [`Stream::reduce`], in the spirit of SQL's GROUP BY and aggregation constructs. The input
    /// tuples are partitioned into groups by the first element ("keys"), and for each group the values
    /// in the second element are accumulated via the `comb` closure.
    ///
    /// The input stream must have a [`TotalOrder`] guarantee, which means that the `comb` closure is allowed
    /// to depend on the order of elements in the stream.
    ///
    /// If you need the accumulated value to have a different type than the input, use [`Stream::fold_keyed`].
    ///
    /// # Example
    /// ```rust
    /// # use hydro_lang::*;
    /// # use dfir_rs::futures::StreamExt;
    /// # tokio_test::block_on(test_util::stream_transform_test(|process| {
    /// let tick = process.tick();
    /// let numbers = process.source_iter(q!(vec![(1, 2), (2, 3), (1, 3), (2, 4)]));
    /// let batch = unsafe { numbers.timestamped(&tick).tick_batch() };
    /// batch
    ///     .reduce_keyed(q!(|acc, x| *acc += x))
    ///     .all_ticks()
    ///     .drop_timestamp()
    /// # }, |mut stream| async move {
    /// // (1, 5), (2, 7)
    /// # assert_eq!(stream.next().await.unwrap(), (1, 5));
    /// # assert_eq!(stream.next().await.unwrap(), (2, 7));
    /// # }));
    /// ```
    pub fn reduce_keyed<F: Fn(&mut V, V) + 'a>(
        self,
        comb: impl IntoQuotedMut<'a, F, Tick<L>>,
    ) -> Stream<(K, V), Tick<L>, Bounded> {
        let f = comb.splice_fn2_borrow_mut_ctx(&self.location).into();

        Stream::new(
            self.location.clone(),
            HydroNode::ReduceKeyed {
                f,
                input: Box::new(self.ir_node.into_inner()),
                metadata: self.location.new_node_metadata::<(K, V)>(),
            },
        )
    }
}

impl<'a, K: Eq + Hash, V, L: Location<'a>, Order> Stream<(K, V), Tick<L>, Bounded, Order> {
    /// A special case of [`Stream::fold_commutative`], in the spirit of SQL's GROUP BY and aggregation constructs. The input
    /// tuples are partitioned into groups by the first element ("keys"), and for each group the values
    /// in the second element are accumulated via the `comb` closure.
    ///
    /// The `comb` closure must be **commutative**, as the order of input items is not guaranteed.
    ///
    /// If the input and output value types are the same and do not require initialization then use
    /// [`Stream::reduce_keyed_commutative`].
    ///
    /// # Example
    /// ```rust
    /// # use hydro_lang::*;
    /// # use dfir_rs::futures::StreamExt;
    /// # tokio_test::block_on(test_util::stream_transform_test(|process| {
    /// let tick = process.tick();
    /// let numbers = process.source_iter(q!(vec![(1, 2), (2, 3), (1, 3), (2, 4)]));
    /// let batch = unsafe { numbers.timestamped(&tick).tick_batch() };
    /// batch
    ///     .fold_keyed_commutative(q!(|| 0), q!(|acc, x| *acc += x))
    ///     .all_ticks()
    ///     .drop_timestamp()
    /// # }, |mut stream| async move {
    /// // (1, 5), (2, 7)
    /// # assert_eq!(stream.next().await.unwrap(), (1, 5));
    /// # assert_eq!(stream.next().await.unwrap(), (2, 7));
    /// # }));
    /// ```
    pub fn fold_keyed_commutative<A, I: Fn() -> A + 'a, F: Fn(&mut A, V) + 'a>(
        self,
        init: impl IntoQuotedMut<'a, I, Tick<L>>,
        comb: impl IntoQuotedMut<'a, F, Tick<L>>,
    ) -> Stream<(K, A), Tick<L>, Bounded, Order> {
        let init = init.splice_fn0_ctx(&self.location).into();
        let comb = comb.splice_fn2_borrow_mut_ctx(&self.location).into();

        Stream::new(
            self.location.clone(),
            HydroNode::FoldKeyed {
                init,
                acc: comb,
                input: Box::new(self.ir_node.into_inner()),
                metadata: self.location.new_node_metadata::<(K, A)>(),
            },
        )
    }

    /// Given a stream of pairs `(K, V)`, produces a new stream of unique keys `K`.
    pub fn keys(self) -> Stream<K, Tick<L>, Bounded, Order> {
        self.fold_keyed_commutative(q!(|| ()), q!(|_, _| {}))
            .map(q!(|(k, _)| k))
    }

    /// A special case of [`Stream::reduce_commutative`], in the spirit of SQL's GROUP BY and aggregation constructs. The input
    /// tuples are partitioned into groups by the first element ("keys"), and for each group the values
    /// in the second element are accumulated via the `comb` closure.
    ///
    /// The `comb` closure must be **commutative**, as the order of input items is not guaranteed.
    ///
    /// If you need the accumulated value to have a different type than the input, use [`Stream::fold_keyed_commutative`].
    ///
    /// # Example
    /// ```rust
    /// # use hydro_lang::*;
    /// # use dfir_rs::futures::StreamExt;
    /// # tokio_test::block_on(test_util::stream_transform_test(|process| {
    /// let tick = process.tick();
    /// let numbers = process.source_iter(q!(vec![(1, 2), (2, 3), (1, 3), (2, 4)]));
    /// let batch = unsafe { numbers.timestamped(&tick).tick_batch() };
    /// batch
    ///     .reduce_keyed_commutative(q!(|acc, x| *acc += x))
    ///     .all_ticks()
    ///     .drop_timestamp()
    /// # }, |mut stream| async move {
    /// // (1, 5), (2, 7)
    /// # assert_eq!(stream.next().await.unwrap(), (1, 5));
    /// # assert_eq!(stream.next().await.unwrap(), (2, 7));
    /// # }));
    /// ```
    pub fn reduce_keyed_commutative<F: Fn(&mut V, V) + 'a>(
        self,
        comb: impl IntoQuotedMut<'a, F, Tick<L>>,
    ) -> Stream<(K, V), Tick<L>, Bounded, Order> {
        let f = comb.splice_fn2_borrow_mut_ctx(&self.location).into();

        Stream::new(
            self.location.clone(),
            HydroNode::ReduceKeyed {
                f,
                input: Box::new(self.ir_node.into_inner()),
                metadata: self.location.new_node_metadata::<(K, V)>(),
            },
        )
    }
}

impl<'a, T, L: Location<'a> + NoTick, B, Order> Stream<T, Timestamped<L>, B, Order> {
    /// Given a tick, returns a stream corresponding to a batch of elements for that tick.
    /// These batches are guaranteed to be contiguous across ticks and preserve the order
    /// of the input.
    ///
    /// # Safety
    /// The batch boundaries are non-deterministic and may change across executions.
    pub unsafe fn tick_batch(self) -> Stream<T, Tick<L>, Bounded, Order> {
        Stream::new(
            self.location.clone().tick,
            HydroNode::Unpersist {
                inner: Box::new(self.ir_node.into_inner()),
                metadata: self.location.new_node_metadata::<T>(),
            },
        )
    }

    pub fn drop_timestamp(self) -> Stream<T, L, B, Order> {
        Stream::new(self.location.tick.l, self.ir_node.into_inner())
    }

    pub fn timestamp_source(&self) -> Tick<L> {
        self.location.tick.clone()
    }
}

impl<'a, T, L: Location<'a> + NoTick + NoTimestamp, B, Order> Stream<T, L, B, Order> {
    pub fn timestamped(self, tick: &Tick<L>) -> Stream<T, Timestamped<L>, B, Order> {
        Stream::new(
            Timestamped { tick: tick.clone() },
            self.ir_node.into_inner(),
        )
    }

    /// Given a time interval, returns a stream corresponding to samples taken from the
    /// stream roughly at that interval. The output will have elements in the same order
    /// as the input, but with arbitrary elements skipped between samples. There is also
    /// no guarantee on the exact timing of the samples.
    ///
    /// # Safety
    /// The output stream is non-deterministic in which elements are sampled, since this
    /// is controlled by a clock.
    pub unsafe fn sample_every(
        self,
        interval: impl QuotedWithContext<'a, std::time::Duration, L> + Copy + 'a,
    ) -> Stream<T, L, Unbounded, Order> {
        let samples = unsafe {
            // SAFETY: source of intentional non-determinism
            self.location.source_interval(interval)
        };

        let tick = self.location.tick();
        unsafe {
            // SAFETY: source of intentional non-determinism
            self.timestamped(&tick)
                .tick_batch()
                .continue_if(samples.timestamped(&tick).tick_batch().first())
                .all_ticks()
                .drop_timestamp()
        }
    }

    /// Given a timeout duration, returns an [`Optional`]  which will have a value if the
    /// stream has not emitted a value since that duration.
    ///
    /// # Safety
    /// Timeout relies on non-deterministic sampling of the stream, so depending on when
    /// samples take place, timeouts may be non-deterministically generated or missed,
    /// and the notification of the timeout may be delayed as well. There is also no
    /// guarantee on how long the [`Optional`] will have a value after the timeout is
    /// detected based on when the next sample is taken.
    pub unsafe fn timeout(
        self,
        duration: impl QuotedWithContext<'a, std::time::Duration, Tick<L>> + Copy + 'a,
    ) -> Optional<(), L, Unbounded>
    where
        Order: MinOrder<NoOrder, Min = NoOrder>,
    {
        let tick = self.location.tick();

        let latest_received = self.fold_commutative(
            q!(|| None),
            q!(|latest, _| {
                // Note: May want to check received ballot against our own?
                *latest = Some(Instant::now());
            }),
        );

        unsafe {
            // SAFETY: Non-deterministic delay in detecting a timeout is expected.
            latest_received.timestamped(&tick).latest_tick()
        }
        .filter_map(q!(move |latest_received| {
            if let Some(latest_received) = latest_received {
                if Instant::now().duration_since(latest_received) > duration {
                    Some(())
                } else {
                    None
                }
            } else {
                Some(())
            }
        }))
        .latest()
        .drop_timestamp()
    }
}

impl<'a, T, L: Location<'a> + NoTick, B, Order> Stream<T, L, B, Order> {
    pub fn for_each<F: Fn(T) + 'a>(self, f: impl IntoQuotedMut<'a, F, L>) {
        let f = f.splice_fn1_ctx(&self.location).into();
        let metadata = self.location.new_node_metadata::<T>();
        self.location
            .flow_state()
            .borrow_mut()
            .leaves
            .as_mut()
            .expect(FLOW_USED_MESSAGE)
            .push(HydroLeaf::ForEach {
                input: Box::new(HydroNode::Unpersist {
                    inner: Box::new(self.ir_node.into_inner()),
                    metadata,
                }),
                f,
            });
    }

    pub fn dest_sink<S: Unpin + futures::Sink<T> + 'a>(
        self,
        sink: impl QuotedWithContext<'a, S, L>,
    ) {
        self.location
            .flow_state()
            .borrow_mut()
            .leaves
            .as_mut()
            .expect(FLOW_USED_MESSAGE)
            .push(HydroLeaf::DestSink {
                sink: sink.splice_typed_ctx(&self.location).into(),
                input: Box::new(self.ir_node.into_inner()),
            });
    }
}

impl<'a, T, L: Location<'a>, Order> Stream<T, Tick<L>, Bounded, Order> {
    pub fn all_ticks(self) -> Stream<T, Timestamped<L>, Unbounded, Order> {
        Stream::new(
            Timestamped {
                tick: self.location.clone(),
            },
            HydroNode::Persist {
                inner: Box::new(self.ir_node.into_inner()),
                metadata: self.location.new_node_metadata::<T>(),
            },
        )
    }

    pub fn persist(self) -> Stream<T, Tick<L>, Bounded, Order>
    where
        T: Clone,
    {
        Stream::new(
            self.location.clone(),
            HydroNode::Persist {
                inner: Box::new(self.ir_node.into_inner()),
                metadata: self.location.new_node_metadata::<T>(),
            },
        )
    }

    pub fn defer_tick(self) -> Stream<T, Tick<L>, Bounded, Order> {
        Stream::new(
            self.location.clone(),
            HydroNode::DeferTick {
                input: Box::new(self.ir_node.into_inner()),
                metadata: self.location.new_node_metadata::<T>(),
            },
        )
    }

    pub fn delta(self) -> Stream<T, Tick<L>, Bounded, Order> {
        Stream::new(
            self.location.clone(),
            HydroNode::Delta {
                inner: Box::new(self.ir_node.into_inner()),
                metadata: self.location.new_node_metadata::<T>(),
            },
        )
    }
}

fn serialize_bincode<T: Serialize>(is_demux: bool) -> syn::Expr {
    let root = get_this_crate();

    let t_type: syn::Type = stageleft::quote_type::<T>();

    if is_demux {
        parse_quote! {
            |(id, data): (#root::ClusterId<_>, #t_type)| {
                (id.raw_id, #root::runtime_support::bincode::serialize::<#t_type>(&data).unwrap().into())
            }
        }
    } else {
        parse_quote! {
            |data| {
                #root::runtime_support::bincode::serialize::<#t_type>(&data).unwrap().into()
            }
        }
    }
}

pub(super) fn deserialize_bincode<T: DeserializeOwned>(tagged: Option<syn::Type>) -> syn::Expr {
    let root = get_this_crate();

    let t_type: syn::Type = stageleft::quote_type::<T>();

    if let Some(c_type) = tagged {
        parse_quote! {
            |res| {
                let (id, b) = res.unwrap();
                (#root::ClusterId::<#c_type>::from_raw(id), #root::runtime_support::bincode::deserialize::<#t_type>(&b).unwrap())
            }
        }
    } else {
        parse_quote! {
            |res| {
                #root::runtime_support::bincode::deserialize::<#t_type>(&res.unwrap()).unwrap()
            }
        }
    }
}

impl<'a, T, C1, B, Order> Stream<T, Cluster<'a, C1>, B, Order> {
    pub fn decouple_cluster<C2: 'a, Tag>(
        self,
        other: &Cluster<'a, C2>,
    ) -> Stream<T, Cluster<'a, C2>, Unbounded, Order>
    where
        Cluster<'a, C1>: Location<'a, Root = Cluster<'a, C1>>,
        Cluster<'a, C1>:
            CanSend<'a, Cluster<'a, C2>, In<T> = (ClusterId<C2>, T), Out<T> = (Tag, T)>,
        T: Clone + Serialize + DeserializeOwned,
        Order:
            MinOrder<<Cluster<'a, C1> as CanSend<'a, Cluster<'a, C2>>>::OutStrongestOrder<Order>>,
    {
        let sent = self
            .map(q!(move |b| (
                ClusterId::from_raw(CLUSTER_SELF_ID.raw_id),
                b.clone()
            )))
            .send_bincode_interleaved(other);

        unsafe {
            // SAFETY: this is safe because we are mapping clusters 1:1
            sent.assume_ordering()
        }
    }
}

impl<'a, T, L: Location<'a> + NoTick, B, Order> Stream<T, L, B, Order> {
    pub fn decouple_process<P2>(
        self,
        other: &Process<'a, P2>,
    ) -> Stream<T, Process<'a, P2>, Unbounded, Order>
    where
        L::Root: CanSend<'a, Process<'a, P2>, In<T> = T, Out<T> = T>,
        T: Clone + Serialize + DeserializeOwned,
        Order: MinOrder<
            <L::Root as CanSend<'a, Process<'a, P2>>>::OutStrongestOrder<Order>,
            Min = Order,
        >,
    {
        self.send_bincode::<Process<'a, P2>, T>(other)
    }

    pub fn send_bincode<L2: Location<'a>, CoreType>(
        self,
        other: &L2,
    ) -> Stream<<L::Root as CanSend<'a, L2>>::Out<CoreType>, L2, Unbounded, Order::Min>
    where
        L::Root: CanSend<'a, L2, In<CoreType> = T>,
        CoreType: Serialize + DeserializeOwned,
        Order: MinOrder<<L::Root as CanSend<'a, L2>>::OutStrongestOrder<Order>>,
    {
        let serialize_pipeline = Some(serialize_bincode::<CoreType>(L::Root::is_demux()));

        let deserialize_pipeline = Some(deserialize_bincode::<CoreType>(L::Root::tagged_type()));

        Stream::new(
            other.clone(),
            HydroNode::Network {
                from_location: self.location.root().id(),
                from_key: None,
                to_location: other.id(),
                to_key: None,
                serialize_fn: serialize_pipeline.map(|e| e.into()),
                instantiate_fn: DebugInstantiate::Building(),
                deserialize_fn: deserialize_pipeline.map(|e| e.into()),
                input: Box::new(self.ir_node.into_inner()),
                metadata: other.new_node_metadata::<CoreType>(),
            },
        )
    }

    pub fn send_bincode_external<L2: 'a, CoreType>(
        self,
        other: &ExternalProcess<L2>,
    ) -> ExternalBincodeStream<L::Out<CoreType>>
    where
        L: CanSend<'a, ExternalProcess<'a, L2>, In<CoreType> = T, Out<CoreType> = CoreType>,
        CoreType: Serialize + DeserializeOwned,
        // for now, we restirct Out<CoreType> to be CoreType, which means no tagged cluster -> external
    {
        let serialize_pipeline = Some(serialize_bincode::<CoreType>(L::is_demux()));

        let mut flow_state_borrow = self.location.flow_state().borrow_mut();

        let external_key = flow_state_borrow.next_external_out;
        flow_state_borrow.next_external_out += 1;

        let leaves = flow_state_borrow.leaves.as_mut().expect("Attempted to add a leaf to a flow that has already been finalized. No leaves can be added after the flow has been compiled()");

        let dummy_f: syn::Expr = syn::parse_quote!(());

        leaves.push(HydroLeaf::ForEach {
            f: dummy_f.into(),
            input: Box::new(HydroNode::Network {
                from_location: self.location.root().id(),
                from_key: None,
                to_location: other.id(),
                to_key: Some(external_key),
                serialize_fn: serialize_pipeline.map(|e| e.into()),
                instantiate_fn: DebugInstantiate::Building(),
                deserialize_fn: None,
                input: Box::new(self.ir_node.into_inner()),
                metadata: other.new_node_metadata::<CoreType>(),
            }),
        });

        ExternalBincodeStream {
            process_id: other.id,
            port_id: external_key,
            _phantom: PhantomData,
        }
    }

    pub fn send_bytes<L2: Location<'a>>(
        self,
        other: &L2,
    ) -> Stream<<L::Root as CanSend<'a, L2>>::Out<Bytes>, L2, Unbounded, Order::Min>
    where
        L::Root: CanSend<'a, L2, In<Bytes> = T>,
        Order: MinOrder<<L::Root as CanSend<'a, L2>>::OutStrongestOrder<Order>>,
    {
        let root = get_this_crate();
        Stream::new(
            other.clone(),
            HydroNode::Network {
                from_location: self.location.root().id(),
                from_key: None,
                to_location: other.id(),
                to_key: None,
                serialize_fn: None,
                instantiate_fn: DebugInstantiate::Building(),
                deserialize_fn: if let Some(c_type) = L::Root::tagged_type() {
                    let expr: syn::Expr = parse_quote!(|(id, b)| (#root::ClusterId<#c_type>::from_raw(id), b.unwrap().freeze()));
                    Some(expr.into())
                } else {
                    let expr: syn::Expr = parse_quote!(|b| b.unwrap().freeze());
                    Some(expr.into())
                },
                input: Box::new(self.ir_node.into_inner()),
                metadata: other.new_node_metadata::<Bytes>(),
            },
        )
    }

    pub fn send_bytes_external<L2: 'a>(self, other: &ExternalProcess<L2>) -> ExternalBytesPort
    where
        L::Root: CanSend<'a, ExternalProcess<'a, L2>, In<Bytes> = T, Out<Bytes> = Bytes>,
    {
        let mut flow_state_borrow = self.location.flow_state().borrow_mut();
        let external_key = flow_state_borrow.next_external_out;
        flow_state_borrow.next_external_out += 1;

        let leaves = flow_state_borrow.leaves.as_mut().expect("Attempted to add a leaf to a flow that has already been finalized. No leaves can be added after the flow has been compiled()");

        let dummy_f: syn::Expr = syn::parse_quote!(());

        leaves.push(HydroLeaf::ForEach {
            f: dummy_f.into(),
            input: Box::new(HydroNode::Network {
                from_location: self.location.root().id(),
                from_key: None,
                to_location: other.id(),
                to_key: Some(external_key),
                serialize_fn: None,
                instantiate_fn: DebugInstantiate::Building(),
                deserialize_fn: None,
                input: Box::new(self.ir_node.into_inner()),
                metadata: other.new_node_metadata::<Bytes>(),
            }),
        });

        ExternalBytesPort {
            process_id: other.id,
            port_id: external_key,
        }
    }

    pub fn send_bincode_interleaved<L2: Location<'a>, Tag, CoreType>(
        self,
        other: &L2,
    ) -> Stream<CoreType, L2, Unbounded, Order::Min>
    where
        L::Root: CanSend<'a, L2, In<CoreType> = T, Out<CoreType> = (Tag, CoreType)>,
        CoreType: Serialize + DeserializeOwned,
        Order: MinOrder<<L::Root as CanSend<'a, L2>>::OutStrongestOrder<Order>>,
    {
        self.send_bincode::<L2, CoreType>(other).map(q!(|(_, b)| b))
    }

    pub fn send_bytes_interleaved<L2: Location<'a>, Tag>(
        self,
        other: &L2,
    ) -> Stream<Bytes, L2, Unbounded, Order::Min>
    where
        L::Root: CanSend<'a, L2, In<Bytes> = T, Out<Bytes> = (Tag, Bytes)>,
        Order: MinOrder<<L::Root as CanSend<'a, L2>>::OutStrongestOrder<Order>>,
    {
        self.send_bytes::<L2>(other).map(q!(|(_, b)| b))
    }

    #[expect(clippy::type_complexity, reason = "ordering semantics for broadcast")]
    pub fn broadcast_bincode<C2: 'a>(
        self,
        other: &Cluster<'a, C2>,
    ) -> Stream<
        <L::Root as CanSend<'a, Cluster<'a, C2>>>::Out<T>,
        Cluster<'a, C2>,
        Unbounded,
        Order::Min,
    >
    where
        L::Root: CanSend<'a, Cluster<'a, C2>, In<T> = (ClusterId<C2>, T)>,
        T: Clone + Serialize + DeserializeOwned,
        Order: MinOrder<<L::Root as CanSend<'a, Cluster<'a, C2>>>::OutStrongestOrder<Order>>,
    {
        let ids = other.members();

        self.flat_map_ordered(q!(|b| ids.iter().map(move |id| (
            ::std::clone::Clone::clone(id),
            ::std::clone::Clone::clone(&b)
        ))))
        .send_bincode(other)
    }

    pub fn broadcast_bincode_interleaved<C2: 'a, Tag>(
        self,
        other: &Cluster<'a, C2>,
    ) -> Stream<T, Cluster<'a, C2>, Unbounded, Order::Min>
    where
        L::Root: CanSend<'a, Cluster<'a, C2>, In<T> = (ClusterId<C2>, T), Out<T> = (Tag, T)> + 'a,
        T: Clone + Serialize + DeserializeOwned,
        Order: MinOrder<<L::Root as CanSend<'a, Cluster<'a, C2>>>::OutStrongestOrder<Order>>,
    {
        self.broadcast_bincode(other).map(q!(|(_, b)| b))
    }

    #[expect(clippy::type_complexity, reason = "ordering semantics for broadcast")]
    pub fn broadcast_bytes<C2: 'a>(
        self,
        other: &Cluster<'a, C2>,
    ) -> Stream<
        <L::Root as CanSend<'a, Cluster<'a, C2>>>::Out<Bytes>,
        Cluster<'a, C2>,
        Unbounded,
        Order::Min,
    >
    where
        L::Root: CanSend<'a, Cluster<'a, C2>, In<Bytes> = (ClusterId<C2>, T)> + 'a,
        T: Clone,
        Order: MinOrder<<L::Root as CanSend<'a, Cluster<'a, C2>>>::OutStrongestOrder<Order>>,
    {
        let ids = other.members();

        self.flat_map_ordered(q!(|b| ids.iter().map(move |id| (
            ::std::clone::Clone::clone(id),
            ::std::clone::Clone::clone(&b)
        ))))
        .send_bytes(other)
    }

    pub fn broadcast_bytes_interleaved<C2: 'a, Tag>(
        self,
        other: &Cluster<'a, C2>,
    ) -> Stream<Bytes, Cluster<'a, C2>, Unbounded, Order::Min>
    where
        L::Root: CanSend<'a, Cluster<'a, C2>, In<Bytes> = (ClusterId<C2>, T), Out<Bytes> = (Tag, Bytes)>
            + 'a,
        T: Clone,
        Order: MinOrder<<L::Root as CanSend<'a, Cluster<'a, C2>>>::OutStrongestOrder<Order>>,
    {
        self.broadcast_bytes(other).map(q!(|(_, b)| b))
    }
}

#[expect(clippy::type_complexity, reason = "ordering semantics for round-robin")]
impl<'a, T, L: Location<'a> + NoTick, B> Stream<T, L, B, TotalOrder> {
    pub fn round_robin_bincode<C2: 'a>(
        self,
        other: &Cluster<'a, C2>,
    ) -> Stream<
        <L::Root as CanSend<'a, Cluster<'a, C2>>>::Out<T>,
        Cluster<'a, C2>,
        Unbounded,
        <TotalOrder as MinOrder<
            <L::Root as CanSend<'a, Cluster<'a, C2>>>::OutStrongestOrder<TotalOrder>,
        >>::Min,
    >
    where
        L::Root: CanSend<'a, Cluster<'a, C2>, In<T> = (ClusterId<C2>, T)>,
        T: Clone + Serialize + DeserializeOwned,
        TotalOrder:
            MinOrder<<L::Root as CanSend<'a, Cluster<'a, C2>>>::OutStrongestOrder<TotalOrder>>,
    {
        let ids = other.members();

        self.enumerate()
            .map(q!(|(i, w)| (ids[i % ids.len()], w)))
            .send_bincode(other)
    }

    pub fn round_robin_bincode_interleaved<C2: 'a, Tag>(
        self,
        other: &Cluster<'a, C2>,
    ) -> Stream<
        T,
        Cluster<'a, C2>,
        Unbounded,
        <TotalOrder as MinOrder<
            <L::Root as CanSend<'a, Cluster<'a, C2>>>::OutStrongestOrder<TotalOrder>,
        >>::Min,
    >
    where
        L::Root: CanSend<'a, Cluster<'a, C2>, In<T> = (ClusterId<C2>, T), Out<T> = (Tag, T)> + 'a,
        T: Clone + Serialize + DeserializeOwned,
        TotalOrder:
            MinOrder<<L::Root as CanSend<'a, Cluster<'a, C2>>>::OutStrongestOrder<TotalOrder>>,
    {
        self.round_robin_bincode(other).map(q!(|(_, b)| b))
    }

    pub fn round_robin_bytes<C2: 'a>(
        self,
        other: &Cluster<'a, C2>,
    ) -> Stream<
        <L::Root as CanSend<'a, Cluster<'a, C2>>>::Out<Bytes>,
        Cluster<'a, C2>,
        Unbounded,
        <TotalOrder as MinOrder<
            <L::Root as CanSend<'a, Cluster<'a, C2>>>::OutStrongestOrder<TotalOrder>,
        >>::Min,
    >
    where
        L::Root: CanSend<'a, Cluster<'a, C2>, In<Bytes> = (ClusterId<C2>, T)> + 'a,
        T: Clone,
        TotalOrder:
            MinOrder<<L::Root as CanSend<'a, Cluster<'a, C2>>>::OutStrongestOrder<TotalOrder>>,
    {
        let ids = other.members();

        self.enumerate()
            .map(q!(|(i, w)| (ids[i % ids.len()], w)))
            .send_bytes(other)
    }

    pub fn round_robin_bytes_interleaved<C2: 'a, Tag>(
        self,
        other: &Cluster<'a, C2>,
    ) -> Stream<
        Bytes,
        Cluster<'a, C2>,
        Unbounded,
        <TotalOrder as MinOrder<
            <L::Root as CanSend<'a, Cluster<'a, C2>>>::OutStrongestOrder<TotalOrder>,
        >>::Min,
    >
    where
        L::Root: CanSend<'a, Cluster<'a, C2>, In<Bytes> = (ClusterId<C2>, T), Out<Bytes> = (Tag, Bytes)>
            + 'a,
        T: Clone,
        TotalOrder:
            MinOrder<<L::Root as CanSend<'a, Cluster<'a, C2>>>::OutStrongestOrder<TotalOrder>>,
    {
        self.round_robin_bytes(other).map(q!(|(_, b)| b))
    }
}

#[cfg(test)]
mod tests {
    use dfir_rs::futures::StreamExt;
    use hydro_deploy::Deployment;
    use serde::{Deserialize, Serialize};
    use stageleft::q;

    use crate::location::Location;
    use crate::FlowBuilder;

    struct P1 {}
    struct P2 {}

    #[derive(Serialize, Deserialize, Debug)]
    struct SendOverNetwork {
        n: u32,
    }

    #[tokio::test]
    async fn first_ten_distributed() {
        let mut deployment = Deployment::new();

        let flow = FlowBuilder::new();
        let first_node = flow.process::<P1>();
        let second_node = flow.process::<P2>();
        let external = flow.external_process::<P2>();

        let numbers = first_node.source_iter(q!(0..10));
        let out_port = numbers
            .map(q!(|n| SendOverNetwork { n }))
            .send_bincode(&second_node)
            .send_bincode_external(&external);

        let nodes = flow
            .with_process(&first_node, deployment.Localhost())
            .with_process(&second_node, deployment.Localhost())
            .with_external(&external, deployment.Localhost())
            .deploy(&mut deployment);

        deployment.deploy().await.unwrap();

        let mut external_out = nodes.connect_source_bincode(out_port).await;

        deployment.start().await.unwrap();

        for i in 0..10 {
            assert_eq!(external_out.next().await.unwrap().n, i);
        }
    }
}<|MERGE_RESOLUTION|>--- conflicted
+++ resolved
@@ -1038,31 +1038,6 @@
     }
 }
 
-<<<<<<< HEAD
-impl<'a, T, L: Location<'a>> Stream<T, L, Bounded, TotalOrder> {
-    pub fn chain(
-        self,
-        other: Stream<T, L, Bounded, TotalOrder>,
-    ) -> Stream<T, L, Bounded, TotalOrder> {
-        check_matching_location(&self.location, &other.location);
-
-        Stream::new(
-            self.location.clone(),
-            HydroNode::Chain {
-                first: Box::new(self.ir_node.into_inner()),
-                second: Box::new(other.ir_node.into_inner()),
-                metadata: self.location.new_node_metadata::<T>(),
-            },
-        )
-    }
-}
-
-impl<'a, T, L: Location<'a> + NoTick + NoTimestamp> Stream<T, L, Unbounded, NoOrder> {
-    pub fn union(
-        self,
-        other: Stream<T, L, Unbounded, NoOrder>,
-    ) -> Stream<T, L, Unbounded, NoOrder> {
-=======
 impl<'a, T, L: Location<'a> + NoTick + NoTimestamp, O> Stream<T, L, Unbounded, O> {
     /// Produces a new stream that interleaves the elements of the two input streams.
     /// The result has [`NoOrder`] because the order of interleaving is not guaranteed.
@@ -1085,7 +1060,6 @@
     /// # }));
     /// ```
     pub fn union<O2>(self, other: Stream<T, L, Unbounded, O2>) -> Stream<T, L, Unbounded, NoOrder> {
->>>>>>> 75eb323a
         let tick = self.location.tick();
         unsafe {
             // SAFETY: Because the outputs are unordered,
