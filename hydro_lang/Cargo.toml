[package]
name = "hydro_lang"
publish = true
version = "0.13.2"
documentation = "https://docs.rs/hydro_lang/"
description = "Choreographic programming  for Hydro, built on DFIR"
edition = { workspace = true }
repository = { workspace = true }
license = { workspace = true }

[lints]
workspace = true

[features]
default = []
stageleft_devel = []
deploy = [
    "build",
    "dep:hydro_deploy",
    "dep:trybuild-internals-api",
    "dep:toml",
    "dep:prettyplease",
    "dep:sha2",
    "dep:stageleft_tool",
    "dep:nameof",
]
build = ["dep:dfir_lang"]
runtime_measure = ["dep:chrono", "dep:procfs"]
staged_macro = ["dep:dfir_rs"]
runtime_support = ["dep:dfir_rs", "dfir_rs/deploy_integration"]
dfir_context = ["dep:dfir_rs"]

[package.metadata.docs.rs]
all-features = true

[dependencies]
bytes = "1.1.0"
bincode = "1.3.1"
<<<<<<< HEAD
hydro_deploy = { path = "../hydro_deploy/core", version = "^0.12.1", optional = true }
hydro_deploy_integration = { path = "../hydro_deploy/hydro_deploy_integration", version = "^0.12.1" }
dfir_rs = { path = "../dfir_rs", version = "^0.12.1", default-features = false, optional = true }
dfir_lang = { path = "../dfir_lang", version = "^0.12.1", optional = true }
grb = { version = "3.0.1", features = ['gurobi12'] }
=======
hydro_deploy = { path = "../hydro_deploy/core", version = "^0.13.0", optional = true }
hydro_deploy_integration = { path = "../hydro_deploy/hydro_deploy_integration", version = "^0.13.0" }
dfir_rs = { path = "../dfir_rs", version = "^0.13.0", default-features = false, optional = true }
dfir_lang = { path = "../dfir_lang", version = "^0.13.0", optional = true }
>>>>>>> d5b5df2c
futures = "0.3.0"
match_box = "0.0.2"
nameof = { version = "1.0.0", optional = true }
prettyplease = { version = "0.2.0", features = ["verbatim"], optional = true }
proc-macro-crate = "1.0.0"
proc-macro2 = "1.0.95"
quote = "1.0.35"
regex = "1.11.1"
sealed = "0.6.0"
serde = { version = "1.0.197", features = ["derive"] }
sha2 = { version = "0.10.0", optional = true }
stageleft = "0.8.1"
stageleft_tool = { version = "0.8.1", optional = true }
syn = { version = "2.0.46", features = [
    "parsing",
    "extra-traits",
    "visit-mut",
] }
tokio = { version = "1.29.0", features = ["full"] }
tokio-stream = { version = "0.1.3", default-features = false, features = [
    "time",
] }
toml = { version = "0.8.0", optional = true }
trybuild-internals-api = { version = "1.0.99", optional = true }

# TODO(mingwei): remove once file locking is stable: https://github.com/rust-lang/rust/issues/130994
# build.rs `println!("cargo:rustc-cfg=nightly")` doesn't gate this (happens
# after dependency resolution), but this doesn't hurt to have.
[target.'cfg(not(nightly))'.dependencies]
fs2 = "0.4.0"

[target.'cfg(target_os = "linux")'.dependencies]
chrono = { version = "0.4.39", optional = true }
procfs = { version = "0.17.0", optional = true }

[build-dependencies]
stageleft_tool = "0.8.1"
rustc_version = "0.4.0"

[dev-dependencies]
hydro_deploy = { path = "../hydro_deploy/core", version = "^0.13.0" }
ctor = "0.2"
insta = "1.39"
tokio-test = "0.4.4"
trybuild = "1"<|MERGE_RESOLUTION|>--- conflicted
+++ resolved
@@ -36,18 +36,11 @@
 [dependencies]
 bytes = "1.1.0"
 bincode = "1.3.1"
-<<<<<<< HEAD
-hydro_deploy = { path = "../hydro_deploy/core", version = "^0.12.1", optional = true }
-hydro_deploy_integration = { path = "../hydro_deploy/hydro_deploy_integration", version = "^0.12.1" }
-dfir_rs = { path = "../dfir_rs", version = "^0.12.1", default-features = false, optional = true }
-dfir_lang = { path = "../dfir_lang", version = "^0.12.1", optional = true }
-grb = { version = "3.0.1", features = ['gurobi12'] }
-=======
 hydro_deploy = { path = "../hydro_deploy/core", version = "^0.13.0", optional = true }
 hydro_deploy_integration = { path = "../hydro_deploy/hydro_deploy_integration", version = "^0.13.0" }
 dfir_rs = { path = "../dfir_rs", version = "^0.13.0", default-features = false, optional = true }
 dfir_lang = { path = "../dfir_lang", version = "^0.13.0", optional = true }
->>>>>>> d5b5df2c
+grb = { version = "3.0.1", features = ['gurobi12'] }
 futures = "0.3.0"
 match_box = "0.0.2"
 nameof = { version = "1.0.0", optional = true }
