--- conflicted
+++ resolved
@@ -32,18 +32,12 @@
 
 [dependencies]
 bincode = "1.3.1"
-<<<<<<< HEAD
-hydro_deploy = { path = "../hydro_deploy/core", version = "^0.11.0", optional = true }
-dfir_rs = { path = "../dfir_rs", version = "^0.11.0", default-features = false, features = ["deploy_integration"] }
-dfir_lang = { path = "../dfir_lang", version = "^0.11.0", optional = true }
-grb = { version = "3.0.1", features = ['gurobi12'] }
-=======
 hydro_deploy = { path = "../hydro_deploy/core", version = "^0.12.1", optional = true }
 dfir_rs = { path = "../dfir_rs", version = "^0.12.1", default-features = false, features = [
     "deploy_integration",
 ] }
 dfir_lang = { path = "../dfir_lang", version = "^0.12.1", optional = true }
->>>>>>> b24c515b
+grb = { version = "3.0.1", features = ['gurobi12'] }
 match_box = "0.0.2"
 nameof = { version = "1.0.0", optional = true }
 prettyplease = { version = "0.2.0", features = ["verbatim"], optional = true }
