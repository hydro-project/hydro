//! Structs used to create the user-facing Surface API.
//!
//! Main user-facing traits are [`BaseSurface`], [`PullSurface`], and
//! [`PushSurface`], which provide an iterator-like API with easy method
//! chaining. The traits need to be imported when using the Surface API.
//! You can use the prelude to do this easily:
//! ```ignore
//! use hydroflow::build::prelude::*;
//! ```
//!
//! * [`BaseSurface`] provides linear chaining methods like [`BaseSurface::map`], [`BaseSurface::filter`], etc..
//! * [`PullSurface`] provides methods to combine multiple input streams: [`PullSurface::chain`], [`PullSurface::join`].
//!     * To switch to push, call [`PullSurface::pivot`].
//! * [`PushSurface`] provides sink chaining methods and methods to split into multiple output streams: [`PushSurface::tee`], [`PushSurface::for_each`].
//!
//! For implementation info see [super].

use super::build::{PullBuild, PushBuild};
use super::connect::{PullConnect, PushConnect};

pub mod filter;
pub mod flat_map;
pub mod map;
pub mod pivot;

pub mod pull_chain;
pub mod pull_cross_join;
pub mod pull_handoff;
pub mod pull_join;
pub mod pull_ripple_join;

pub mod push_for_each;
pub mod push_handoff;
pub mod push_pivot;
pub mod push_start;
pub mod push_tee;

use std::hash::Hash;

use crate::scheduled::handoff::{HandoffList, HandoffListSplit};
use crate::scheduled::type_list::Extend;

/// Common trait shared between push and pull surface APIs.
///
/// Provides non-push/pull-specific chaining methods.
pub trait BaseSurface {
    type ItemOut;

    fn map<Func, Out>(self, func: Func) -> map::MapSurface<Self, Func>
    where
        Self: Sized,
        Func: FnMut(Self::ItemOut) -> Out,
    {
        map::MapSurface::new(self, func)
    }

    fn flat_map<Func, Out>(self, func: Func) -> flat_map::FlatMapSurface<Self, Func>
    where
        Self: Sized,
        Func: FnMut(Self::ItemOut) -> Out,
        Out: IntoIterator,
    {
        flat_map::FlatMapSurface::new(self, func)
    }

    fn filter<Func>(self, func: Func) -> filter::FilterSurface<Self, Func>
    where
        Self: Sized,
        Func: FnMut(&Self::ItemOut) -> bool,
    {
        filter::FilterSurface::new(self, func)
    }
}

pub trait PullSurface: BaseSurface {
    type InputHandoffs: HandoffList;

    type Connect: PullConnect<InputHandoffs = Self::InputHandoffs>;
    type Build: PullBuild<InputHandoffs = Self::InputHandoffs, ItemOut = Self::ItemOut>;

    fn into_parts(self) -> (Self::Connect, Self::Build);

    fn chain<Other>(self, other: Other) -> pull_chain::ChainPullSurface<Self, Other>
    where
        Self: Sized,
        Other: PullSurface<ItemOut = Self::ItemOut>,
    {
        pull_chain::ChainPullSurface::new(self, other)
    }

    fn join<Other, Key, ValSelf, ValOther>(
        self,
        other: Other,
    ) -> pull_join::JoinPullSurface<Self, Other>
    where
        Self: Sized + PullSurface<ItemOut = (Key, ValSelf)>,
        Other: PullSurface<ItemOut = (Key, ValOther)>,
        Key: 'static + Eq + Hash + Clone,
        ValSelf: 'static + Eq + Clone,
        ValOther: 'static + Eq + Clone,
    {
        pull_join::JoinPullSurface::new(self, other)
    }

<<<<<<< HEAD
    fn cross_join<Other>(self, other: Other) -> pull_cross_join::CrossJoinPullSurface<Self, Other>
=======
    fn ripple_join<Other>(
        self,
        other: Other,
    ) -> pull_ripple_join::RippleJoinPullSurface<Self, Other>
>>>>>>> 5b57c3c1
    where
        Self: Sized + PullSurface,
        Other: PullSurface,
        Self::ItemOut: 'static + Eq + Clone,
        Other::ItemOut: 'static + Eq + Clone,
    {
<<<<<<< HEAD
        pull_cross_join::CrossJoinPullSurface::new(self, other)
=======
        pull_ripple_join::RippleJoinPullSurface::new(self, other)
>>>>>>> 5b57c3c1
    }

    fn pivot(self) -> push_pivot::PivotPushSurface<Self>
    where
        Self: Sized,
    {
        push_pivot::PivotPushSurface::new(self)
    }
}

pub trait PushSurface: BaseSurface {
    /// This should usually be a type which impls [PushSurfaceReversed], but it is not enforced since we also need to return a Pivot in the end.
    type Output<Next>
    where
        Next: PushSurfaceReversed<ItemIn = Self::ItemOut>;

    fn reverse<Next>(self, next: Next) -> Self::Output<Next>
    where
        Next: PushSurfaceReversed<ItemIn = Self::ItemOut>;

    /// To create a output tee, use [`HydroflowBuilder::start_tee()`](crate::builder::HydroflowBuilder::start_tee).
    fn tee<NextA, NextB>(
        self,
        next_a: NextA,
        next_b: NextB,
    ) -> Self::Output<push_tee::TeePushSurfaceReversed<NextA, NextB>>
    where
        Self: Sized,
        Self::ItemOut: Clone,
        NextA: PushSurfaceReversed<ItemIn = Self::ItemOut>,
        NextB: PushSurfaceReversed<ItemIn = Self::ItemOut>,

        NextA::OutputHandoffs: Extend<NextB::OutputHandoffs>,
        <NextA::OutputHandoffs as Extend<NextB::OutputHandoffs>>::Extended:
            HandoffList + HandoffListSplit<NextA::OutputHandoffs, Suffix = NextB::OutputHandoffs>,
    {
        let next = push_tee::TeePushSurfaceReversed::new(next_a, next_b);
        self.reverse(next)
    }

    fn for_each<Func>(
        self,
        func: Func,
    ) -> Self::Output<push_for_each::ForEachPushSurfaceReversed<Func, Self::ItemOut>>
    where
        Self: Sized,
        Func: FnMut(Self::ItemOut),
    {
        let next = push_for_each::ForEachPushSurfaceReversed::new(func);
        self.reverse(next)
    }
}

/// This extra layer is needed due to the ownership order. In the functional
/// chaining syntax each operator owns the previous (can only go in order
/// things are called/defined), but in the end we need each pusherator to own
/// the _next_ pusherator which it's pushing to.
///
/// This is the already-reversed, [PushSurface] does the actual reversing.
pub trait PushSurfaceReversed {
    type OutputHandoffs: HandoffList;

    type ItemIn;

    type Connect: PushConnect<OutputHandoffs = Self::OutputHandoffs>;
    type Build: PushBuild<OutputHandoffs = Self::OutputHandoffs, ItemIn = Self::ItemIn>;

    fn into_parts(self) -> (Self::Connect, Self::Build);
}<|MERGE_RESOLUTION|>--- conflicted
+++ resolved
@@ -102,25 +102,14 @@
         pull_join::JoinPullSurface::new(self, other)
     }
 
-<<<<<<< HEAD
     fn cross_join<Other>(self, other: Other) -> pull_cross_join::CrossJoinPullSurface<Self, Other>
-=======
-    fn ripple_join<Other>(
-        self,
-        other: Other,
-    ) -> pull_ripple_join::RippleJoinPullSurface<Self, Other>
->>>>>>> 5b57c3c1
     where
         Self: Sized + PullSurface,
         Other: PullSurface,
         Self::ItemOut: 'static + Eq + Clone,
         Other::ItemOut: 'static + Eq + Clone,
     {
-<<<<<<< HEAD
         pull_cross_join::CrossJoinPullSurface::new(self, other)
-=======
-        pull_ripple_join::RippleJoinPullSurface::new(self, other)
->>>>>>> 5b57c3c1
     }
 
     fn pivot(self) -> push_pivot::PivotPushSurface<Self>
