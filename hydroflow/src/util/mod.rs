--- conflicted
+++ resolved
@@ -11,21 +11,6 @@
 use bincode;
 use futures::Stream;
 use serde::{Deserialize, Serialize};
-<<<<<<< HEAD
-use tokio::net::UdpSocket;
-use tokio_stream::wrappers::UnboundedReceiverStream;
-use tokio_util::codec::length_delimited::LengthDelimitedCodec;
-use tokio_util::codec::{Decoder, Encoder, LinesCodec};
-use tokio_util::udp::UdpFramed;
-
-pub type UdpFramedSink<Codec, Item> = SplitSink<UdpFramed<Codec>, (Item, SocketAddr)>;
-pub type UdpFramedStream<Codec> = SplitStream<UdpFramed<Codec>>;
-pub type UdpSink = UdpFramedSink<LengthDelimitedCodec, Bytes>;
-pub type UdpStream = UdpFramedStream<LengthDelimitedCodec>;
-pub type UdpLinesSink = UdpFramedSink<LinesCodec, String>;
-pub type UdpLinesStream = UdpFramedStream<LinesCodec>;
-=======
->>>>>>> 32fddfec
 
 pub fn unbounded_channel<T>() -> (
     tokio::sync::mpsc::UnboundedSender<T>,
@@ -72,18 +57,6 @@
     bincode::deserialize(&msg).unwrap()
 }
 
-<<<<<<< HEAD
-=======
-pub fn deserialize_msg<T>(
-    msg: Result<(bytes::BytesMut, SocketAddr), tokio_util::codec::LinesCodecError>,
-) -> T
-where
-    T: Serialize + for<'a> Deserialize<'a> + Clone,
-{
-    bincode::deserialize(&(msg.unwrap().0)).unwrap()
-}
-
->>>>>>> 32fddfec
 pub fn ipv4_resolve(addr: &str) -> Result<SocketAddr, std::io::Error> {
     use std::net::ToSocketAddrs;
     let mut addrs = addr.to_socket_addrs()?;
