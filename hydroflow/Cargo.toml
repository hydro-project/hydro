--- conflicted
+++ resolved
@@ -49,12 +49,8 @@
 smallvec = "1.10.0"
 tokio-stream = { version = "0.1.10", features = [ "io-util", "sync" ] }
 tracing = "0.1"
-<<<<<<< HEAD
 tuples = "1.15.0"
-variadics = { path = "../variadics", version = "^0.0.4" }
-=======
 variadics = { path = "../variadics", version = "^0.0.5" }
->>>>>>> 654b77d8
 web-time = "1.1.0"
 
 # added to workaround `cargo smart-release` https://github.com/Byron/cargo-smart-release/issues/16
