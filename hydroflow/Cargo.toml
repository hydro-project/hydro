[package]
name = "hydroflow"
publish = true
version = "0.9.0"
edition = "2021"
license = "Apache-2.0"
documentation = "https://docs.rs/hydroflow/"
description = "Hydro's low-level dataflow runtime and IR"

[lints]
workspace = true

[features]
default = [ "macros", "nightly", "debugging" ]

nightly = [ "hydroflow_macro", "hydroflow_macro/diagnostics" ]
macros = [ "hydroflow_macro", "hydroflow_datalog" ]
hydroflow_macro = [ "dep:hydroflow_macro" ]
hydroflow_datalog = [ "dep:hydroflow_datalog" ]
deploy_integration = [ "dep:hydroflow_deploy_integration" ]
python = [ "dep:pyo3" ]
debugging = [ "hydroflow_lang/debugging" ]

[[example]]
name = "kvs_bench"
required-features = [ "nightly" ]

[[example]]
name = "python_udf"
required-features = [ "python" ]

[[example]]
name = "modules_outer_join"
required-features = [ "debugging" ]

[[example]]
name = "modules_triple_cross_join"
required-features = [ "debugging" ]

[dependencies]
bincode = "1.3.1"
byteorder = "1.3.2"
bytes = "1.1.0"
futures = "0.3.0"
hydroflow_deploy_integration = { optional = true, path = "../hydro_deploy/hydroflow_deploy_integration", version = "^0.9.0" }
hydroflow_datalog = { optional = true, path = "../hydroflow_datalog", version = "^0.9.0" }
hydroflow_lang = { path = "../hydroflow_lang", version = "^0.9.0", features = [ "clap-derive" ] }
hydroflow_macro = { optional = true, path = "../hydroflow_macro", version = "^0.9.0" }
itertools = "0.10.0"
lattices = { path = "../lattices", version = "^0.5.7", features = [ "serde" ] }
pusherator = { path = "../pusherator", version = "^0.0.8" }
pyo3 = { optional = true, version = "0.20" }
ref-cast = "1.0.0"
regex = "1.10.4"
rustc-hash = "1.1.0"
<<<<<<< HEAD
sealed = "0.5"
serde = { version = "1", features = [ "derive" ] }
serde_json = "1"
slotmap = "1.0"
smallvec = "1.10.0"
tokio-stream = { version = "0.1.10", features = [ "io-util", "sync" ] }
tracing = "0.1"
tuples = "1.15.0"
variadics = { path = "../variadics", version = "^0.0.5" }
web-time = "1.1.0"
=======
sealed = "0.5.0"
serde = { version = "1.0.197", features = [ "derive" ] }
serde_json = "1.0.115"
slotmap = "1.0.0"
smallvec = "1.6.1"
tokio-stream = { version = "0.1.3", default-features = false, features = [ "time", "io-util", "sync" ] }
tracing = "0.1.37"
variadics = { path = "../variadics", version = "^0.0.6" }
web-time = "1.0.0"
>>>>>>> 1c282594

# added to workaround `cargo smart-release` https://github.com/Byron/cargo-smart-release/issues/16
multiplatform_test = { path = "../multiplatform_test", version = "^0.2.0", optional = true }

[target.'cfg(not(target_arch = "wasm32"))'.dependencies]
tokio = { version = "1.29.0", features = [ "full" ] }
tokio-util = { version = "0.7.5", features = [ "net", "codec" ] }

[target.'cfg(target_arch = "wasm32")'.dependencies]
tokio = { version = "1.29.0", features = [ "rt" , "sync", "macros", "io-util", "time" ] }
tokio-util = { version = "0.7.5", features = [ "codec" ] }
# We depend on getrandom transitively through rand. To compile getrandom to
# WASM, we need to enable its "js" feature. However, rand does not expose a
# passthrough to enable "js" on getrandom. As a workaround, we enable the
# getrandom js feature here; when the feature resolver computes the set of
# features for getrandom (unification), it will include "js".
getrandom = { version = "0.2.6", features = [ "js" ] }

[dev-dependencies]
chrono = { version = "0.4.20", features = [ "serde", "clock" ], default-features = false }
clap = { version = "4.5.4", features = [ "derive" ] }
colored = "2.0"
insta = "1.39"
multiplatform_test = { path = "../multiplatform_test", version = "^0.2.0" }
wasm-bindgen-test = "0.3.33"
rand = { version = "0.8.0", features = [ "small_rng" ] }
rand_distr = "0.4.3"
regex = "1.10.4"
static_assertions = "1.0.0"
time = "0.3"
tracing-subscriber = { version = "0.3", features = [ "env-filter" ] }
trybuild = "1"
zipf = "7"

[target.'cfg(not(target_arch = "wasm32"))'.dev-dependencies]
# Rayon (rust data-parallelism library) does not compile on WASM.
criterion = { version = "0.5.0", features = [ "async_tokio", "html_reports" ] }<|MERGE_RESOLUTION|>--- conflicted
+++ resolved
@@ -53,18 +53,6 @@
 ref-cast = "1.0.0"
 regex = "1.10.4"
 rustc-hash = "1.1.0"
-<<<<<<< HEAD
-sealed = "0.5"
-serde = { version = "1", features = [ "derive" ] }
-serde_json = "1"
-slotmap = "1.0"
-smallvec = "1.10.0"
-tokio-stream = { version = "0.1.10", features = [ "io-util", "sync" ] }
-tracing = "0.1"
-tuples = "1.15.0"
-variadics = { path = "../variadics", version = "^0.0.5" }
-web-time = "1.1.0"
-=======
 sealed = "0.5.0"
 serde = { version = "1.0.197", features = [ "derive" ] }
 serde_json = "1.0.115"
@@ -74,7 +62,6 @@
 tracing = "0.1.37"
 variadics = { path = "../variadics", version = "^0.0.6" }
 web-time = "1.0.0"
->>>>>>> 1c282594
 
 # added to workaround `cargo smart-release` https://github.com/Byron/cargo-smart-release/issues/16
 multiplatform_test = { path = "../multiplatform_test", version = "^0.2.0", optional = true }
