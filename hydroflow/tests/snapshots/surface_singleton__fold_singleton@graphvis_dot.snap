--- conflicted
+++ resolved
@@ -8,17 +8,6 @@
     n1v1 [label="(n1v1) source_iter(1..=10)", shape=invhouse, fillcolor="#88aaff"]
     n2v1 [label="(n2v1) source_iter(3..=5)", shape=invhouse, fillcolor="#88aaff"]
     n3v1 [label="(n3v1) fold(|| 0, |a, b| *a = std::cmp::max(*a, b))", shape=invhouse, fillcolor="#88aaff"]
-<<<<<<< HEAD
-    n4v1 [label="(n4v1) persist::<'static>()", shape=invhouse, fillcolor="#88aaff"]
-    n5v1 [label="(n5v1) filter(|&value| { value <= max_of_stream2 })", shape=invhouse, fillcolor="#88aaff"]
-    n6v1 [label="(n6v1) map(|x| (context.current_tick(), x))", shape=invhouse, fillcolor="#88aaff"]
-    n7v1 [label="(n7v1) for_each(|x| filter_send.send(x).unwrap())", shape=house, fillcolor="#ffff88"]
-    n8v1 [label="(n8v1) map(|x| (context.current_tick(), x))", shape=invhouse, fillcolor="#88aaff"]
-    n9v1 [label="(n9v1) for_each(|x| max_send.send(x).unwrap())", shape=house, fillcolor="#ffff88"]
-    n10v1 [label="(n10v1) handoff", shape=parallelogram, fillcolor="#ddddff"]
-    n2v1 -> n10v1
-    n6v1 -> n7v1
-=======
     n4v1 [label="(n4v1) filter(|&value| { value <= max_of_stream2 })", shape=invhouse, fillcolor="#88aaff"]
     n5v1 [label="(n5v1) map(|x| (context.current_tick(), x))", shape=invhouse, fillcolor="#88aaff"]
     n6v1 [label="(n6v1) for_each(|x| filter_send.send(x).unwrap())", shape=house, fillcolor="#ffff88"]
@@ -26,7 +15,6 @@
     n8v1 [label="(n8v1) for_each(|x| max_send.send(x).unwrap())", shape=house, fillcolor="#ffff88"]
     n9v1 [label="(n9v1) handoff", shape=parallelogram, fillcolor="#ddddff"]
     n2v1 -> n9v1
->>>>>>> 654b77d8
     n5v1 -> n6v1
     n4v1 -> n5v1
     n1v1 -> n4v1
