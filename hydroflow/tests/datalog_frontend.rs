--- conflicted
+++ resolved
@@ -909,8 +909,6 @@
         &*collect_ready::<Vec<_>, _>(&mut result_recv),
         &[(2,), (3,), (4,)]
     );
-<<<<<<< HEAD
-=======
 }
 
 #[multiplatform_test]
@@ -953,5 +951,4 @@
         &*collect_ready::<Vec<_>, _>(&mut result_recv),
         &[(1, 2, 6), (1, 3, 6)]
     );
->>>>>>> d075a0c1
 }