---
source: hydroflow_datalog_core/src/lib.rs
expression: flat_graph_ref.surface_syntax_string()
---
1v1 = merge ();
2v1 = unique :: < 'tick > ();
3v1 = tee ();
4v1 = merge ();
5v1 = unique :: < 'tick > ();
6v1 = tee ();
7v1 = source_stream (ints);
8v1 = for_each (| v | result . send (v) . unwrap ());
9v1 = merge ();
10v1 = unique :: < 'tick > ();
11v1 = for_each (| (node , data) | async_send_result (node , data));
12v1 = source_stream (async_receive_result);
<<<<<<< HEAD
13v1 = map (| row : (_ , _ ,) | (row . 0 , row . 1 ,));
14v1 = map (| v : (_ , _ ,) | (v . 1 , (v . 0 ,)));
=======
13v1 = unique :: < 'tick > ();
14v1 = map (| row : (_ , _ ,) | (row . 0 , row . 1 ,));
15v1 = map (| v : (_ , _ ,) | (v . 1 , (v . 0 ,)));
>>>>>>> cc328e6d

2v1 -> 3v1;
1v1 -> 2v1;
5v1 -> 6v1;
4v1 -> 5v1;
7v1 -> 1v1;
6v1 -> 8v1;
10v1 -> 11v1;
9v1 -> 10v1;
<<<<<<< HEAD
12v1 -> 4v1;
14v1 -> 9v1;
13v1 -> 14v1;
3v1 -> 13v1;
=======
13v1 -> 4v1;
12v1 -> 13v1;
15v1 -> 9v1;
14v1 -> 15v1;
3v1 -> 14v1;
>>>>>>> cc328e6d
<|MERGE_RESOLUTION|>--- conflicted
+++ resolved
@@ -14,14 +14,9 @@
 10v1 = unique :: < 'tick > ();
 11v1 = for_each (| (node , data) | async_send_result (node , data));
 12v1 = source_stream (async_receive_result);
-<<<<<<< HEAD
-13v1 = map (| row : (_ , _ ,) | (row . 0 , row . 1 ,));
-14v1 = map (| v : (_ , _ ,) | (v . 1 , (v . 0 ,)));
-=======
 13v1 = unique :: < 'tick > ();
 14v1 = map (| row : (_ , _ ,) | (row . 0 , row . 1 ,));
 15v1 = map (| v : (_ , _ ,) | (v . 1 , (v . 0 ,)));
->>>>>>> cc328e6d
 
 2v1 -> 3v1;
 1v1 -> 2v1;
@@ -31,15 +26,8 @@
 6v1 -> 8v1;
 10v1 -> 11v1;
 9v1 -> 10v1;
-<<<<<<< HEAD
-12v1 -> 4v1;
-14v1 -> 9v1;
-13v1 -> 14v1;
-3v1 -> 13v1;
-=======
 13v1 -> 4v1;
 12v1 -> 13v1;
 15v1 -> 9v1;
 14v1 -> 15v1;
 3v1 -> 14v1;
->>>>>>> cc328e6d
