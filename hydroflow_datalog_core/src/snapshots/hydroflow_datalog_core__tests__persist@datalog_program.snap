--- conflicted
+++ resolved
@@ -7,25 +7,6 @@
         use hydroflow::{var_expr, var_args};
         let mut df = hydroflow::scheduled::graph::Hydroflow::new();
         df.__assign_meta_graph(
-<<<<<<< HEAD
-            "{\"nodes\":[{\"value\":null,\"version\":0},{\"value\":{\"Handoff\":{}},\"version\":3},{\"value\":{\"Operator\":\"unique :: < 'tick > ()\"},\"version\":1},{\"value\":{\"Operator\":\"difference :: < 'tick , 'static > ()\"},\"version\":1},{\"value\":{\"Operator\":\"tee ()\"},\"version\":1},{\"value\":{\"Operator\":\"next_tick ()\"},\"version\":1},{\"value\":{\"Handoff\":{}},\"version\":3},{\"value\":{\"Operator\":\"unique :: < 'tick > ()\"},\"version\":1},{\"value\":{\"Operator\":\"difference :: < 'tick , 'static > ()\"},\"version\":1},{\"value\":{\"Operator\":\"tee ()\"},\"version\":1},{\"value\":{\"Operator\":\"next_tick ()\"},\"version\":1},{\"value\":{\"Handoff\":{}},\"version\":3},{\"value\":{\"Operator\":\"unique :: < 'tick > ()\"},\"version\":1},{\"value\":{\"Handoff\":{}},\"version\":3},{\"value\":{\"Handoff\":{}},\"version\":3},{\"value\":{\"Operator\":\"unique :: < 'tick > ()\"},\"version\":1},{\"value\":{\"Handoff\":{}},\"version\":3},{\"value\":{\"Handoff\":{}},\"version\":3},{\"value\":{\"Operator\":\"unique :: < 'tick > ()\"},\"version\":1},{\"value\":{\"Handoff\":{}},\"version\":3},{\"value\":{\"Operator\":\"source_stream (ints1)\"},\"version\":1},{\"value\":{\"Operator\":\"source_stream (ints2)\"},\"version\":1},{\"value\":{\"Operator\":\"source_stream (ints3)\"},\"version\":1},{\"value\":{\"Operator\":\"for_each (| v | result . send (v) . unwrap ())\"},\"version\":1},{\"value\":{\"Operator\":\"for_each (| v | result2 . send (v) . unwrap ())\"},\"version\":1},{\"value\":{\"Operator\":\"join :: < 'static , 'static , hydroflow :: compiled :: pull :: HalfMultisetJoinState > ()\"},\"version\":1},{\"value\":{\"Operator\":\"map (| kv : (() , ((_ ,) , (_ ,))) | (kv . 1 . 0 . 0 , kv . 1 . 1 . 0 ,))\"},\"version\":1},{\"value\":{\"Operator\":\"map (| _v : (_ ,) | (() , (_v . 0 ,)))\"},\"version\":1},{\"value\":{\"Operator\":\"map (| _v : (_ ,) | (() , (_v . 0 ,)))\"},\"version\":1},{\"value\":{\"Operator\":\"join :: < 'static , 'tick , hydroflow :: compiled :: pull :: HalfMultisetJoinState > ()\"},\"version\":1},{\"value\":{\"Operator\":\"map (| kv : (() , ((_ , _ ,) , (_ ,))) | (kv . 1 . 0 . 0 , kv . 1 . 0 . 1 , kv . 1 . 1 . 0 ,))\"},\"version\":1},{\"value\":{\"Operator\":\"map (| _v : (_ , _ ,) | (() , (_v . 0 , _v . 1 ,)))\"},\"version\":1},{\"value\":{\"Operator\":\"map (| _v : (_ ,) | (() , (_v . 0 ,)))\"},\"version\":1},{\"value\":{\"Operator\":\"map (| row : (_ , _ , _ ,) | (row . 0 , row . 1 , row . 2 ,))\"},\"version\":1},{\"value\":{\"Operator\":\"anti_join ()\"},\"version\":1},{\"value\":{\"Operator\":\"map (| kv : ((_ ,) , ()) | (kv . 0 . 0 ,))\"},\"version\":1},{\"value\":{\"Operator\":\"persist ()\"},\"version\":1},{\"value\":{\"Operator\":\"map (| _v : (_ ,) | ((_v . 0 ,) , ()))\"},\"version\":1},{\"value\":{\"Operator\":\"persist ()\"},\"version\":1},{\"value\":{\"Operator\":\"map (| _v : (_ ,) | (_v . 0 ,))\"},\"version\":1},{\"value\":{\"Operator\":\"map (| row : (_ ,) | (row . 0 ,))\"},\"version\":1},{\"value\":{\"Handoff\":{}},\"version\":1},{\"value\":{\"Handoff\":{}},\"version\":1},{\"value\":{\"Handoff\":{}},\"version\":1}],\"graph\":[{\"value\":null,\"version\":0},{\"value\":[{\"idx\":20,\"version\":1},{\"idx\":41,\"version\":1}],\"version\":5},{\"value\":[{\"idx\":3,\"version\":1},{\"idx\":4,\"version\":1}],\"version\":1},{\"value\":[{\"idx\":2,\"version\":1},{\"idx\":3,\"version\":1}],\"version\":1},{\"value\":[{\"idx\":5,\"version\":1},{\"idx\":19,\"version\":3}],\"version\":3},{\"value\":[{\"idx\":4,\"version\":1},{\"idx\":16,\"version\":3}],\"version\":3},{\"value\":[{\"idx\":21,\"version\":1},{\"idx\":42,\"version\":1}],\"version\":5},{\"value\":[{\"idx\":8,\"version\":1},{\"idx\":9,\"version\":1}],\"version\":1},{\"value\":[{\"idx\":7,\"version\":1},{\"idx\":8,\"version\":1}],\"version\":1},{\"value\":[{\"idx\":10,\"version\":1},{\"idx\":13,\"version\":3}],\"version\":3},{\"value\":[{\"idx\":9,\"version\":1},{\"idx\":17,\"version\":3}],\"version\":3},{\"value\":[{\"idx\":22,\"version\":1},{\"idx\":43,\"version\":1}],\"version\":5},{\"value\":[{\"idx\":13,\"version\":3},{\"idx\":8,\"version\":1}],\"version\":3},{\"value\":[{\"idx\":33,\"version\":1},{\"idx\":15,\"version\":1}],\"version\":3},{\"value\":[{\"idx\":16,\"version\":3},{\"idx\":5,\"version\":1}],\"version\":3},{\"value\":[{\"idx\":40,\"version\":1},{\"idx\":18,\"version\":1}],\"version\":3},{\"value\":[{\"idx\":19,\"version\":3},{\"idx\":3,\"version\":1}],\"version\":3},{\"value\":[{\"idx\":1,\"version\":3},{\"idx\":34,\"version\":1}],\"version\":3},{\"value\":[{\"idx\":6,\"version\":3},{\"idx\":36,\"version\":1}],\"version\":3},{\"value\":[{\"idx\":11,\"version\":3},{\"idx\":28,\"version\":1}],\"version\":3},{\"value\":[{\"idx\":15,\"version\":1},{\"idx\":23,\"version\":1}],\"version\":3},{\"value\":[{\"idx\":18,\"version\":1},{\"idx\":24,\"version\":1}],\"version\":3},{\"value\":[{\"idx\":25,\"version\":1},{\"idx\":26,\"version\":1}],\"version\":1},{\"value\":[{\"idx\":27,\"version\":1},{\"idx\":25,\"version\":1}],\"version\":1},{\"value\":[{\"idx\":4,\"version\":1},{\"idx\":14,\"version\":3}],\"version\":3},{\"value\":[{\"idx\":28,\"version\":1},{\"idx\":25,\"version\":1}],\"version\":1},{\"value\":[{\"idx\":9,\"version\":1},{\"idx\":11,\"version\":3}],\"version\":3},{\"value\":[{\"idx\":29,\"version\":1},{\"idx\":30,\"version\":1}],\"version\":1},{\"value\":[{\"idx\":31,\"version\":1},{\"idx\":29,\"version\":1}],\"version\":1},{\"value\":[{\"idx\":26,\"version\":1},{\"idx\":31,\"version\":1}],\"version\":1},{\"value\":[{\"idx\":32,\"version\":1},{\"idx\":29,\"version\":1}],\"version\":1},{\"value\":[{\"idx\":12,\"version\":1},{\"idx\":32,\"version\":1}],\"version\":3},{\"value\":[{\"idx\":14,\"version\":3},{\"idx\":27,\"version\":1}],\"version\":3},{\"value\":[{\"idx\":30,\"version\":1},{\"idx\":33,\"version\":1}],\"version\":1},{\"value\":[{\"idx\":34,\"version\":1},{\"idx\":35,\"version\":1}],\"version\":1},{\"value\":[{\"idx\":37,\"version\":1},{\"idx\":34,\"version\":1}],\"version\":1},{\"value\":[{\"idx\":36,\"version\":1},{\"idx\":37,\"version\":1}],\"version\":1},{\"value\":[{\"idx\":4,\"version\":1},{\"idx\":6,\"version\":3}],\"version\":3},{\"value\":[{\"idx\":39,\"version\":1},{\"idx\":1,\"version\":3}],\"version\":3},{\"value\":[{\"idx\":38,\"version\":1},{\"idx\":39,\"version\":1}],\"version\":1},{\"value\":[{\"idx\":9,\"version\":1},{\"idx\":38,\"version\":1}],\"version\":1},{\"value\":[{\"idx\":17,\"version\":3},{\"idx\":10,\"version\":1}],\"version\":3},{\"value\":[{\"idx\":35,\"version\":1},{\"idx\":40,\"version\":1}],\"version\":1},{\"value\":[{\"idx\":41,\"version\":1},{\"idx\":2,\"version\":1}],\"version\":1},{\"value\":[{\"idx\":42,\"version\":1},{\"idx\":7,\"version\":1}],\"version\":1},{\"value\":[{\"idx\":43,\"version\":1},{\"idx\":12,\"version\":1}],\"version\":1}],\"ports\":[{\"value\":null,\"version\":0},{\"value\":[\"Elided\",\"Elided\"],\"version\":5},{\"value\":[\"Elided\",\"Elided\"],\"version\":1},{\"value\":[\"Elided\",{\"Path\":\"pos\"}],\"version\":1},{\"value\":[\"Elided\",\"Elided\"],\"version\":3},{\"value\":[\"Elided\",\"Elided\"],\"version\":3},{\"value\":[\"Elided\",\"Elided\"],\"version\":5},{\"value\":[\"Elided\",\"Elided\"],\"version\":1},{\"value\":[\"Elided\",{\"Path\":\"pos\"}],\"version\":1},{\"value\":[\"Elided\",\"Elided\"],\"version\":3},{\"value\":[\"Elided\",\"Elided\"],\"version\":3},{\"value\":[\"Elided\",\"Elided\"],\"version\":5},{\"value\":[\"Elided\",{\"Path\":\"neg\"}],\"version\":3},{\"value\":[\"Elided\",\"Elided\"],\"version\":3},{\"value\":[\"Elided\",\"Elided\"],\"version\":3},{\"value\":[\"Elided\",\"Elided\"],\"version\":3},{\"value\":[\"Elided\",{\"Path\":\"neg\"}],\"version\":3},{\"value\":[\"Elided\",{\"Path\":\"neg\"}],\"version\":3},{\"value\":[\"Elided\",\"Elided\"],\"version\":3},{\"value\":[\"Elided\",\"Elided\"],\"version\":3},{\"value\":[\"Elided\",\"Elided\"],\"version\":3},{\"value\":[\"Elided\",\"Elided\"],\"version\":3},{\"value\":[\"Elided\",\"Elided\"],\"version\":1},{\"value\":[\"Elided\",{\"Int\":\"0\"}],\"version\":1},{\"value\":[{\"Int\":\"0\"},\"Elided\"],\"version\":3},{\"value\":[\"Elided\",{\"Int\":\"1\"}],\"version\":1},{\"value\":[{\"Int\":\"0\"},\"Elided\"],\"version\":3},{\"value\":[\"Elided\",\"Elided\"],\"version\":1},{\"value\":[\"Elided\",{\"Int\":\"0\"}],\"version\":1},{\"value\":[\"Elided\",\"Elided\"],\"version\":1},{\"value\":[\"Elided\",{\"Int\":\"1\"}],\"version\":1},{\"value\":[\"Elided\",\"Elided\"],\"version\":3},{\"value\":[\"Elided\",\"Elided\"],\"version\":3},{\"value\":[\"Elided\",\"Elided\"],\"version\":1},{\"value\":[\"Elided\",\"Elided\"],\"version\":1},{\"value\":[\"Elided\",{\"Path\":\"pos\"}],\"version\":1},{\"value\":[\"Elided\",\"Elided\"],\"version\":1},{\"value\":[{\"Int\":\"1\"},\"Elided\"],\"version\":3},{\"value\":[\"Elided\",\"Elided\"],\"version\":3},{\"value\":[\"Elided\",\"Elided\"],\"version\":1},{\"value\":[{\"Int\":\"1\"},\"Elided\"],\"version\":1},{\"value\":[\"Elided\",\"Elided\"],\"version\":3},{\"value\":[\"Elided\",\"Elided\"],\"version\":1},{\"value\":[\"Elided\",\"Elided\"],\"version\":1},{\"value\":[\"Elided\",\"Elided\"],\"version\":1},{\"value\":[\"Elided\",\"Elided\"],\"version\":1}],\"node_subgraph\":[{\"value\":null,\"version\":0},{\"value\":null,\"version\":0},{\"value\":{\"idx\":1,\"version\":1},\"version\":1},{\"value\":{\"idx\":1,\"version\":1},\"version\":1},{\"value\":{\"idx\":1,\"version\":1},\"version\":1},{\"value\":{\"idx\":2,\"version\":1},\"version\":1},{\"value\":null,\"version\":0},{\"value\":{\"idx\":6,\"version\":1},\"version\":1},{\"value\":{\"idx\":6,\"version\":1},\"version\":1},{\"value\":{\"idx\":6,\"version\":1},\"version\":1},{\"value\":{\"idx\":3,\"version\":1},\"version\":1},{\"value\":null,\"version\":0},{\"value\":{\"idx\":4,\"version\":1},\"version\":1},{\"value\":null,\"version\":0},{\"value\":null,\"version\":0},{\"value\":{\"idx\":4,\"version\":1},\"version\":1},{\"value\":null,\"version\":0},{\"value\":null,\"version\":0},{\"value\":{\"idx\":5,\"version\":1},\"version\":1},{\"value\":null,\"version\":0},{\"value\":{\"idx\":7,\"version\":1},\"version\":1},{\"value\":{\"idx\":8,\"version\":1},\"version\":1},{\"value\":{\"idx\":9,\"version\":1},\"version\":1},{\"value\":{\"idx\":4,\"version\":1},\"version\":1},{\"value\":{\"idx\":5,\"version\":1},\"version\":1},{\"value\":{\"idx\":4,\"version\":1},\"version\":1},{\"value\":{\"idx\":4,\"version\":1},\"version\":1},{\"value\":{\"idx\":4,\"version\":1},\"version\":1},{\"value\":{\"idx\":4,\"version\":1},\"version\":1},{\"value\":{\"idx\":4,\"version\":1},\"version\":1},{\"value\":{\"idx\":4,\"version\":1},\"version\":1},{\"value\":{\"idx\":4,\"version\":1},\"version\":1},{\"value\":{\"idx\":4,\"version\":1},\"version\":1},{\"value\":{\"idx\":4,\"version\":1},\"version\":1},{\"value\":{\"idx\":5,\"version\":1},\"version\":1},{\"value\":{\"idx\":5,\"version\":1},\"version\":1},{\"value\":{\"idx\":5,\"version\":1},\"version\":1},{\"value\":{\"idx\":5,\"version\":1},\"version\":1},{\"value\":{\"idx\":6,\"version\":1},\"version\":1},{\"value\":{\"idx\":6,\"version\":1},\"version\":1},{\"value\":{\"idx\":5,\"version\":1},\"version\":1}],\"subgraph_nodes\":[{\"value\":null,\"version\":0},{\"value\":[{\"idx\":2,\"version\":1},{\"idx\":3,\"version\":1},{\"idx\":4,\"version\":1}],\"version\":1},{\"value\":[{\"idx\":5,\"version\":1}],\"version\":1},{\"value\":[{\"idx\":10,\"version\":1}],\"version\":1},{\"value\":[{\"idx\":12,\"version\":1},{\"idx\":27,\"version\":1},{\"idx\":28,\"version\":1},{\"idx\":25,\"version\":1},{\"idx\":26,\"version\":1},{\"idx\":31,\"version\":1},{\"idx\":32,\"version\":1},{\"idx\":29,\"version\":1},{\"idx\":30,\"version\":1},{\"idx\":33,\"version\":1},{\"idx\":15,\"version\":1},{\"idx\":23,\"version\":1}],\"version\":1},{\"value\":[{\"idx\":36,\"version\":1},{\"idx\":37,\"version\":1},{\"idx\":34,\"version\":1},{\"idx\":35,\"version\":1},{\"idx\":40,\"version\":1},{\"idx\":18,\"version\":1},{\"idx\":24,\"version\":1}],\"version\":1},{\"value\":[{\"idx\":7,\"version\":1},{\"idx\":8,\"version\":1},{\"idx\":9,\"version\":1},{\"idx\":38,\"version\":1},{\"idx\":39,\"version\":1}],\"version\":1},{\"value\":[{\"idx\":20,\"version\":1}],\"version\":1},{\"value\":[{\"idx\":21,\"version\":1}],\"version\":1},{\"value\":[{\"idx\":22,\"version\":1}],\"version\":1}],\"subgraph_stratum\":[{\"value\":null,\"version\":0},{\"value\":1,\"version\":1},{\"value\":0,\"version\":1},{\"value\":0,\"version\":1},{\"value\":1,\"version\":1},{\"value\":2,\"version\":1},{\"value\":1,\"version\":1},{\"value\":0,\"version\":1},{\"value\":0,\"version\":1},{\"value\":0,\"version\":1}],\"node_varnames\":[{\"value\":null,\"version\":0},{\"value\":null,\"version\":0},{\"value\":\"ints1_insert\",\"version\":1},{\"value\":\"ints1\",\"version\":1},{\"value\":\"ints1\",\"version\":1},{\"value\":null,\"version\":0},{\"value\":null,\"version\":0},{\"value\":\"ints2_insert\",\"version\":1},{\"value\":\"ints2\",\"version\":1},{\"value\":\"ints2\",\"version\":1},{\"value\":null,\"version\":0},{\"value\":null,\"version\":0},{\"value\":\"ints3_insert\",\"version\":1},{\"value\":null,\"version\":0},{\"value\":null,\"version\":0},{\"value\":\"result_insert\",\"version\":1},{\"value\":null,\"version\":0},{\"value\":null,\"version\":0},{\"value\":\"result2_insert\",\"version\":1},{\"value\":null,\"version\":0},{\"value\":null,\"version\":0},{\"value\":null,\"version\":0},{\"value\":null,\"version\":0},{\"value\":null,\"version\":0},{\"value\":null,\"version\":0},{\"value\":\"join_0\",\"version\":1},{\"value\":\"join_0\",\"version\":1},{\"value\":null,\"version\":0},{\"value\":null,\"version\":0},{\"value\":\"join_1\",\"version\":1},{\"value\":\"join_1\",\"version\":1},{\"value\":null,\"version\":0},{\"value\":null,\"version\":0},{\"value\":null,\"version\":0},{\"value\":\"join_2\",\"version\":1},{\"value\":\"join_2\",\"version\":1}]}",
-        );
-        df.__assign_diagnostics("[]");
-        let (hoff_1v3_send, hoff_1v3_recv) = df
-            .make_edge::<
-                _,
-                hydroflow::scheduled::handoff::VecHandoff<_>,
-            >("handoff GraphNodeId(1v3)");
-        let (hoff_6v3_send, hoff_6v3_recv) = df
-            .make_edge::<
-                _,
-                hydroflow::scheduled::handoff::VecHandoff<_>,
-            >("handoff GraphNodeId(6v3)");
-        let (hoff_11v3_send, hoff_11v3_recv) = df
-            .make_edge::<
-                _,
-                hydroflow::scheduled::handoff::VecHandoff<_>,
-=======
             "{\"nodes\":[{\"value\":null,\"version\":0},{\"value\":null,\"version\":2},{\"value\":{\"Operator\":\"unique :: < 'tick > ()\"},\"version\":1},{\"value\":{\"Operator\":\"difference :: < 'tick , 'static > ()\"},\"version\":1},{\"value\":{\"Operator\":\"tee ()\"},\"version\":1},{\"value\":{\"Operator\":\"next_tick ()\"},\"version\":1},{\"value\":{\"Handoff\":{}},\"version\":3},{\"value\":{\"Operator\":\"unique :: < 'tick > ()\"},\"version\":1},{\"value\":{\"Operator\":\"difference :: < 'tick , 'static > ()\"},\"version\":1},{\"value\":{\"Operator\":\"tee ()\"},\"version\":1},{\"value\":{\"Operator\":\"next_tick ()\"},\"version\":1},{\"value\":{\"Handoff\":{}},\"version\":3},{\"value\":{\"Operator\":\"unique :: < 'tick > ()\"},\"version\":1},{\"value\":{\"Handoff\":{}},\"version\":3},{\"value\":{\"Handoff\":{}},\"version\":3},{\"value\":{\"Operator\":\"unique :: < 'tick > ()\"},\"version\":1},{\"value\":{\"Handoff\":{}},\"version\":3},{\"value\":{\"Handoff\":{}},\"version\":3},{\"value\":{\"Operator\":\"unique :: < 'tick > ()\"},\"version\":1},{\"value\":{\"Handoff\":{}},\"version\":3},{\"value\":{\"Handoff\":{}},\"version\":3},{\"value\":{\"Operator\":\"unique :: < 'tick > ()\"},\"version\":1},{\"value\":{\"Handoff\":{}},\"version\":3},{\"value\":{\"Handoff\":{}},\"version\":3},{\"value\":{\"Operator\":\"unique :: < 'tick > ()\"},\"version\":1},{\"value\":{\"Handoff\":{}},\"version\":3},{\"value\":{\"Operator\":\"source_stream (ints1)\"},\"version\":1},{\"value\":{\"Operator\":\"source_stream (ints2)\"},\"version\":1},{\"value\":{\"Operator\":\"source_stream (ints3)\"},\"version\":1},{\"value\":{\"Operator\":\"for_each (| v | result . send (v) . unwrap ())\"},\"version\":1},{\"value\":{\"Operator\":\"for_each (| v | result2 . send (v) . unwrap ())\"},\"version\":1},{\"value\":{\"Operator\":\"for_each (| v | result3 . send (v) . unwrap ())\"},\"version\":1},{\"value\":{\"Operator\":\"join :: < 'static , 'static , hydroflow :: compiled :: pull :: HalfMultisetJoinState > ()\"},\"version\":1},{\"value\":{\"Operator\":\"map (| kv : (() , ((_ ,) , (_ ,))) | (kv . 1 . 0 . 0 , kv . 1 . 1 . 0 ,))\"},\"version\":1},{\"value\":{\"Operator\":\"map (| _v : (_ ,) | (() , (_v . 0 ,)))\"},\"version\":1},{\"value\":{\"Operator\":\"map (| _v : (_ ,) | (() , (_v . 0 ,)))\"},\"version\":1},{\"value\":{\"Operator\":\"join :: < 'static , 'tick , hydroflow :: compiled :: pull :: HalfMultisetJoinState > ()\"},\"version\":1},{\"value\":{\"Operator\":\"map (| kv : (() , ((_ , _ ,) , (_ ,))) | (kv . 1 . 0 . 0 , kv . 1 . 0 . 1 , kv . 1 . 1 . 0 ,))\"},\"version\":1},{\"value\":{\"Operator\":\"map (| _v : (_ , _ ,) | (() , (_v . 0 , _v . 1 ,)))\"},\"version\":1},{\"value\":{\"Operator\":\"map (| _v : (_ ,) | (() , (_v . 0 ,)))\"},\"version\":1},{\"value\":{\"Operator\":\"map (| row : (_ , _ , _ ,) | (row . 0 , row . 1 , row . 2 ,))\"},\"version\":1},{\"value\":{\"Operator\":\"anti_join ()\"},\"version\":1},{\"value\":{\"Operator\":\"map (| kv : ((_ ,) , ()) | (kv . 0 . 0 ,))\"},\"version\":1},{\"value\":{\"Operator\":\"persist ()\"},\"version\":1},{\"value\":{\"Operator\":\"map (| _v : (_ ,) | ((_v . 0 ,) , ()))\"},\"version\":1},{\"value\":{\"Operator\":\"persist ()\"},\"version\":1},{\"value\":{\"Operator\":\"map (| _v : (_ ,) | (_v . 0 ,))\"},\"version\":1},{\"value\":{\"Operator\":\"map (| row : (_ ,) | (row . 0 ,))\"},\"version\":1},{\"value\":{\"Operator\":\"map (| row : (_ ,) | (row . 0 ,))\"},\"version\":1},{\"value\":{\"Operator\":\"persist ()\"},\"version\":1},{\"value\":{\"Operator\":\"map (| row : (_ ,) | (row . 0 ,))\"},\"version\":1}],\"graph\":[{\"value\":null,\"version\":0},{\"value\":[{\"idx\":26,\"version\":1},{\"idx\":14,\"version\":3}],\"version\":5},{\"value\":[{\"idx\":3,\"version\":1},{\"idx\":4,\"version\":1}],\"version\":1},{\"value\":[{\"idx\":2,\"version\":1},{\"idx\":3,\"version\":1}],\"version\":1},{\"value\":[{\"idx\":5,\"version\":1},{\"idx\":25,\"version\":3}],\"version\":3},{\"value\":[{\"idx\":4,\"version\":1},{\"idx\":22,\"version\":3}],\"version\":3},{\"value\":[{\"idx\":27,\"version\":1},{\"idx\":11,\"version\":3}],\"version\":5},{\"value\":[{\"idx\":8,\"version\":1},{\"idx\":9,\"version\":1}],\"version\":1},{\"value\":[{\"idx\":7,\"version\":1},{\"idx\":8,\"version\":1}],\"version\":1},{\"value\":[{\"idx\":10,\"version\":1},{\"idx\":19,\"version\":3}],\"version\":3},{\"value\":[{\"idx\":9,\"version\":1},{\"idx\":16,\"version\":3}],\"version\":3},{\"value\":[{\"idx\":28,\"version\":1},{\"idx\":6,\"version\":3}],\"version\":5},{\"value\":[{\"idx\":13,\"version\":3},{\"idx\":34,\"version\":1}],\"version\":3},{\"value\":[{\"idx\":40,\"version\":1},{\"idx\":15,\"version\":1}],\"version\":3},{\"value\":[{\"idx\":16,\"version\":3},{\"idx\":10,\"version\":1}],\"version\":3},{\"value\":[{\"idx\":47,\"version\":1},{\"idx\":18,\"version\":1}],\"version\":3},{\"value\":[{\"idx\":19,\"version\":3},{\"idx\":8,\"version\":1}],\"version\":3},{\"value\":[{\"idx\":50,\"version\":1},{\"idx\":21,\"version\":1}],\"version\":3},{\"value\":[{\"idx\":22,\"version\":3},{\"idx\":5,\"version\":1}],\"version\":3},{\"value\":[{\"idx\":49,\"version\":1},{\"idx\":24,\"version\":1}],\"version\":3},{\"value\":[{\"idx\":25,\"version\":3},{\"idx\":3,\"version\":1}],\"version\":3},{\"value\":null,\"version\":2},{\"value\":[{\"idx\":6,\"version\":3},{\"idx\":12,\"version\":1}],\"version\":3},{\"value\":[{\"idx\":11,\"version\":3},{\"idx\":7,\"version\":1}],\"version\":3},{\"value\":[{\"idx\":15,\"version\":1},{\"idx\":29,\"version\":1}],\"version\":3},{\"value\":[{\"idx\":18,\"version\":1},{\"idx\":30,\"version\":1}],\"version\":3},{\"value\":[{\"idx\":21,\"version\":1},{\"idx\":31,\"version\":1}],\"version\":3},{\"value\":[{\"idx\":32,\"version\":1},{\"idx\":33,\"version\":1}],\"version\":1},{\"value\":[{\"idx\":34,\"version\":1},{\"idx\":32,\"version\":1}],\"version\":1},{\"value\":[{\"idx\":4,\"version\":1},{\"idx\":13,\"version\":3}],\"version\":3},{\"value\":[{\"idx\":35,\"version\":1},{\"idx\":32,\"version\":1}],\"version\":1},{\"value\":[{\"idx\":9,\"version\":1},{\"idx\":23,\"version\":3}],\"version\":3},{\"value\":[{\"idx\":36,\"version\":1},{\"idx\":37,\"version\":1}],\"version\":1},{\"value\":[{\"idx\":38,\"version\":1},{\"idx\":36,\"version\":1}],\"version\":1},{\"value\":[{\"idx\":33,\"version\":1},{\"idx\":38,\"version\":1}],\"version\":1},{\"value\":[{\"idx\":39,\"version\":1},{\"idx\":36,\"version\":1}],\"version\":1},{\"value\":[{\"idx\":12,\"version\":1},{\"idx\":39,\"version\":1}],\"version\":3},{\"value\":[{\"idx\":14,\"version\":3},{\"idx\":2,\"version\":1}],\"version\":3},{\"value\":[{\"idx\":37,\"version\":1},{\"idx\":40,\"version\":1}],\"version\":1},{\"value\":[{\"idx\":41,\"version\":1},{\"idx\":42,\"version\":1}],\"version\":1},{\"value\":[{\"idx\":44,\"version\":1},{\"idx\":41,\"version\":1}],\"version\":1},{\"value\":[{\"idx\":43,\"version\":1},{\"idx\":44,\"version\":1}],\"version\":1},{\"value\":[{\"idx\":4,\"version\":1},{\"idx\":20,\"version\":3}],\"version\":3},{\"value\":[{\"idx\":46,\"version\":1},{\"idx\":17,\"version\":3}],\"version\":3},{\"value\":[{\"idx\":45,\"version\":1},{\"idx\":46,\"version\":1}],\"version\":1},{\"value\":[{\"idx\":9,\"version\":1},{\"idx\":45,\"version\":1}],\"version\":1},{\"value\":[{\"idx\":17,\"version\":3},{\"idx\":41,\"version\":1}],\"version\":3},{\"value\":[{\"idx\":42,\"version\":1},{\"idx\":47,\"version\":1}],\"version\":1},{\"value\":[{\"idx\":23,\"version\":3},{\"idx\":35,\"version\":1}],\"version\":3},{\"value\":[{\"idx\":48,\"version\":1},{\"idx\":49,\"version\":1}],\"version\":1},{\"value\":[{\"idx\":4,\"version\":1},{\"idx\":48,\"version\":1}],\"version\":1},{\"value\":[{\"idx\":20,\"version\":3},{\"idx\":43,\"version\":1}],\"version\":3},{\"value\":[{\"idx\":24,\"version\":1},{\"idx\":50,\"version\":1}],\"version\":3}],\"ports\":[{\"value\":null,\"version\":0},{\"value\":[\"Elided\",\"Elided\"],\"version\":5},{\"value\":[\"Elided\",\"Elided\"],\"version\":1},{\"value\":[\"Elided\",{\"Path\":\"pos\"}],\"version\":1},{\"value\":[\"Elided\",\"Elided\"],\"version\":3},{\"value\":[\"Elided\",\"Elided\"],\"version\":3},{\"value\":[\"Elided\",\"Elided\"],\"version\":5},{\"value\":[\"Elided\",\"Elided\"],\"version\":1},{\"value\":[\"Elided\",{\"Path\":\"pos\"}],\"version\":1},{\"value\":[\"Elided\",\"Elided\"],\"version\":3},{\"value\":[\"Elided\",\"Elided\"],\"version\":3},{\"value\":[\"Elided\",\"Elided\"],\"version\":5},{\"value\":[\"Elided\",\"Elided\"],\"version\":3},{\"value\":[\"Elided\",\"Elided\"],\"version\":3},{\"value\":[\"Elided\",\"Elided\"],\"version\":3},{\"value\":[\"Elided\",\"Elided\"],\"version\":3},{\"value\":[\"Elided\",{\"Path\":\"neg\"}],\"version\":3},{\"value\":[\"Elided\",\"Elided\"],\"version\":3},{\"value\":[\"Elided\",\"Elided\"],\"version\":3},{\"value\":[\"Elided\",\"Elided\"],\"version\":3},{\"value\":[\"Elided\",{\"Path\":\"neg\"}],\"version\":3},{\"value\":null,\"version\":0},{\"value\":[\"Elided\",\"Elided\"],\"version\":3},{\"value\":[\"Elided\",\"Elided\"],\"version\":3},{\"value\":[\"Elided\",\"Elided\"],\"version\":3},{\"value\":[\"Elided\",\"Elided\"],\"version\":3},{\"value\":[\"Elided\",\"Elided\"],\"version\":3},{\"value\":[\"Elided\",\"Elided\"],\"version\":1},{\"value\":[\"Elided\",{\"Int\":\"0\"}],\"version\":1},{\"value\":[{\"Int\":\"0\"},\"Elided\"],\"version\":3},{\"value\":[\"Elided\",{\"Int\":\"1\"}],\"version\":1},{\"value\":[{\"Int\":\"0\"},\"Elided\"],\"version\":3},{\"value\":[\"Elided\",\"Elided\"],\"version\":1},{\"value\":[\"Elided\",{\"Int\":\"0\"}],\"version\":1},{\"value\":[\"Elided\",\"Elided\"],\"version\":1},{\"value\":[\"Elided\",{\"Int\":\"1\"}],\"version\":1},{\"value\":[\"Elided\",\"Elided\"],\"version\":3},{\"value\":[\"Elided\",\"Elided\"],\"version\":3},{\"value\":[\"Elided\",\"Elided\"],\"version\":1},{\"value\":[\"Elided\",\"Elided\"],\"version\":1},{\"value\":[\"Elided\",{\"Path\":\"pos\"}],\"version\":1},{\"value\":[\"Elided\",\"Elided\"],\"version\":1},{\"value\":[{\"Int\":\"1\"},\"Elided\"],\"version\":3},{\"value\":[\"Elided\",\"Elided\"],\"version\":3},{\"value\":[\"Elided\",\"Elided\"],\"version\":1},{\"value\":[{\"Int\":\"1\"},\"Elided\"],\"version\":1},{\"value\":[\"Elided\",{\"Path\":\"neg\"}],\"version\":3},{\"value\":[\"Elided\",\"Elided\"],\"version\":1},{\"value\":[\"Elided\",\"Elided\"],\"version\":3},{\"value\":[\"Elided\",\"Elided\"],\"version\":1},{\"value\":[{\"Int\":\"2\"},\"Elided\"],\"version\":1},{\"value\":[\"Elided\",\"Elided\"],\"version\":3},{\"value\":[\"Elided\",\"Elided\"],\"version\":3}],\"node_subgraph\":[{\"value\":null,\"version\":0},{\"value\":null,\"version\":0},{\"value\":{\"idx\":5,\"version\":1},\"version\":1},{\"value\":{\"idx\":5,\"version\":1},\"version\":1},{\"value\":{\"idx\":5,\"version\":1},\"version\":1},{\"value\":{\"idx\":1,\"version\":1},\"version\":1},{\"value\":null,\"version\":0},{\"value\":{\"idx\":6,\"version\":1},\"version\":1},{\"value\":{\"idx\":6,\"version\":1},\"version\":1},{\"value\":{\"idx\":6,\"version\":1},\"version\":1},{\"value\":{\"idx\":2,\"version\":1},\"version\":1},{\"value\":null,\"version\":0},{\"value\":{\"idx\":3,\"version\":1},\"version\":1},{\"value\":null,\"version\":0},{\"value\":null,\"version\":0},{\"value\":{\"idx\":3,\"version\":1},\"version\":1},{\"value\":null,\"version\":0},{\"value\":null,\"version\":0},{\"value\":{\"idx\":4,\"version\":1},\"version\":1},{\"value\":null,\"version\":0},{\"value\":null,\"version\":0},{\"value\":{\"idx\":5,\"version\":1},\"version\":1},{\"value\":null,\"version\":0},{\"value\":null,\"version\":0},{\"value\":{\"idx\":5,\"version\":1},\"version\":1},{\"value\":null,\"version\":0},{\"value\":{\"idx\":7,\"version\":1},\"version\":1},{\"value\":{\"idx\":8,\"version\":1},\"version\":1},{\"value\":{\"idx\":9,\"version\":1},\"version\":1},{\"value\":{\"idx\":3,\"version\":1},\"version\":1},{\"value\":{\"idx\":4,\"version\":1},\"version\":1},{\"value\":{\"idx\":5,\"version\":1},\"version\":1},{\"value\":{\"idx\":3,\"version\":1},\"version\":1},{\"value\":{\"idx\":3,\"version\":1},\"version\":1},{\"value\":{\"idx\":3,\"version\":1},\"version\":1},{\"value\":{\"idx\":3,\"version\":1},\"version\":1},{\"value\":{\"idx\":3,\"version\":1},\"version\":1},{\"value\":{\"idx\":3,\"version\":1},\"version\":1},{\"value\":{\"idx\":3,\"version\":1},\"version\":1},{\"value\":{\"idx\":3,\"version\":1},\"version\":1},{\"value\":{\"idx\":3,\"version\":1},\"version\":1},{\"value\":{\"idx\":4,\"version\":1},\"version\":1},{\"value\":{\"idx\":4,\"version\":1},\"version\":1},{\"value\":{\"idx\":4,\"version\":1},\"version\":1},{\"value\":{\"idx\":4,\"version\":1},\"version\":1},{\"value\":{\"idx\":6,\"version\":1},\"version\":1},{\"value\":{\"idx\":6,\"version\":1},\"version\":1},{\"value\":{\"idx\":4,\"version\":1},\"version\":1},{\"value\":{\"idx\":5,\"version\":1},\"version\":1},{\"value\":{\"idx\":5,\"version\":1},\"version\":1},{\"value\":{\"idx\":5,\"version\":1},\"version\":1}],\"subgraph_nodes\":[{\"value\":null,\"version\":0},{\"value\":[{\"idx\":5,\"version\":1}],\"version\":1},{\"value\":[{\"idx\":10,\"version\":1}],\"version\":1},{\"value\":[{\"idx\":12,\"version\":1},{\"idx\":34,\"version\":1},{\"idx\":35,\"version\":1},{\"idx\":32,\"version\":1},{\"idx\":33,\"version\":1},{\"idx\":38,\"version\":1},{\"idx\":39,\"version\":1},{\"idx\":36,\"version\":1},{\"idx\":37,\"version\":1},{\"idx\":40,\"version\":1},{\"idx\":15,\"version\":1},{\"idx\":29,\"version\":1}],\"version\":1},{\"value\":[{\"idx\":43,\"version\":1},{\"idx\":44,\"version\":1},{\"idx\":41,\"version\":1},{\"idx\":42,\"version\":1},{\"idx\":47,\"version\":1},{\"idx\":18,\"version\":1},{\"idx\":30,\"version\":1}],\"version\":1},{\"value\":[{\"idx\":2,\"version\":1},{\"idx\":3,\"version\":1},{\"idx\":4,\"version\":1},{\"idx\":48,\"version\":1},{\"idx\":49,\"version\":1},{\"idx\":24,\"version\":1},{\"idx\":50,\"version\":1},{\"idx\":21,\"version\":1},{\"idx\":31,\"version\":1}],\"version\":1},{\"value\":[{\"idx\":7,\"version\":1},{\"idx\":8,\"version\":1},{\"idx\":9,\"version\":1},{\"idx\":45,\"version\":1},{\"idx\":46,\"version\":1}],\"version\":1},{\"value\":[{\"idx\":26,\"version\":1}],\"version\":1},{\"value\":[{\"idx\":27,\"version\":1}],\"version\":1},{\"value\":[{\"idx\":28,\"version\":1}],\"version\":1}],\"subgraph_stratum\":[{\"value\":null,\"version\":0},{\"value\":0,\"version\":1},{\"value\":0,\"version\":1},{\"value\":1,\"version\":1},{\"value\":2,\"version\":1},{\"value\":1,\"version\":1},{\"value\":1,\"version\":1},{\"value\":0,\"version\":1},{\"value\":0,\"version\":1},{\"value\":0,\"version\":1}],\"node_varnames\":[{\"value\":null,\"version\":0},{\"value\":null,\"version\":0},{\"value\":\"ints1_insert\",\"version\":1},{\"value\":\"ints1\",\"version\":1},{\"value\":\"ints1\",\"version\":1},{\"value\":null,\"version\":0},{\"value\":null,\"version\":0},{\"value\":\"ints2_insert\",\"version\":1},{\"value\":\"ints2\",\"version\":1},{\"value\":\"ints2\",\"version\":1},{\"value\":null,\"version\":0},{\"value\":null,\"version\":0},{\"value\":\"ints3_insert\",\"version\":1},{\"value\":null,\"version\":0},{\"value\":null,\"version\":0},{\"value\":\"result_insert\",\"version\":1},{\"value\":null,\"version\":0},{\"value\":null,\"version\":0},{\"value\":\"result2_insert\",\"version\":1},{\"value\":null,\"version\":0},{\"value\":null,\"version\":0},{\"value\":\"result3_insert\",\"version\":1},{\"value\":null,\"version\":0},{\"value\":null,\"version\":0},{\"value\":\"intermediate_insert\",\"version\":1},{\"value\":null,\"version\":0},{\"value\":null,\"version\":0},{\"value\":null,\"version\":0},{\"value\":null,\"version\":0},{\"value\":null,\"version\":0},{\"value\":null,\"version\":0},{\"value\":null,\"version\":0},{\"value\":\"join_0\",\"version\":1},{\"value\":\"join_0\",\"version\":1},{\"value\":null,\"version\":0},{\"value\":null,\"version\":0},{\"value\":\"join_1\",\"version\":1},{\"value\":\"join_1\",\"version\":1},{\"value\":null,\"version\":0},{\"value\":null,\"version\":0},{\"value\":null,\"version\":0},{\"value\":\"join_2\",\"version\":1},{\"value\":\"join_2\",\"version\":1}]}",
         );
         df.__assign_diagnostics("[]");
@@ -38,7 +19,6 @@
             .make_edge::<
                 _,
                 hydroflow::scheduled::handoff::VecHandoff<_>,
->>>>>>> 3b372d12
             >("handoff GraphNodeId(11v3)");
         let (hoff_13v3_send, hoff_13v3_recv) = df
             .make_edge::<
@@ -46,43 +26,6 @@
                 hydroflow::scheduled::handoff::VecHandoff<_>,
             >("handoff GraphNodeId(13v3)");
         let (hoff_14v3_send, hoff_14v3_recv) = df
-<<<<<<< HEAD
-            .make_edge::<
-                _,
-                hydroflow::scheduled::handoff::VecHandoff<_>,
-            >("handoff GraphNodeId(14v3)");
-        let (hoff_16v3_send, hoff_16v3_recv) = df
-            .make_edge::<
-                _,
-                hydroflow::scheduled::handoff::VecHandoff<_>,
-            >("handoff GraphNodeId(16v3)");
-        let (hoff_17v3_send, hoff_17v3_recv) = df
-            .make_edge::<
-                _,
-                hydroflow::scheduled::handoff::VecHandoff<_>,
-            >("handoff GraphNodeId(17v3)");
-        let (hoff_19v3_send, hoff_19v3_recv) = df
-            .make_edge::<
-                _,
-                hydroflow::scheduled::handoff::VecHandoff<_>,
-            >("handoff GraphNodeId(19v3)");
-        let (hoff_41v1_send, hoff_41v1_recv) = df
-            .make_edge::<
-                _,
-                hydroflow::scheduled::handoff::VecHandoff<_>,
-            >("handoff GraphNodeId(41v1)");
-        let (hoff_42v1_send, hoff_42v1_recv) = df
-            .make_edge::<
-                _,
-                hydroflow::scheduled::handoff::VecHandoff<_>,
-            >("handoff GraphNodeId(42v1)");
-        let (hoff_43v1_send, hoff_43v1_recv) = df
-            .make_edge::<
-                _,
-                hydroflow::scheduled::handoff::VecHandoff<_>,
-            >("handoff GraphNodeId(43v1)");
-        let mut sg_7v1_node_20v1_stream = {
-=======
             .make_edge::<
                 _,
                 hydroflow::scheduled::handoff::VecHandoff<_>,
@@ -123,7 +66,6 @@
                 hydroflow::scheduled::handoff::VecHandoff<_>,
             >("handoff GraphNodeId(25v3)");
         let mut sg_7v1_node_26v1_stream = {
->>>>>>> 3b372d12
             #[inline(always)]
             fn check_stream<
                 Stream: hydroflow::futures::stream::Stream<Item = Item>,
@@ -141,30 +83,29 @@
             "Subgraph GraphSubgraphId(7v1)",
             0,
             var_expr!(),
-<<<<<<< HEAD
-            var_expr!(hoff_41v1_send),
-            move |context, var_args!(), var_args!(hoff_41v1_send)| {
-                let hoff_41v1_send = hydroflow::pusherator::for_each::ForEach::new(|v| {
-                    hoff_41v1_send.give(Some(v));
-                });
-                let op_20v1 = std::iter::from_fn(|| {
+            var_expr!(hoff_14v3_send),
+            move |context, var_args!(), var_args!(hoff_14v3_send)| {
+                let hoff_14v3_send = hydroflow::pusherator::for_each::ForEach::new(|v| {
+                    hoff_14v3_send.give(Some(v));
+                });
+                let op_26v1 = std::iter::from_fn(|| {
                     match hydroflow::futures::stream::Stream::poll_next(
-                        sg_7v1_node_20v1_stream.as_mut(),
+                        sg_7v1_node_26v1_stream.as_mut(),
                         &mut std::task::Context::from_waker(&context.waker()),
                     ) {
                         std::task::Poll::Ready(maybe) => maybe,
                         std::task::Poll::Pending => None,
                     }
                 });
-                let op_20v1 = {
-                    #[inline(always)]
-                    pub fn check_op_20v1<
-                        Input: ::std::iter::Iterator<Item = Item>,
-                        Item,
-                    >(input: Input) -> impl ::std::iter::Iterator<Item = Item> {
-                        input
-                    }
-                    check_op_20v1(op_20v1)
+                let op_26v1 = {
+                    #[inline(always)]
+                    pub fn check_op_26v1<
+                        Input: ::std::iter::Iterator<Item = Item>,
+                        Item,
+                    >(input: Input) -> impl ::std::iter::Iterator<Item = Item> {
+                        input
+                    }
+                    check_op_26v1(op_26v1)
                 };
                 #[inline(always)]
                 fn check_pivot_run<
@@ -174,10 +115,10 @@
                 >(pull: Pull, push: Push) {
                     hydroflow::pusherator::pivot::Pivot::new(pull, push).run();
                 }
-                check_pivot_run(op_20v1, hoff_41v1_send);
+                check_pivot_run(op_26v1, hoff_14v3_send);
             },
         );
-        let mut sg_8v1_node_21v1_stream = {
+        let mut sg_8v1_node_27v1_stream = {
             #[inline(always)]
             fn check_stream<
                 Stream: hydroflow::futures::stream::Stream<Item = Item>,
@@ -195,49 +136,29 @@
             "Subgraph GraphSubgraphId(8v1)",
             0,
             var_expr!(),
-            var_expr!(hoff_42v1_send),
-            move |context, var_args!(), var_args!(hoff_42v1_send)| {
-                let hoff_42v1_send = hydroflow::pusherator::for_each::ForEach::new(|v| {
-                    hoff_42v1_send.give(Some(v));
-                });
-                let op_21v1 = std::iter::from_fn(|| {
+            var_expr!(hoff_11v3_send),
+            move |context, var_args!(), var_args!(hoff_11v3_send)| {
+                let hoff_11v3_send = hydroflow::pusherator::for_each::ForEach::new(|v| {
+                    hoff_11v3_send.give(Some(v));
+                });
+                let op_27v1 = std::iter::from_fn(|| {
                     match hydroflow::futures::stream::Stream::poll_next(
-                        sg_8v1_node_21v1_stream.as_mut(),
-=======
-            var_expr!(hoff_14v3_send),
-            move |context, var_args!(), var_args!(hoff_14v3_send)| {
-                let hoff_14v3_send = hydroflow::pusherator::for_each::ForEach::new(|v| {
-                    hoff_14v3_send.give(Some(v));
-                });
-                let op_26v1 = std::iter::from_fn(|| {
-                    match hydroflow::futures::stream::Stream::poll_next(
-                        sg_7v1_node_26v1_stream.as_mut(),
->>>>>>> 3b372d12
+                        sg_8v1_node_27v1_stream.as_mut(),
                         &mut std::task::Context::from_waker(&context.waker()),
                     ) {
                         std::task::Poll::Ready(maybe) => maybe,
                         std::task::Poll::Pending => None,
                     }
                 });
-<<<<<<< HEAD
-                let op_21v1 = {
-                    #[inline(always)]
-                    pub fn check_op_21v1<
-=======
-                let op_26v1 = {
-                    #[inline(always)]
-                    pub fn check_op_26v1<
->>>>>>> 3b372d12
-                        Input: ::std::iter::Iterator<Item = Item>,
-                        Item,
-                    >(input: Input) -> impl ::std::iter::Iterator<Item = Item> {
-                        input
-                    }
-<<<<<<< HEAD
-                    check_op_21v1(op_21v1)
-=======
-                    check_op_26v1(op_26v1)
->>>>>>> 3b372d12
+                let op_27v1 = {
+                    #[inline(always)]
+                    pub fn check_op_27v1<
+                        Input: ::std::iter::Iterator<Item = Item>,
+                        Item,
+                    >(input: Input) -> impl ::std::iter::Iterator<Item = Item> {
+                        input
+                    }
+                    check_op_27v1(op_27v1)
                 };
                 #[inline(always)]
                 fn check_pivot_run<
@@ -247,212 +168,6 @@
                 >(pull: Pull, push: Push) {
                     hydroflow::pusherator::pivot::Pivot::new(pull, push).run();
                 }
-<<<<<<< HEAD
-                check_pivot_run(op_21v1, hoff_42v1_send);
-            },
-        );
-        let mut sg_9v1_node_22v1_stream = {
-=======
-                check_pivot_run(op_26v1, hoff_14v3_send);
-            },
-        );
-        let mut sg_8v1_node_27v1_stream = {
->>>>>>> 3b372d12
-            #[inline(always)]
-            fn check_stream<
-                Stream: hydroflow::futures::stream::Stream<Item = Item>,
-                Item,
-            >(
-                stream: Stream,
-            ) -> ::std::pin::Pin<
-                ::std::boxed::Box<impl hydroflow::futures::stream::Stream<Item = Item>>,
-            > {
-                ::std::boxed::Box::pin(stream)
-            }
-<<<<<<< HEAD
-            check_stream(ints3)
-        };
-        df.add_subgraph_stratified(
-            "Subgraph GraphSubgraphId(9v1)",
-            0,
-            var_expr!(),
-            var_expr!(hoff_43v1_send),
-            move |context, var_args!(), var_args!(hoff_43v1_send)| {
-                let hoff_43v1_send = hydroflow::pusherator::for_each::ForEach::new(|v| {
-                    hoff_43v1_send.give(Some(v));
-                });
-                let op_22v1 = std::iter::from_fn(|| {
-                    match hydroflow::futures::stream::Stream::poll_next(
-                        sg_9v1_node_22v1_stream.as_mut(),
-=======
-            check_stream(ints2)
-        };
-        df.add_subgraph_stratified(
-            "Subgraph GraphSubgraphId(8v1)",
-            0,
-            var_expr!(),
-            var_expr!(hoff_11v3_send),
-            move |context, var_args!(), var_args!(hoff_11v3_send)| {
-                let hoff_11v3_send = hydroflow::pusherator::for_each::ForEach::new(|v| {
-                    hoff_11v3_send.give(Some(v));
-                });
-                let op_27v1 = std::iter::from_fn(|| {
-                    match hydroflow::futures::stream::Stream::poll_next(
-                        sg_8v1_node_27v1_stream.as_mut(),
->>>>>>> 3b372d12
-                        &mut std::task::Context::from_waker(&context.waker()),
-                    ) {
-                        std::task::Poll::Ready(maybe) => maybe,
-                        std::task::Poll::Pending => None,
-<<<<<<< HEAD
-                    }
-                });
-                let op_22v1 = {
-                    #[inline(always)]
-                    pub fn check_op_22v1<
-                        Input: ::std::iter::Iterator<Item = Item>,
-                        Item,
-                    >(input: Input) -> impl ::std::iter::Iterator<Item = Item> {
-                        input
-                    }
-                    check_op_22v1(op_22v1)
-                };
-                #[inline(always)]
-                fn check_pivot_run<
-                    Pull: ::std::iter::Iterator<Item = Item>,
-                    Push: hydroflow::pusherator::Pusherator<Item = Item>,
-                    Item,
-                >(pull: Pull, push: Push) {
-                    hydroflow::pusherator::pivot::Pivot::new(pull, push).run();
-                }
-                check_pivot_run(op_22v1, hoff_43v1_send);
-            },
-        );
-        let sg_1v1_node_2v1_uniquedata = df
-            .add_state(
-                ::std::cell::RefCell::new(
-                    hydroflow::lang::monotonic_map::MonotonicMap::<
-                        _,
-                        ::std::collections::HashSet<_>,
-                    >::default(),
-                ),
-            );
-        let sg_1v1_node_3v1_diffdata_handle = df
-            .add_state(
-                ::std::cell::RefCell::new(hydroflow::rustc_hash::FxHashSet::default()),
-            );
-        df.add_subgraph_stratified(
-            "Subgraph GraphSubgraphId(1v1)",
-            1,
-            var_expr!(hoff_19v3_recv, hoff_41v1_recv),
-            var_expr!(hoff_6v3_send, hoff_14v3_send, hoff_16v3_send),
-            move |
-                context,
-                var_args!(hoff_19v3_recv, hoff_41v1_recv),
-                var_args!(hoff_6v3_send, hoff_14v3_send, hoff_16v3_send)|
-            {
-                let mut hoff_19v3_recv = hoff_19v3_recv.borrow_mut_swap();
-                let hoff_19v3_recv = hoff_19v3_recv.drain(..);
-                let mut hoff_41v1_recv = hoff_41v1_recv.borrow_mut_swap();
-                let hoff_41v1_recv = hoff_41v1_recv.drain(..);
-                let hoff_6v3_send = hydroflow::pusherator::for_each::ForEach::new(|v| {
-                    hoff_6v3_send.give(Some(v));
-                });
-                let hoff_14v3_send = hydroflow::pusherator::for_each::ForEach::new(|v| {
-                    hoff_14v3_send.give(Some(v));
-                });
-                let hoff_16v3_send = hydroflow::pusherator::for_each::ForEach::new(|v| {
-                    hoff_16v3_send.give(Some(v));
-                });
-                let op_2v1 = hoff_41v1_recv
-                    .filter(|item| {
-                        let mut borrow = context
-                            .state_ref(sg_1v1_node_2v1_uniquedata)
-                            .borrow_mut();
-                        let set = borrow
-                            .try_insert_with(
-                                (context.current_tick(), context.current_stratum()),
-                                ::std::collections::HashSet::new,
-                            );
-                        if !set.contains(item) {
-                            set.insert(::std::clone::Clone::clone(item));
-                            true
-                        } else {
-                            false
-                        }
-                    });
-                let op_2v1 = {
-                    #[inline(always)]
-                    pub fn check_op_2v1<Input: ::std::iter::Iterator<Item = Item>, Item>(
-                        input: Input,
-                    ) -> impl ::std::iter::Iterator<Item = Item> {
-                        input
-                    }
-                    check_op_2v1(op_2v1)
-                };
-                let mut sg_1v1_node_3v1_negset = context
-                    .state_ref(sg_1v1_node_3v1_diffdata_handle)
-                    .borrow_mut();
-                sg_1v1_node_3v1_negset.extend(hoff_19v3_recv);
-                let op_3v1 = op_2v1.filter(move |x| !sg_1v1_node_3v1_negset.contains(x));
-                let op_3v1 = {
-                    #[inline(always)]
-                    pub fn check_op_3v1<Input: ::std::iter::Iterator<Item = Item>, Item>(
-                        input: Input,
-                    ) -> impl ::std::iter::Iterator<Item = Item> {
-                        input
-                    }
-                    check_op_3v1(op_3v1)
-                };
-                let op_4v1 = hydroflow::pusherator::tee::Tee::new(
-                    hoff_14v3_send,
-                    hydroflow::pusherator::tee::Tee::new(hoff_6v3_send, hoff_16v3_send),
-                );
-                let op_4v1 = {
-                    #[inline(always)]
-                    pub fn check_op_4v1<
-                        Input: hydroflow::pusherator::Pusherator<Item = Item>,
-=======
-                    }
-                });
-                let op_27v1 = {
-                    #[inline(always)]
-                    pub fn check_op_27v1<
-                        Input: ::std::iter::Iterator<Item = Item>,
->>>>>>> 3b372d12
-                        Item,
-                    >(input: Input) -> impl ::std::iter::Iterator<Item = Item> {
-                        input
-                    }
-<<<<<<< HEAD
-                    check_op_4v1(op_4v1)
-=======
-                    check_op_27v1(op_27v1)
->>>>>>> 3b372d12
-                };
-                #[inline(always)]
-                fn check_pivot_run<
-                    Pull: ::std::iter::Iterator<Item = Item>,
-                    Push: hydroflow::pusherator::Pusherator<Item = Item>,
-                    Item,
-                >(pull: Pull, push: Push) {
-                    hydroflow::pusherator::pivot::Pivot::new(pull, push).run();
-                }
-<<<<<<< HEAD
-                check_pivot_run(op_3v1, op_4v1);
-            },
-        );
-        df.add_subgraph_stratified(
-            "Subgraph GraphSubgraphId(2v1)",
-            0,
-            var_expr!(hoff_16v3_recv),
-            var_expr!(hoff_19v3_send),
-            move |context, var_args!(hoff_16v3_recv), var_args!(hoff_19v3_send)| {
-                let mut hoff_16v3_recv = hoff_16v3_recv.borrow_mut_swap();
-                let hoff_16v3_recv = hoff_16v3_recv.drain(..);
-                let hoff_19v3_send = hydroflow::pusherator::for_each::ForEach::new(|v| {
-                    hoff_19v3_send.give(Some(v));
-=======
                 check_pivot_run(op_27v1, hoff_11v3_send);
             },
         );
@@ -519,7 +234,6 @@
                 let hoff_22v3_recv = hoff_22v3_recv.drain(..);
                 let hoff_25v3_send = hydroflow::pusherator::for_each::ForEach::new(|v| {
                     hoff_25v3_send.give(Some(v));
->>>>>>> 3b372d12
                 });
                 let op_5v1 = {
                     fn check_input<Iter: ::std::iter::Iterator<Item = Item>, Item>(
@@ -527,11 +241,7 @@
                     ) -> impl ::std::iter::Iterator<Item = Item> {
                         iter
                     }
-<<<<<<< HEAD
-                    check_input::<_, _>(hoff_16v3_recv)
-=======
                     check_input::<_, _>(hoff_22v3_recv)
->>>>>>> 3b372d12
                 };
                 let op_5v1 = {
                     #[inline(always)]
@@ -550,21 +260,6 @@
                 >(pull: Pull, push: Push) {
                     hydroflow::pusherator::pivot::Pivot::new(pull, push).run();
                 }
-<<<<<<< HEAD
-                check_pivot_run(op_5v1, hoff_19v3_send);
-            },
-        );
-        df.add_subgraph_stratified(
-            "Subgraph GraphSubgraphId(3v1)",
-            0,
-            var_expr!(hoff_17v3_recv),
-            var_expr!(hoff_13v3_send),
-            move |context, var_args!(hoff_17v3_recv), var_args!(hoff_13v3_send)| {
-                let mut hoff_17v3_recv = hoff_17v3_recv.borrow_mut_swap();
-                let hoff_17v3_recv = hoff_17v3_recv.drain(..);
-                let hoff_13v3_send = hydroflow::pusherator::for_each::ForEach::new(|v| {
-                    hoff_13v3_send.give(Some(v));
-=======
                 check_pivot_run(op_5v1, hoff_25v3_send);
             },
         );
@@ -578,7 +273,6 @@
                 let hoff_16v3_recv = hoff_16v3_recv.drain(..);
                 let hoff_19v3_send = hydroflow::pusherator::for_each::ForEach::new(|v| {
                     hoff_19v3_send.give(Some(v));
->>>>>>> 3b372d12
                 });
                 let op_10v1 = {
                     fn check_input<Iter: ::std::iter::Iterator<Item = Item>, Item>(
@@ -586,11 +280,7 @@
                     ) -> impl ::std::iter::Iterator<Item = Item> {
                         iter
                     }
-<<<<<<< HEAD
-                    check_input::<_, _>(hoff_17v3_recv)
-=======
                     check_input::<_, _>(hoff_16v3_recv)
->>>>>>> 3b372d12
                 };
                 let op_10v1 = {
                     #[inline(always)]
@@ -610,17 +300,10 @@
                 >(pull: Pull, push: Push) {
                     hydroflow::pusherator::pivot::Pivot::new(pull, push).run();
                 }
-<<<<<<< HEAD
-                check_pivot_run(op_10v1, hoff_13v3_send);
-            },
-        );
-        let sg_4v1_node_12v1_uniquedata = df
-=======
                 check_pivot_run(op_10v1, hoff_19v3_send);
             },
         );
         let sg_3v1_node_12v1_uniquedata = df
->>>>>>> 3b372d12
             .add_state(
                 ::std::cell::RefCell::new(
                     hydroflow::lang::monotonic_map::MonotonicMap::<
@@ -629,41 +312,25 @@
                     >::default(),
                 ),
             );
-<<<<<<< HEAD
-        let sg_4v1_node_25v1_joindata_lhs = df
-=======
         let sg_3v1_node_32v1_joindata_lhs = df
->>>>>>> 3b372d12
             .add_state(
                 std::cell::RefCell::new(
                     hydroflow::compiled::pull::HalfMultisetJoinState::default(),
                 ),
             );
-<<<<<<< HEAD
-        let sg_4v1_node_25v1_joindata_rhs = df
-=======
         let sg_3v1_node_32v1_joindata_rhs = df
->>>>>>> 3b372d12
             .add_state(
                 std::cell::RefCell::new(
                     hydroflow::compiled::pull::HalfMultisetJoinState::default(),
                 ),
             );
-<<<<<<< HEAD
-        let sg_4v1_node_29v1_joindata_lhs = df
-=======
         let sg_3v1_node_36v1_joindata_lhs = df
->>>>>>> 3b372d12
             .add_state(
                 std::cell::RefCell::new(
                     hydroflow::compiled::pull::HalfMultisetJoinState::default(),
                 ),
             );
-<<<<<<< HEAD
-        let sg_4v1_node_29v1_joindata_rhs = df
-=======
         let sg_3v1_node_36v1_joindata_rhs = df
->>>>>>> 3b372d12
             .add_state(
                 std::cell::RefCell::new(
                     hydroflow::lang::monotonic_map::MonotonicMap::new_init(
@@ -673,11 +340,7 @@
                     ),
                 ),
             );
-<<<<<<< HEAD
-        let sg_4v1_node_15v1_uniquedata = df
-=======
         let sg_3v1_node_15v1_uniquedata = df
->>>>>>> 3b372d12
             .add_state(
                 ::std::cell::RefCell::new(
                     hydroflow::lang::monotonic_map::MonotonicMap::<
@@ -687,27 +350,6 @@
                 ),
             );
         df.add_subgraph_stratified(
-<<<<<<< HEAD
-            "Subgraph GraphSubgraphId(4v1)",
-            1,
-            var_expr!(hoff_11v3_recv, hoff_14v3_recv, hoff_43v1_recv),
-            var_expr!(),
-            move |
-                context,
-                var_args!(hoff_11v3_recv, hoff_14v3_recv, hoff_43v1_recv),
-                var_args!()|
-            {
-                let mut hoff_11v3_recv = hoff_11v3_recv.borrow_mut_swap();
-                let hoff_11v3_recv = hoff_11v3_recv.drain(..);
-                let mut hoff_14v3_recv = hoff_14v3_recv.borrow_mut_swap();
-                let hoff_14v3_recv = hoff_14v3_recv.drain(..);
-                let mut hoff_43v1_recv = hoff_43v1_recv.borrow_mut_swap();
-                let hoff_43v1_recv = hoff_43v1_recv.drain(..);
-                let op_12v1 = hoff_43v1_recv
-                    .filter(|item| {
-                        let mut borrow = context
-                            .state_ref(sg_4v1_node_12v1_uniquedata)
-=======
             "Subgraph GraphSubgraphId(3v1)",
             1,
             var_expr!(hoff_6v3_recv, hoff_13v3_recv, hoff_23v3_recv),
@@ -727,7 +369,6 @@
                     .filter(|item| {
                         let mut borrow = context
                             .state_ref(sg_3v1_node_12v1_uniquedata)
->>>>>>> 3b372d12
                             .borrow_mut();
                         let set = borrow
                             .try_insert_with(
@@ -751,53 +392,26 @@
                     }
                     check_op_12v1(op_12v1)
                 };
-<<<<<<< HEAD
-                let op_27v1 = hoff_14v3_recv.map(|_v: (_,)| ((), (_v.0,)));
-                let op_27v1 = {
-                    #[inline(always)]
-                    pub fn check_op_27v1<
-=======
                 let op_34v1 = hoff_13v3_recv.map(|_v: (_,)| ((), (_v.0,)));
                 let op_34v1 = {
                     #[inline(always)]
                     pub fn check_op_34v1<
->>>>>>> 3b372d12
-                        Input: ::std::iter::Iterator<Item = Item>,
-                        Item,
-                    >(input: Input) -> impl ::std::iter::Iterator<Item = Item> {
-                        input
-                    }
-<<<<<<< HEAD
-                    check_op_27v1(op_27v1)
-                };
-                let op_28v1 = hoff_11v3_recv.map(|_v: (_,)| ((), (_v.0,)));
-                let op_28v1 = {
-                    #[inline(always)]
-                    pub fn check_op_28v1<
-=======
+                        Input: ::std::iter::Iterator<Item = Item>,
+                        Item,
+                    >(input: Input) -> impl ::std::iter::Iterator<Item = Item> {
+                        input
+                    }
                     check_op_34v1(op_34v1)
                 };
                 let op_35v1 = hoff_23v3_recv.map(|_v: (_,)| ((), (_v.0,)));
                 let op_35v1 = {
                     #[inline(always)]
                     pub fn check_op_35v1<
->>>>>>> 3b372d12
-                        Input: ::std::iter::Iterator<Item = Item>,
-                        Item,
-                    >(input: Input) -> impl ::std::iter::Iterator<Item = Item> {
-                        input
-                    }
-<<<<<<< HEAD
-                    check_op_28v1(op_28v1)
-                };
-                let mut sg_4v1_node_25v1_joindata_lhs_borrow = context
-                    .state_ref(sg_4v1_node_25v1_joindata_lhs)
-                    .borrow_mut();
-                let mut sg_4v1_node_25v1_joindata_rhs_borrow = context
-                    .state_ref(sg_4v1_node_25v1_joindata_rhs)
-                    .borrow_mut();
-                let op_25v1 = {
-=======
+                        Input: ::std::iter::Iterator<Item = Item>,
+                        Item,
+                    >(input: Input) -> impl ::std::iter::Iterator<Item = Item> {
+                        input
+                    }
                     check_op_35v1(op_35v1)
                 };
                 let mut sg_3v1_node_32v1_joindata_lhs_borrow = context
@@ -807,7 +421,6 @@
                     .state_ref(sg_3v1_node_32v1_joindata_rhs)
                     .borrow_mut();
                 let op_32v1 = {
->>>>>>> 3b372d12
                     /// Limit error propagation by bounding locally, erasing output iterator type.
                     #[inline(always)]
                     fn check_inputs<'a, K, I1, V1, I2, V2>(
@@ -839,17 +452,6 @@
                         )
                     }
                     check_inputs(
-<<<<<<< HEAD
-                        op_27v1,
-                        op_28v1,
-                        &mut sg_4v1_node_25v1_joindata_lhs_borrow,
-                        &mut sg_4v1_node_25v1_joindata_rhs_borrow,
-                    )
-                };
-                let op_25v1 = {
-                    #[inline(always)]
-                    pub fn check_op_25v1<
-=======
                         op_34v1,
                         op_35v1,
                         &mut sg_3v1_node_32v1_joindata_lhs_borrow,
@@ -859,83 +461,44 @@
                 let op_32v1 = {
                     #[inline(always)]
                     pub fn check_op_32v1<
->>>>>>> 3b372d12
-                        Input: ::std::iter::Iterator<Item = Item>,
-                        Item,
-                    >(input: Input) -> impl ::std::iter::Iterator<Item = Item> {
-                        input
-                    }
-<<<<<<< HEAD
-                    check_op_25v1(op_25v1)
-                };
-                let op_26v1 = op_25v1.map(|kv: ((), ((_,), (_,)))| (kv.1.0.0, kv.1.1.0));
-                let op_26v1 = {
-                    #[inline(always)]
-                    pub fn check_op_26v1<
-=======
+                        Input: ::std::iter::Iterator<Item = Item>,
+                        Item,
+                    >(input: Input) -> impl ::std::iter::Iterator<Item = Item> {
+                        input
+                    }
                     check_op_32v1(op_32v1)
                 };
                 let op_33v1 = op_32v1.map(|kv: ((), ((_,), (_,)))| (kv.1.0.0, kv.1.1.0));
                 let op_33v1 = {
                     #[inline(always)]
                     pub fn check_op_33v1<
->>>>>>> 3b372d12
-                        Input: ::std::iter::Iterator<Item = Item>,
-                        Item,
-                    >(input: Input) -> impl ::std::iter::Iterator<Item = Item> {
-                        input
-                    }
-<<<<<<< HEAD
-                    check_op_26v1(op_26v1)
-                };
-                let op_31v1 = op_26v1.map(|_v: (_, _)| ((), (_v.0, _v.1)));
-                let op_31v1 = {
-                    #[inline(always)]
-                    pub fn check_op_31v1<
-=======
+                        Input: ::std::iter::Iterator<Item = Item>,
+                        Item,
+                    >(input: Input) -> impl ::std::iter::Iterator<Item = Item> {
+                        input
+                    }
                     check_op_33v1(op_33v1)
                 };
                 let op_38v1 = op_33v1.map(|_v: (_, _)| ((), (_v.0, _v.1)));
                 let op_38v1 = {
                     #[inline(always)]
                     pub fn check_op_38v1<
->>>>>>> 3b372d12
-                        Input: ::std::iter::Iterator<Item = Item>,
-                        Item,
-                    >(input: Input) -> impl ::std::iter::Iterator<Item = Item> {
-                        input
-                    }
-<<<<<<< HEAD
-                    check_op_31v1(op_31v1)
-                };
-                let op_32v1 = op_12v1.map(|_v: (_,)| ((), (_v.0,)));
-                let op_32v1 = {
-                    #[inline(always)]
-                    pub fn check_op_32v1<
-=======
+                        Input: ::std::iter::Iterator<Item = Item>,
+                        Item,
+                    >(input: Input) -> impl ::std::iter::Iterator<Item = Item> {
+                        input
+                    }
                     check_op_38v1(op_38v1)
                 };
                 let op_39v1 = op_12v1.map(|_v: (_,)| ((), (_v.0,)));
                 let op_39v1 = {
                     #[inline(always)]
                     pub fn check_op_39v1<
->>>>>>> 3b372d12
-                        Input: ::std::iter::Iterator<Item = Item>,
-                        Item,
-                    >(input: Input) -> impl ::std::iter::Iterator<Item = Item> {
-                        input
-                    }
-<<<<<<< HEAD
-                    check_op_32v1(op_32v1)
-                };
-                let mut sg_4v1_node_29v1_joindata_lhs_borrow = context
-                    .state_ref(sg_4v1_node_29v1_joindata_lhs)
-                    .borrow_mut();
-                let mut sg_4v1_node_29v1_joindata_rhs_borrow = context
-                    .state_ref(sg_4v1_node_29v1_joindata_rhs)
-                    .borrow_mut();
-                let op_29v1 = {
-=======
+                        Input: ::std::iter::Iterator<Item = Item>,
+                        Item,
+                    >(input: Input) -> impl ::std::iter::Iterator<Item = Item> {
+                        input
+                    }
                     check_op_39v1(op_39v1)
                 };
                 let mut sg_3v1_node_36v1_joindata_lhs_borrow = context
@@ -945,7 +508,6 @@
                     .state_ref(sg_3v1_node_36v1_joindata_rhs)
                     .borrow_mut();
                 let op_36v1 = {
->>>>>>> 3b372d12
                     /// Limit error propagation by bounding locally, erasing output iterator type.
                     #[inline(always)]
                     fn check_inputs<'a, K, I1, V1, I2, V2>(
@@ -977,24 +539,14 @@
                         )
                     }
                     check_inputs(
-<<<<<<< HEAD
-                        op_31v1,
-                        op_32v1,
-                        &mut sg_4v1_node_29v1_joindata_lhs_borrow,
-                        &mut sg_4v1_node_29v1_joindata_rhs_borrow
-=======
                         op_38v1,
                         op_39v1,
                         &mut sg_3v1_node_36v1_joindata_lhs_borrow,
                         &mut sg_3v1_node_36v1_joindata_rhs_borrow
->>>>>>> 3b372d12
                             .try_insert_with(context.current_tick(), Default::default)
                             .0,
                     )
                 };
-<<<<<<< HEAD
-                let op_29v1 = {
-=======
                 let op_36v1 = {
                     #[inline(always)]
                     pub fn check_op_36v1<
@@ -1019,7 +571,6 @@
                 };
                 let op_40v1 = op_37v1.map(|row: (_, _, _)| (row.0, row.1, row.2));
                 let op_40v1 = {
->>>>>>> 3b372d12
                     #[inline(always)]
                     pub fn check_op_40v1<
                         Input: ::std::iter::Iterator<Item = Item>,
@@ -1029,13 +580,6 @@
                     }
                     check_op_40v1(op_40v1)
                 };
-<<<<<<< HEAD
-                let op_30v1 = op_29v1
-                    .map(|kv: ((), ((_, _), (_,)))| (kv.1.0.0, kv.1.0.1, kv.1.1.0));
-                let op_30v1 = {
-                    #[inline(always)]
-                    pub fn check_op_30v1<
-=======
                 let op_15v1 = op_40v1
                     .filter(|item| {
                         let mut borrow = context
@@ -1189,21 +733,11 @@
                 let op_42v1 = {
                     #[inline(always)]
                     pub fn check_op_42v1<
->>>>>>> 3b372d12
-                        Input: ::std::iter::Iterator<Item = Item>,
-                        Item,
-                    >(input: Input) -> impl ::std::iter::Iterator<Item = Item> {
-                        input
-                    }
-<<<<<<< HEAD
-                    check_op_30v1(op_30v1)
-                };
-                let op_33v1 = op_30v1.map(|row: (_, _, _)| (row.0, row.1, row.2));
-                let op_33v1 = {
-                    #[inline(always)]
-                    pub fn check_op_33v1<
-                        Input: ::std::iter::Iterator<Item = Item>,
-=======
+                        Input: ::std::iter::Iterator<Item = Item>,
+                        Item,
+                    >(input: Input) -> impl ::std::iter::Iterator<Item = Item> {
+                        input
+                    }
                     check_op_42v1(op_42v1)
                 };
                 let op_47v1 = op_42v1.map(|row: (_,)| (row.0,));
@@ -1405,19 +939,10 @@
                     #[inline(always)]
                     pub fn check_op_21v1<
                         Input: hydroflow::pusherator::Pusherator<Item = Item>,
->>>>>>> 3b372d12
-                        Item,
-                    >(input: Input) -> impl ::std::iter::Iterator<Item = Item> {
-                        input
-                    }
-<<<<<<< HEAD
-                    check_op_33v1(op_33v1)
-                };
-                let op_15v1 = op_33v1
-                    .filter(|item| {
-                        let mut borrow = context
-                            .state_ref(sg_4v1_node_15v1_uniquedata)
-=======
+                        Item,
+                    >(input: Input) -> impl ::std::iter::Iterator<Item = Item> {
+                        input
+                    }
                     check_op_21v1(op_21v1)
                 };
                 let op_50v1 = hydroflow::pusherator::map::Map::new(
@@ -1440,7 +965,6 @@
                     |item| {
                         let mut borrow = context
                             .state_ref(sg_5v1_node_24v1_uniquedata)
->>>>>>> 3b372d12
                             .borrow_mut();
                         let set = borrow
                             .try_insert_with(
@@ -1453,13 +977,6 @@
                         } else {
                             false
                         }
-<<<<<<< HEAD
-                    });
-                let op_15v1 = {
-                    #[inline(always)]
-                    pub fn check_op_15v1<
-                        Input: ::std::iter::Iterator<Item = Item>,
-=======
                     },
                     op_50v1,
                 );
@@ -1506,21 +1023,10 @@
                     #[inline(always)]
                     pub fn check_op_49v1<
                         Input: hydroflow::pusherator::Pusherator<Item = Item>,
->>>>>>> 3b372d12
-                        Item,
-                    >(input: Input) -> impl ::std::iter::Iterator<Item = Item> {
-                        input
-                    }
-<<<<<<< HEAD
-                    check_op_15v1(op_15v1)
-                };
-                let op_23v1 = hydroflow::pusherator::for_each::ForEach::new(|v| {
-                    result.send(v).unwrap()
-                });
-                let op_23v1 = {
-                    #[inline(always)]
-                    pub fn check_op_23v1<
-=======
+                        Item,
+                    >(input: Input) -> impl ::std::iter::Iterator<Item = Item> {
+                        input
+                    }
                     check_op_49v1(op_49v1)
                 };
                 let op_48v1 = hydroflow::pusherator::map::Map::new(
@@ -1549,7 +1055,6 @@
                 let op_4v1 = {
                     #[inline(always)]
                     pub fn check_op_4v1<
->>>>>>> 3b372d12
                         Input: hydroflow::pusherator::Pusherator<Item = Item>,
                         Item,
                     >(
@@ -1557,11 +1062,7 @@
                     ) -> impl hydroflow::pusherator::Pusherator<Item = Item> {
                         input
                     }
-<<<<<<< HEAD
-                    check_op_23v1(op_23v1)
-=======
                     check_op_4v1(op_4v1)
->>>>>>> 3b372d12
                 };
                 #[inline(always)]
                 fn check_pivot_run<
@@ -1571,20 +1072,11 @@
                 >(pull: Pull, push: Push) {
                     hydroflow::pusherator::pivot::Pivot::new(pull, push).run();
                 }
-<<<<<<< HEAD
-                check_pivot_run(op_15v1, op_23v1);
-            },
-        );
-        let sg_5v1_node_36v1_persistdata = df
-            .add_state(::std::cell::RefCell::new(::std::vec::Vec::new()));
-        let sg_5v1_node_34v1_diffdata_handle = df
-=======
                 check_pivot_run(op_3v1, op_4v1);
                 context.schedule_subgraph(context.current_subgraph(), false);
             },
         );
         let sg_6v1_node_7v1_uniquedata = df
->>>>>>> 3b372d12
             .add_state(
                 ::std::cell::RefCell::new(
                     hydroflow::lang::monotonic_map::MonotonicMap::<
@@ -1593,99 +1085,13 @@
                     >::default(),
                 ),
             );
-<<<<<<< HEAD
-        let sg_5v1_node_18v1_uniquedata = df
-=======
         let sg_6v1_node_8v1_diffdata_handle = df
->>>>>>> 3b372d12
             .add_state(
                 ::std::cell::RefCell::new(hydroflow::rustc_hash::FxHashSet::default()),
             );
         let sg_6v1_node_45v1_persistdata = df
             .add_state(::std::cell::RefCell::new(::std::vec::Vec::new()));
         df.add_subgraph_stratified(
-<<<<<<< HEAD
-            "Subgraph GraphSubgraphId(5v1)",
-            2,
-            var_expr!(hoff_1v3_recv, hoff_6v3_recv),
-            var_expr!(),
-            move |context, var_args!(hoff_1v3_recv, hoff_6v3_recv), var_args!()| {
-                let mut hoff_1v3_recv = hoff_1v3_recv.borrow_mut_swap();
-                let hoff_1v3_recv = hoff_1v3_recv.drain(..);
-                let mut hoff_6v3_recv = hoff_6v3_recv.borrow_mut_swap();
-                let hoff_6v3_recv = hoff_6v3_recv.drain(..);
-                let mut sg_5v1_node_36v1_persistvec = context
-                    .state_ref(sg_5v1_node_36v1_persistdata)
-                    .borrow_mut();
-                sg_5v1_node_36v1_persistvec.extend(hoff_6v3_recv);
-                let op_36v1 = sg_5v1_node_36v1_persistvec.iter().cloned();
-                let op_36v1 = {
-                    #[inline(always)]
-                    pub fn check_op_36v1<
-                        Input: ::std::iter::Iterator<Item = Item>,
-                        Item,
-                    >(input: Input) -> impl ::std::iter::Iterator<Item = Item> {
-                        input
-                    }
-                    check_op_36v1(op_36v1)
-                };
-                let op_37v1 = op_36v1.map(|_v: (_,)| ((_v.0,), ()));
-                let op_37v1 = {
-                    #[inline(always)]
-                    pub fn check_op_37v1<
-                        Input: ::std::iter::Iterator<Item = Item>,
-                        Item,
-                    >(input: Input) -> impl ::std::iter::Iterator<Item = Item> {
-                        input
-                    }
-                    check_op_37v1(op_37v1)
-                };
-                let mut sg_5v1_node_34v1_borrow = context
-                    .state_ref(sg_5v1_node_34v1_diffdata_handle)
-                    .borrow_mut();
-                let op_34v1 = {
-                    /// Limit error propagation by bounding locally, erasing output iterator type.
-                    #[inline(always)]
-                    fn check_inputs<'a, K, I1, V, I2>(
-                        input_pos: I1,
-                        input_neg: I2,
-                        borrow_state: &'a mut hydroflow::rustc_hash::FxHashSet<K>,
-                    ) -> impl 'a + Iterator<Item = (K, V)>
-                    where
-                        K: Eq + ::std::hash::Hash + Clone,
-                        V: Eq + Clone,
-                        I1: 'a + Iterator<Item = (K, V)>,
-                        I2: 'a + Iterator<Item = K>,
-                    {
-                        borrow_state.extend(input_neg);
-                        input_pos.filter(move |x| !borrow_state.contains(&x.0))
-                    }
-                    check_inputs(
-                        op_37v1,
-                        hoff_1v3_recv,
-                        sg_5v1_node_34v1_borrow
-                            .try_insert_with(
-                                (context.current_tick(), context.current_stratum()),
-                                Default::default,
-                            ),
-                    )
-                };
-                let op_34v1 = {
-                    #[inline(always)]
-                    pub fn check_op_34v1<
-                        Input: ::std::iter::Iterator<Item = Item>,
-                        Item,
-                    >(input: Input) -> impl ::std::iter::Iterator<Item = Item> {
-                        input
-                    }
-                    check_op_34v1(op_34v1)
-                };
-                let op_35v1 = op_34v1.map(|kv: ((_,), ())| (kv.0.0,));
-                let op_35v1 = {
-                    #[inline(always)]
-                    pub fn check_op_35v1<
-                        Input: ::std::iter::Iterator<Item = Item>,
-=======
             "Subgraph GraphSubgraphId(6v1)",
             1,
             var_expr!(hoff_11v3_recv, hoff_19v3_recv),
@@ -1756,49 +1162,12 @@
                     #[inline(always)]
                     pub fn check_op_46v1<
                         Input: hydroflow::pusherator::Pusherator<Item = Item>,
->>>>>>> 3b372d12
                         Item,
                     >(
                         input: Input,
                     ) -> impl hydroflow::pusherator::Pusherator<Item = Item> {
                         input
                     }
-<<<<<<< HEAD
-                    check_op_35v1(op_35v1)
-                };
-                let op_40v1 = op_35v1.map(|row: (_,)| (row.0,));
-                let op_40v1 = {
-                    #[inline(always)]
-                    pub fn check_op_40v1<
-                        Input: ::std::iter::Iterator<Item = Item>,
-                        Item,
-                    >(input: Input) -> impl ::std::iter::Iterator<Item = Item> {
-                        input
-                    }
-                    check_op_40v1(op_40v1)
-                };
-                let op_18v1 = op_40v1
-                    .filter(|item| {
-                        let mut borrow = context
-                            .state_ref(sg_5v1_node_18v1_uniquedata)
-                            .borrow_mut();
-                        let set = borrow
-                            .try_insert_with(
-                                (context.current_tick(), context.current_stratum()),
-                                ::std::collections::HashSet::new,
-                            );
-                        if !set.contains(item) {
-                            set.insert(::std::clone::Clone::clone(item));
-                            true
-                        } else {
-                            false
-                        }
-                    });
-                let op_18v1 = {
-                    #[inline(always)]
-                    pub fn check_op_18v1<
-                        Input: ::std::iter::Iterator<Item = Item>,
-=======
                     check_op_46v1(op_46v1)
                 };
                 let mut sg_6v1_node_45v1_persistvec = context
@@ -1832,23 +1201,12 @@
                     #[inline(always)]
                     pub fn check_op_45v1<
                         Input: hydroflow::pusherator::Pusherator<Item = Item>,
->>>>>>> 3b372d12
                         Item,
                     >(
                         input: Input,
                     ) -> impl hydroflow::pusherator::Pusherator<Item = Item> {
                         input
                     }
-<<<<<<< HEAD
-                    check_op_18v1(op_18v1)
-                };
-                let op_24v1 = hydroflow::pusherator::for_each::ForEach::new(|v| {
-                    result2.send(v).unwrap()
-                });
-                let op_24v1 = {
-                    #[inline(always)]
-                    pub fn check_op_24v1<
-=======
                     check_op_45v1(op_45v1)
                 };
                 let op_9v1 = hydroflow::pusherator::tee::Tee::new(
@@ -1858,7 +1216,6 @@
                 let op_9v1 = {
                     #[inline(always)]
                     pub fn check_op_9v1<
->>>>>>> 3b372d12
                         Input: hydroflow::pusherator::Pusherator<Item = Item>,
                         Item,
                     >(
@@ -1866,170 +1223,6 @@
                     ) -> impl hydroflow::pusherator::Pusherator<Item = Item> {
                         input
                     }
-<<<<<<< HEAD
-                    check_op_24v1(op_24v1)
-                };
-                #[inline(always)]
-                fn check_pivot_run<
-                    Pull: ::std::iter::Iterator<Item = Item>,
-                    Push: hydroflow::pusherator::Pusherator<Item = Item>,
-                    Item,
-                >(pull: Pull, push: Push) {
-                    hydroflow::pusherator::pivot::Pivot::new(pull, push).run();
-                }
-                check_pivot_run(op_18v1, op_24v1);
-                context.schedule_subgraph(context.current_subgraph(), false);
-            },
-        );
-        let sg_6v1_node_7v1_uniquedata = df
-            .add_state(
-                ::std::cell::RefCell::new(
-                    hydroflow::lang::monotonic_map::MonotonicMap::<
-                        _,
-                        ::std::collections::HashSet<_>,
-                    >::default(),
-                ),
-            );
-        let sg_6v1_node_8v1_diffdata_handle = df
-            .add_state(
-                ::std::cell::RefCell::new(hydroflow::rustc_hash::FxHashSet::default()),
-            );
-        let sg_6v1_node_38v1_persistdata = df
-            .add_state(::std::cell::RefCell::new(::std::vec::Vec::new()));
-        df.add_subgraph_stratified(
-            "Subgraph GraphSubgraphId(6v1)",
-            1,
-            var_expr!(hoff_13v3_recv, hoff_42v1_recv),
-            var_expr!(hoff_1v3_send, hoff_11v3_send, hoff_17v3_send),
-            move |
-                context,
-                var_args!(hoff_13v3_recv, hoff_42v1_recv),
-                var_args!(hoff_1v3_send, hoff_11v3_send, hoff_17v3_send)|
-            {
-                let mut hoff_13v3_recv = hoff_13v3_recv.borrow_mut_swap();
-                let hoff_13v3_recv = hoff_13v3_recv.drain(..);
-                let mut hoff_42v1_recv = hoff_42v1_recv.borrow_mut_swap();
-                let hoff_42v1_recv = hoff_42v1_recv.drain(..);
-                let hoff_1v3_send = hydroflow::pusherator::for_each::ForEach::new(|v| {
-                    hoff_1v3_send.give(Some(v));
-                });
-                let hoff_11v3_send = hydroflow::pusherator::for_each::ForEach::new(|v| {
-                    hoff_11v3_send.give(Some(v));
-                });
-                let hoff_17v3_send = hydroflow::pusherator::for_each::ForEach::new(|v| {
-                    hoff_17v3_send.give(Some(v));
-                });
-                let op_7v1 = hoff_42v1_recv
-                    .filter(|item| {
-                        let mut borrow = context
-                            .state_ref(sg_6v1_node_7v1_uniquedata)
-                            .borrow_mut();
-                        let set = borrow
-                            .try_insert_with(
-                                (context.current_tick(), context.current_stratum()),
-                                ::std::collections::HashSet::new,
-                            );
-                        if !set.contains(item) {
-                            set.insert(::std::clone::Clone::clone(item));
-                            true
-                        } else {
-                            false
-                        }
-                    });
-                let op_7v1 = {
-                    #[inline(always)]
-                    pub fn check_op_7v1<Input: ::std::iter::Iterator<Item = Item>, Item>(
-                        input: Input,
-                    ) -> impl ::std::iter::Iterator<Item = Item> {
-                        input
-                    }
-                    check_op_7v1(op_7v1)
-                };
-                let mut sg_6v1_node_8v1_negset = context
-                    .state_ref(sg_6v1_node_8v1_diffdata_handle)
-                    .borrow_mut();
-                sg_6v1_node_8v1_negset.extend(hoff_13v3_recv);
-                let op_8v1 = op_7v1.filter(move |x| !sg_6v1_node_8v1_negset.contains(x));
-                let op_8v1 = {
-                    #[inline(always)]
-                    pub fn check_op_8v1<Input: ::std::iter::Iterator<Item = Item>, Item>(
-                        input: Input,
-                    ) -> impl ::std::iter::Iterator<Item = Item> {
-                        input
-                    }
-                    check_op_8v1(op_8v1)
-                };
-                let op_39v1 = hydroflow::pusherator::map::Map::new(
-                    |_v: (_,)| (_v.0,),
-                    hoff_1v3_send,
-                );
-                let op_39v1 = {
-                    #[inline(always)]
-                    pub fn check_op_39v1<
-                        Input: hydroflow::pusherator::Pusherator<Item = Item>,
-                        Item,
-                    >(
-                        input: Input,
-                    ) -> impl hydroflow::pusherator::Pusherator<Item = Item> {
-                        input
-                    }
-                    check_op_39v1(op_39v1)
-                };
-                let mut sg_6v1_node_38v1_persistvec = context
-                    .state_ref(sg_6v1_node_38v1_persistdata)
-                    .borrow_mut();
-                let op_38v1 = {
-                    fn constrain_types<'ctx, Push, Item>(
-                        vec: &'ctx mut Vec<Item>,
-                        mut output: Push,
-                    ) -> impl 'ctx + hydroflow::pusherator::Pusherator<Item = Item>
-                    where
-                        Push: 'ctx + hydroflow::pusherator::Pusherator<Item = Item>,
-                        Item: ::std::clone::Clone,
-                    {
-                        vec.iter()
-                            .cloned()
-                            .for_each(|item| {
-                                hydroflow::pusherator::Pusherator::give(&mut output, item);
-                            });
-                        hydroflow::pusherator::map::Map::new(
-                            |item| {
-                                vec.push(item);
-                                vec.last().unwrap().clone()
-                            },
-                            output,
-                        )
-                    }
-                    constrain_types(&mut *sg_6v1_node_38v1_persistvec, op_39v1)
-                };
-                let op_38v1 = {
-                    #[inline(always)]
-                    pub fn check_op_38v1<
-                        Input: hydroflow::pusherator::Pusherator<Item = Item>,
-                        Item,
-                    >(
-                        input: Input,
-                    ) -> impl hydroflow::pusherator::Pusherator<Item = Item> {
-                        input
-                    }
-                    check_op_38v1(op_38v1)
-                };
-                let op_9v1 = hydroflow::pusherator::tee::Tee::new(
-                    hoff_11v3_send,
-                    hydroflow::pusherator::tee::Tee::new(op_38v1, hoff_17v3_send),
-                );
-                let op_9v1 = {
-                    #[inline(always)]
-                    pub fn check_op_9v1<
-                        Input: hydroflow::pusherator::Pusherator<Item = Item>,
-                        Item,
-                    >(
-                        input: Input,
-                    ) -> impl hydroflow::pusherator::Pusherator<Item = Item> {
-                        input
-                    }
-=======
->>>>>>> 3b372d12
                     check_op_9v1(op_9v1)
                 };
                 #[inline(always)]
