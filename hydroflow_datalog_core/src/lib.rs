use rust_sitter::{
    errors::{ParseError, ParseErrorReason},
    Spanned,
};
use std::{
    collections::{HashMap, HashSet},
    ops::Deref,
};

use hydroflow_lang::{
    diagnostic::{Diagnostic, Level},
    graph::{eliminate_extra_merges_tees, partition_graph, FlatGraphBuilder, HydroflowGraph},
    parse::{IndexInt, Indexing, Pipeline, PipelineLink},
};
use proc_macro2::{Span, TokenStream};
use syn::{parse_quote, parse_quote_spanned};

mod grammar;
mod join_plan;
mod util;

use grammar::datalog::*;
use join_plan::*;
use util::{repeat_tuple, Counter};

static MAGIC_RELATIONS: [&str; 1] = ["less_than"];

pub fn parse_pipeline(
    code_str: &rust_sitter::Spanned<String>,
    get_span: &impl Fn((usize, usize)) -> Span,
) -> Result<Pipeline, Vec<Diagnostic>> {
    syn::LitStr::new(&code_str.value, get_span(code_str.span))
        .parse()
        .map_err(|err| {
            vec![Diagnostic {
                span: err.span(),
                level: Level::Error,
                message: format!("Failed to parse input pipeline: {}", err),
            }]
        })
}

pub fn parse_static(
    code_str: &rust_sitter::Spanned<String>,
    get_span: &impl Fn((usize, usize)) -> Span,
) -> Result<syn::Expr, Vec<Diagnostic>> {
    syn::LitStr::new(&code_str.value, get_span(code_str.span))
        .parse()
        .map_err(|err| {
            vec![Diagnostic {
                span: err.span(),
                level: Level::Error,
                message: format!("Failed to parse static expression: {}", err),
            }]
        })
}

pub fn gen_hydroflow_graph(
    literal: proc_macro2::Literal,
) -> Result<HydroflowGraph, Vec<Diagnostic>> {
    let offset = {
        // This includes the quotes, i.e. 'r#"my test"#' or '"hello\nworld"'.
        let source_str = literal.to_string();
        let mut source_chars = source_str.chars();
        if Some('r') != source_chars.next() {
            return Err(vec![Diagnostic {
                span: literal.span(),
                level: Level::Error,
                message:
                    r##"Input must be a raw string `r#"..."#` for correct diagnostic messages."##
                        .to_owned(),
            }]);
        }
        let hashes = source_chars.take_while(|&c| '#' == c).count();
        2 + hashes
    };

    let get_span = |(start, end): (usize, usize)| {
        let subspan = literal.subspan(start + offset..end + offset);
        subspan.unwrap_or(Span::call_site())
    };

    let str_node: syn::LitStr = parse_quote!(#literal);
    let actual_str = str_node.value();
    let program: Program =
        grammar::datalog::parse(&actual_str).map_err(|e| handle_errors(e, &get_span))?;

    let mut inputs = Vec::new();
    let mut outputs = Vec::new();
    let mut persists = HashSet::new();
    let mut asyncs = Vec::new();
    let mut rules = Vec::new();
    let mut statics = Vec::new();

    for stmt in &program.rules {
        match stmt {
            Declaration::Input(_, ident, hf_code) => {
                assert!(!MAGIC_RELATIONS.contains(&ident.name.as_str()));
                inputs.push((ident, hf_code))
            }
            Declaration::Output(_, ident, hf_code) => {
                assert!(!MAGIC_RELATIONS.contains(&ident.name.as_str()));
                outputs.push((ident, hf_code))
            }
            Declaration::Persist(_, ident) => {
                persists.insert(ident.name.clone());
            }
            Declaration::Async(_, ident, send_hf, recv_hf) => {
                assert!(!MAGIC_RELATIONS.contains(&ident.name.as_str()));
                asyncs.push((ident, send_hf, recv_hf))
            }
            Declaration::Rule(rule) => {
                assert!(!MAGIC_RELATIONS.contains(&rule.target.name.name.as_str()));
                rules.push(rule)
            }
            Declaration::Static(_, ident, hf_code) => {
                assert!(!MAGIC_RELATIONS.contains(&ident.name.as_str()));
                statics.push((ident, hf_code));
            }
        }
    }

    let mut flat_graph_builder = FlatGraphBuilder::new();
    let mut tee_counter = HashMap::new();
    let mut merge_counter = HashMap::new();

    let mut created_rules = HashSet::new();
    for decl in &program.rules {
        let target_ident = match decl {
            Declaration::Input(_, ident, _) => ident.clone(),
            Declaration::Output(_, ident, _) => ident.clone(),
            Declaration::Persist(_, ident) => ident.clone(),
            Declaration::Async(_, ident, _, _) => ident.clone(),
            Declaration::Rule(rule) => rule.target.name.clone(),
            Declaration::Static(_, ident, _) => ident.clone(),
        };

        if !created_rules.contains(&target_ident.value) {
            created_rules.insert(target_ident.value.clone());
            let insert_name = syn::Ident::new(
                &format!("{}_insert", target_ident.name),
                get_span(target_ident.span),
            );
            let read_name = syn::Ident::new(&target_ident.name, get_span(target_ident.span));

            if persists.contains(&target_ident.value.name) {
                // read outputs the *new* values for this tick
                flat_graph_builder
                    .add_statement(parse_quote_spanned!(get_span(target_ident.span)=> #insert_name = merge() -> unique::<'tick>()));
                flat_graph_builder
                    .add_statement(parse_quote_spanned!(get_span(target_ident.span)=> #read_name = difference::<'tick, 'static>() -> tee()));
                flat_graph_builder
                    .add_statement(parse_quote_spanned!(get_span(target_ident.span)=> #insert_name -> [pos] #read_name));
                flat_graph_builder
                    .add_statement(parse_quote_spanned!(get_span(target_ident.span)=> #read_name -> next_tick() -> [neg] #read_name));
            } else {
                flat_graph_builder
                    .add_statement(parse_quote_spanned!(get_span(target_ident.span)=> #insert_name = merge() -> unique::<'tick>()));
                flat_graph_builder
                    .add_statement(parse_quote_spanned!(get_span(target_ident.span)=> #read_name = #insert_name -> tee()));
            }
        }
    }

    for (target, hf_code) in inputs {
        let my_merge_index = merge_counter
            .entry(target.name.clone())
            .or_insert_with(|| 0..)
            .next()
            .expect("Out of merge indices");

        let my_merge_index_lit =
            syn::LitInt::new(&format!("{}", my_merge_index), get_span(target.span));
        let name = syn::Ident::new(&format!("{}_insert", target.name), get_span(target.span));

        let input_pipeline: Pipeline = parse_pipeline(&hf_code.code, &get_span)?;

        flat_graph_builder.add_statement(parse_quote_spanned! {get_span(target.span)=>
            #input_pipeline -> [#my_merge_index_lit] #name
        });
    }

    for (target, hf_code) in outputs {
        let my_tee_index = tee_counter
            .entry(target.name.clone())
            .or_insert_with(|| 0..)
            .next()
            .expect("Out of tee indices");

        let my_tee_index_lit =
            syn::LitInt::new(&format!("{}", my_tee_index), get_span(target.span));
        let target_ident = syn::Ident::new(&target.name, get_span(target.span));

        let output_pipeline: Pipeline = parse_pipeline(&hf_code.code, &get_span)?;
        let output_pipeline = if persists.contains(&target.name) {
            parse_quote_spanned! {get_span(target.span)=> persist() -> #output_pipeline}
        } else {
            output_pipeline
        };

        flat_graph_builder.add_statement(parse_quote_spanned! {get_span(target.span)=>
            #target_ident [#my_tee_index_lit] -> #output_pipeline
        });
    }

    for (target, send_hf, recv_hf) in asyncs {
        let async_send_pipeline = format!("{}_async_send", target.name);
        let async_send_pipeline = syn::Ident::new(&async_send_pipeline, get_span(target.span));

        let recv_merge_index = merge_counter
            .entry(target.name.clone())
            .or_insert_with(|| 0..)
            .next()
            .expect("Out of merge indices");

        let recv_merge_index_lit =
            syn::LitInt::new(&format!("{}", recv_merge_index), get_span(target.span));
        let target_ident =
            syn::Ident::new(&format!("{}_insert", target.name), get_span(target.span));

        let send_pipeline: Pipeline = parse_pipeline(&send_hf.code, &get_span)?;
        let recv_pipeline: Pipeline = parse_pipeline(&recv_hf.code, &get_span)?;

        flat_graph_builder.add_statement(parse_quote_spanned! {get_span(target.span)=>
            #async_send_pipeline = merge() -> unique::<'tick>() -> #send_pipeline
        });

        flat_graph_builder.add_statement(parse_quote_spanned! {get_span(target.span)=>
            #recv_pipeline -> [#recv_merge_index_lit] #target_ident
        });
    }

    for (target, hf_code) in statics {
        let my_merge_index = merge_counter
            .entry(target.name.clone())
            .or_insert_with(|| 0..)
            .next()
            .expect("Out of merge indices");

        let my_merge_index_lit =
            syn::LitInt::new(&format!("{}", my_merge_index), get_span(target.span));
        let name = syn::Ident::new(&format!("{}_insert", target.name), get_span(target.span));

        let static_expression: syn::Expr = parse_static(&hf_code.code, &get_span)?;

        flat_graph_builder.add_statement(parse_quote_spanned! {get_span(target.span)=>
            repeat_iter(#static_expression) -> [#my_merge_index_lit] #name
        });
    }

    let mut next_join_idx = 0..;
    let mut diagnostics = Vec::new();
    for rule in rules {
        let plan = compute_join_plan(&rule.sources, &persists);
        generate_rule(
            plan,
            rule,
            &mut flat_graph_builder,
            &mut tee_counter,
            &mut merge_counter,
            &mut next_join_idx,
            &persists,
            &mut diagnostics,
            &get_span,
        );
    }

    if !diagnostics.is_empty() {
        Err(diagnostics)
    } else {
        let (mut flat_graph, mut diagnostics) = flat_graph_builder.build();
        diagnostics.retain(Diagnostic::is_error);
        if !diagnostics.is_empty() {
            Err(diagnostics)
        } else {
            eliminate_extra_merges_tees(&mut flat_graph);
            Ok(flat_graph)
        }
    }
}

fn handle_errors(
    errors: Vec<ParseError>,
    get_span: &impl Fn((usize, usize)) -> Span,
) -> Vec<Diagnostic> {
    let mut diagnostics = vec![];
    for error in errors {
        let reason = error.reason;
        let my_span = get_span((error.start, error.end));
        match reason {
            ParseErrorReason::UnexpectedToken(msg) => {
                diagnostics.push(Diagnostic::spanned(
                    my_span,
                    Level::Error,
                    format!("Unexpected Token: '{msg}'", msg = msg),
                ));
            }
            ParseErrorReason::MissingToken(msg) => {
                diagnostics.push(Diagnostic::spanned(
                    my_span,
                    Level::Error,
                    format!("Missing Token: '{msg}'", msg = msg),
                ));
            }
            ParseErrorReason::FailedNode(parse_errors) => {
                if parse_errors.is_empty() {
                    diagnostics.push(Diagnostic::spanned(
                        my_span,
                        Level::Error,
                        "Failed to parse",
                    ));
                } else {
                    diagnostics.extend(handle_errors(parse_errors, get_span));
                }
            }
        }
    }

    diagnostics
}

pub fn hydroflow_graph_to_program(flat_graph: HydroflowGraph, root: TokenStream) -> TokenStream {
    let partitioned_graph =
        partition_graph(flat_graph).expect("Failed to partition (cycle detected).");

    let mut diagnostics = Vec::new();
    let code_tokens = partitioned_graph.as_code(&root, true, &mut diagnostics);
    assert_eq!(
        0,
        diagnostics.len(),
        "Operator diagnostic occured during codegen"
    );

    code_tokens
}

#[allow(clippy::too_many_arguments)]
fn generate_rule(
    plan: JoinPlan<'_>,
    rule: &Spanned<Rule>,
    flat_graph_builder: &mut FlatGraphBuilder,
    tee_counter: &mut HashMap<String, Counter>,
    merge_counter: &mut HashMap<String, Counter>,
    next_join_idx: &mut Counter,
    persists: &HashSet<String>,
    diagnostics: &mut Vec<Diagnostic>,
    get_span: &impl Fn((usize, usize)) -> Span,
) {
    let target = &rule.target.name;
    let target_ident = syn::Ident::new(&format!("{}_insert", target.name), get_span(target.span));

    let out_expanded = expand_join_plan(
        &plan,
        flat_graph_builder,
        tee_counter,
        next_join_idx,
        rule.span,
        diagnostics,
        get_span,
    );

    let after_join = apply_aggregations(
        rule,
        &out_expanded,
        persists.contains(&target.name),
        diagnostics,
        get_span,
    );

    let my_merge_index = merge_counter
        .entry(target.name.clone())
        .or_insert_with(|| 0..)
        .next()
        .expect("Out of merge indices");

    let my_merge_index_lit = syn::LitInt::new(&format!("{}", my_merge_index), Span::call_site());

    let after_join_and_send: Pipeline = match rule.rule_type.value {
        RuleType::Sync(_) => {
            if rule.target.at_node.is_some() {
                panic!("Rule must be async to send data to other nodes")
            }

            parse_quote_spanned!(get_span(rule.rule_type.span)=> #after_join -> [#my_merge_index_lit] #target_ident)
        }
        RuleType::NextTick(_) => {
            if rule.target.at_node.is_some() {
                panic!("Rule must be async to send data to other nodes")
            }

            parse_quote_spanned!(get_span(rule.rule_type.span)=> #after_join -> next_tick() -> [#my_merge_index_lit] #target_ident)
        }
        RuleType::Async(_) => {
            if rule.target.at_node.is_none() {
                panic!("Async rules are only for sending data to other nodes")
            }

            let exprs_get_data = rule
                .target
                .fields
                .iter()
                .enumerate()
                .map(|(i, f)| -> syn::Expr {
                    let syn_index = syn::Index::from(i);
                    parse_quote_spanned!(get_span(f.span)=> v.#syn_index)
                });

            let syn_target_index = syn::Index::from(rule.target.fields.len());

            let v_type = repeat_tuple::<syn::Type, syn::Type>(
                || parse_quote!(_),
                rule.target.fields.len() + 1,
            );

            let send_pipeline_ident = syn::Ident::new(
                &format!("{}_async_send", &rule.target.name.name),
                get_span(rule.target.name.span),
            );

            parse_quote_spanned!(get_span(rule.rule_type.span)=> #after_join -> map(|v: #v_type| (v.#syn_target_index, (#(#exprs_get_data, )*))) -> #send_pipeline_ident)
        }
    };

    let out_name = out_expanded.name;
    // If the output comes with a tee index, we must read with that. This only happens when we are
    // directly outputting a transformation of a single relation on the RHS.
    let out_indexing = out_expanded.tee_idx.map(|i| Indexing {
        bracket_token: syn::token::Bracket::default(),
        index: hydroflow_lang::parse::PortIndex::Int(IndexInt {
            value: i,
            span: Span::call_site(),
        }),
    });
    flat_graph_builder.add_statement(hydroflow_lang::parse::HfStatement::Pipeline(
        Pipeline::Link(PipelineLink {
            lhs: Box::new(parse_quote!(#out_name #out_indexing)), // out_name[idx]
            arrow: parse_quote!(->),
            rhs: Box::new(after_join_and_send),
        }),
    ));
}

fn compute_join_plan<'a>(sources: &'a [Atom], persisted_rules: &HashSet<String>) -> JoinPlan<'a> {
    // TODO(shadaj): smarter plans
    let mut plan: JoinPlan = sources
        .iter()
        .filter_map(|x| match x {
            Atom::Relation(negated, e) => {
                if negated.is_none() && !MAGIC_RELATIONS.contains(&e.name.name.as_str()) {
                    Some(JoinPlan::Source(e, persisted_rules.contains(&e.name.name)))
                } else {
                    None
                }
            }
            _ => None,
        })
        .reduce(|a, b| JoinPlan::Join(Box::new(a), Box::new(b)))
        .unwrap();

    plan = sources
        .iter()
        .filter_map(|x| match x {
            Atom::Relation(negated, e) => {
                if negated.is_some() {
                    Some(JoinPlan::Source(e, persisted_rules.contains(&e.name.name)))
                } else {
                    None
                }
            }
            _ => None,
        })
        .fold(plan, |a, b| JoinPlan::AntiJoin(Box::new(a), Box::new(b)));

    let predicates = sources
        .iter()
        .filter_map(|x| match x {
            Atom::Predicate(e) => Some(e),
            _ => None,
        })
        .collect::<Vec<_>>();

    if !predicates.is_empty() {
        plan = JoinPlan::Predicate(predicates, Box::new(plan))
    }

    plan = sources.iter().fold(plan, |acc, atom| match atom {
        Atom::Relation(negated, e) => {
            if MAGIC_RELATIONS.contains(&e.name.name.as_str()) {
                match e.name.name.as_str() {
                    "less_than" => {
                        assert!(negated.is_none());
                        JoinPlan::MagicNatLt(
                            Box::new(acc),
                            e.fields[0].value.clone(),
                            e.fields[1].value.clone(),
                        )
                    }
                    o => panic!("Unknown magic relation {}", o),
                }
            } else {
                acc
            }
        }
        _ => acc,
    });

    plan
}

pub(crate) fn gen_value_expr(
    expr: &IntExpr,
    lookup_ident: &mut impl FnMut(&Spanned<Ident>) -> syn::Expr,
    get_span: &dyn Fn((usize, usize)) -> Span,
) -> syn::Expr {
    match expr {
        IntExpr::Ident(ident) => lookup_ident(ident),
        IntExpr::Integer(i) => syn::Expr::Lit(syn::ExprLit {
            attrs: Vec::new(),
            lit: syn::Lit::Int(syn::LitInt::new(&i.to_string(), get_span(i.span))),
        }),
        IntExpr::Parenthesized(_, e, _) => {
            let inner = gen_value_expr(e, lookup_ident, get_span);
            parse_quote!((#inner))
        }
        IntExpr::Add(l, _, r) => {
            let l = gen_value_expr(l, lookup_ident, get_span);
            let r = gen_value_expr(r, lookup_ident, get_span);
            parse_quote!(#l + #r)
        }
        IntExpr::Sub(l, _, r) => {
            let l = gen_value_expr(l, lookup_ident, get_span);
            let r = gen_value_expr(r, lookup_ident, get_span);
            parse_quote!(#l - #r)
        }
        IntExpr::Mul(l, _, r) => {
            let l = gen_value_expr(l, lookup_ident, get_span);
            let r = gen_value_expr(r, lookup_ident, get_span);
            parse_quote!(#l * #r)
        }
        IntExpr::Mod(l, _, r) => {
            let l = gen_value_expr(l, lookup_ident, get_span);
            let r = gen_value_expr(r, lookup_ident, get_span);
            parse_quote!(#l % #r)
        }
    }
}

fn gen_target_expr(
    expr: &TargetExpr,
    lookup_ident: &mut impl FnMut(&Spanned<Ident>) -> syn::Expr,
    get_span: &dyn Fn((usize, usize)) -> Span,
) -> syn::Expr {
    match expr {
        TargetExpr::Expr(expr) => gen_value_expr(expr, lookup_ident, get_span),
        TargetExpr::Aggregation(Aggregation::Count(_)) => parse_quote!(()),
        TargetExpr::Aggregation(Aggregation::CountUnique(_, _, keys, _)) => {
            let keys = keys
                .iter()
                .map(|k| gen_value_expr(&IntExpr::Ident(k.clone()), lookup_ident, get_span))
                .collect::<Vec<_>>();
            parse_quote!((#(#keys),*))
        }
        TargetExpr::Aggregation(
            Aggregation::Min(_, _, a, _)
            | Aggregation::Max(_, _, a, _)
            | Aggregation::Sum(_, _, a, _)
            | Aggregation::Choose(_, _, a, _),
        ) => gen_value_expr(&IntExpr::Ident(a.clone()), lookup_ident, get_span),
        TargetExpr::Index(_, _, _) => unreachable!(),
    }
}

fn apply_aggregations(
    rule: &Rule,
    out_expanded: &IntermediateJoinNode,
    consumer_is_persist: bool,
    diagnostics: &mut Vec<Diagnostic>,
    get_span: &impl Fn((usize, usize)) -> Span,
) -> Pipeline {
    let mut aggregations = vec![];
    let mut group_by_exprs = vec![];
    let mut agg_exprs = vec![];

    let mut field_use_count = HashMap::new();
    for field in rule
        .target
        .fields
        .iter()
        .chain(rule.target.at_node.iter().map(|n| &n.node))
    {
        for ident in field.idents() {
            field_use_count
                .entry(ident.name.clone())
                .and_modify(|e| *e += 1)
                .or_insert(1);
        }
    }

    let mut field_use_cur = HashMap::new();
    let mut has_index = false;
    for field in rule
        .target
        .fields
        .iter()
        .chain(rule.target.at_node.iter().map(|n| &n.node))
    {
        if matches!(field.deref(), TargetExpr::Index(_, _, _)) {
            has_index = true;
        } else {
            let expr: syn::Expr = gen_target_expr(
                field,
                &mut |ident| {
                    if let Some(col) = out_expanded.variable_mapping.get(&ident.name) {
                        let cur_count = field_use_cur
                            .entry(ident.name.clone())
                            .and_modify(|e| *e += 1)
                            .or_insert(1);

                        let source_col_idx = syn::Index::from(*col);
                        let base = parse_quote_spanned!(get_span(ident.span)=> row.#source_col_idx);

                        if *cur_count < field_use_count[&ident.name]
                            && field_use_count[&ident.name] > 1
                        {
                            parse_quote!(#base.clone())
                        } else {
                            base
                        }
                    } else {
                        diagnostics.push(Diagnostic::spanned(
                            get_span(ident.span),
                            Level::Error,
                            format!("Could not find column {} in RHS of rule", &ident.name),
                        ));
                        parse_quote!(())
                    }
                },
                get_span,
            );

            match &field.value {
                TargetExpr::Expr(_) => {
                    group_by_exprs.push(expr);
                }
                TargetExpr::Aggregation(a) => {
                    aggregations.push(a.clone());
                    agg_exprs.push(expr);
                }
                TargetExpr::Index(_, _, _) => unreachable!(),
            }
        }
    }

    let flattened_tuple_type = &out_expanded.tuple_type;

    let mut after_group_lookups: Vec<syn::Expr> = vec![];
    let mut group_key_idx = 0;
    let mut agg_idx = 0;
    for field in rule
        .target
        .fields
        .iter()
        .chain(rule.target.at_node.iter().map(|n| &n.node))
    {
        match field.value {
            TargetExpr::Expr(_) => {
                let idx = syn::Index::from(group_key_idx);
                after_group_lookups.push(parse_quote_spanned!(get_span(field.span)=> g.#idx));
                group_key_idx += 1;
            }
            TargetExpr::Aggregation(Aggregation::CountUnique(..)) => {
                let idx = syn::Index::from(agg_idx);
                after_group_lookups
                    .push(parse_quote_spanned!(get_span(field.span)=> a.#idx.unwrap().1));
                agg_idx += 1;
<<<<<<< HEAD
            }
            TargetExpr::Aggregation(_) => {
                let idx = syn::Index::from(agg_idx);
                after_group_lookups
                    .push(parse_quote_spanned!(get_span(field.span)=> a.#idx.unwrap()));
                agg_idx += 1;
            }
=======
            }
            TargetExpr::Aggregation(_) => {
                let idx = syn::Index::from(agg_idx);
                after_group_lookups
                    .push(parse_quote_spanned!(get_span(field.span)=> a.#idx.unwrap()));
                agg_idx += 1;
            }
>>>>>>> 5278437b
            TargetExpr::Index(_, _, _) => {
                after_group_lookups.push(parse_quote_spanned!(get_span(field.span)=> i));
            }
        }
    }

    let group_by_input_type =
        repeat_tuple::<syn::Type, syn::Type>(|| parse_quote!(_), group_by_exprs.len());

    let after_group_pipeline: Pipeline = if has_index {
        if out_expanded.persisted && agg_exprs.is_empty() {
            // if there is an aggregation, we will use a group which replays so we should use `'tick` instead
            parse_quote!(enumerate::<'static>() -> map(|(i, (g, a)): (_, (#group_by_input_type, _))| (#(#after_group_lookups, )*)))
        } else {
            parse_quote!(enumerate::<'tick>() -> map(|(i, (g, a)): (_, (#group_by_input_type, _))| (#(#after_group_lookups, )*)))
        }
    } else {
        parse_quote!(map(|(g, a): (#group_by_input_type, _)| (#(#after_group_lookups, )*)))
    };

    if agg_exprs.is_empty() {
        if out_expanded.persisted && !consumer_is_persist {
            parse_quote!(map(|row: #flattened_tuple_type| ((#(#group_by_exprs, )*), ())) -> #after_group_pipeline -> persist())
        } else {
            parse_quote!(map(|row: #flattened_tuple_type| ((#(#group_by_exprs, )*), ())) -> #after_group_pipeline)
        }
    } else {
        let agg_initial =
            repeat_tuple::<syn::Expr, syn::Expr>(|| parse_quote!(None), agg_exprs.len());

        let agg_input_type =
            repeat_tuple::<syn::Type, syn::Type>(|| parse_quote!(_), agg_exprs.len());
        let agg_type: syn::Type =
            repeat_tuple::<syn::Type, syn::Type>(|| parse_quote!(Option<_>), agg_exprs.len());

        let group_by_stmts: Vec<syn::Stmt> = aggregations
            .iter()
            .enumerate()
            .map(|(i, agg)| {
                let idx = syn::Index::from(i);
                let old_at_index: syn::Expr = parse_quote!(old.#idx);
                let val_at_index: syn::Expr = parse_quote!(val.#idx);

                let agg_expr: syn::Expr = match &agg {
                    Aggregation::Min(..) => {
                        parse_quote!(std::cmp::min(prev, #val_at_index))
                    }
                    Aggregation::Max(..) => {
                        parse_quote!(std::cmp::max(prev, #val_at_index))
                    }
                    Aggregation::Sum(..) => {
                        parse_quote!(prev + #val_at_index)
                    }
                    Aggregation::Count(..) => {
                        parse_quote!(prev + 1)
                    }
                    Aggregation::CountUnique(..) => {
                        parse_quote!({
                            let prev: (hydroflow::rustc_hash::FxHashSet<_>, _) = prev;
                            let mut set: hydroflow::rustc_hash::FxHashSet<_> = prev.0;
                            if set.insert(#val_at_index) {
                                (set, prev.1 + 1)
                            } else {
                                (set, prev.1)
                            }
                        })
                    }
                    Aggregation::Choose(..) => {
                        parse_quote!(prev) // choose = select any 1 element from the relation. By default we select the 1st.
                    }
                };

                let agg_initial: syn::Expr = match &agg {
                    Aggregation::Min(..)
                    | Aggregation::Max(..)
                    | Aggregation::Sum(..)
                    | Aggregation::Choose(..) => {
                        parse_quote!(#val_at_index)
                    }
                    Aggregation::Count(..) => {
                        parse_quote!(1)
                    }
                    Aggregation::CountUnique(..) => {
                        parse_quote!({
                            let mut set = hydroflow::rustc_hash::FxHashSet::<_>::default();
                            set.insert(#val_at_index);
                            (set, 1)
                        })
                    }
                };

                parse_quote! {
                    #old_at_index = if let Some(prev) = #old_at_index.take() {
                        Some(#agg_expr)
                    } else {
                        Some(#agg_initial)
                    };
                }
            })
            .collect();

        let pre_group_by_map: syn::Expr = parse_quote!(|row: #flattened_tuple_type| ((#(#group_by_exprs, )*), (#(#agg_exprs, )*)));

        let group_by_fn: syn::Expr = parse_quote!(|old: &mut #agg_type, val: #agg_input_type| {
            #(#group_by_stmts)*
        });

        if out_expanded.persisted {
            parse_quote! {
                map(#pre_group_by_map) -> group_by::<'static, #group_by_input_type, #agg_type>(|| #agg_initial, #group_by_fn) -> #after_group_pipeline
            }
        } else {
            parse_quote! {
                map(#pre_group_by_map) -> group_by::<'tick, #group_by_input_type, #agg_type>(|| #agg_initial, #group_by_fn) -> #after_group_pipeline
            }
        }
    }
}

#[cfg(test)]
mod tests {
    use syn::parse_quote;

    use super::gen_hydroflow_graph;
    use super::hydroflow_graph_to_program;

    macro_rules! test_snapshots {
        ($program:literal) => {
            let flat_graph = gen_hydroflow_graph(parse_quote!($program)).unwrap();

            let flat_graph_ref = &flat_graph;
            insta::with_settings!({snapshot_suffix => "surface_graph"}, {
                insta::assert_display_snapshot!(flat_graph_ref.surface_syntax_string());
            });

            let tokens = hydroflow_graph_to_program(flat_graph, quote::quote! { hydroflow });
            let out: syn::Stmt = syn::parse_quote!(#tokens);
            let wrapped: syn::File = parse_quote! {
                fn main() {
                    #out
                }
            };

            insta::with_settings!({snapshot_suffix => "datalog_program"}, {
                insta::assert_display_snapshot!(
                    prettyplease::unparse(&wrapped)
                );
            });
        };
    }

    #[test]
    fn minimal_program() {
        test_snapshots!(
            r#"
            .input input `source_stream(input)`
            .output out `for_each(|v| out.send(v).unwrap())`

            out(y, x) :- input(x, y).
            "#
        );
    }

    #[test]
    fn join_with_self() {
        test_snapshots!(
            r#"
            .input input `source_stream(input)`
            .output out `for_each(|v| out.send(v).unwrap())`

            out(x, y) :- input(x, y), input(y, x).
            "#
        );
    }

    #[test]
    fn wildcard_fields() {
        test_snapshots!(
            r#"
            .input input `source_stream(input)`
            .output out `for_each(|v| out.send(v).unwrap())`

            out(x) :- input(x, _), input(_, x).
            "#
        );
    }

    #[test]
    fn join_with_other() {
        test_snapshots!(
            r#"
            .input in1 `source_stream(in1)`
            .input in2 `source_stream(in2)`
            .output out `for_each(|v| out.send(v).unwrap())`

            out(x, y) :- in1(x, y), in2(y, x).
            "#
        );
    }

    #[test]
    fn multiple_contributors() {
        test_snapshots!(
            r#"
            .input in1 `source_stream(in1)`
            .input in2 `source_stream(in2)`
            .output out `for_each(|v| out.send(v).unwrap())`

            out(x, y) :- in1(x, y).
            out(x, y) :- in2(y, x).
            "#
        );
    }

    #[test]
    fn transitive_closure() {
        test_snapshots!(
            r#"
            .input edges `source_stream(edges)`
            .input seed_reachable `source_stream(seed_reachable)`
            .output reachable `for_each(|v| reachable.send(v).unwrap())`

            reachable(x) :- seed_reachable(x).
            reachable(y) :- reachable(x), edges(x, y).
            "#
        );
    }

    #[test]
    fn single_column_program() {
        test_snapshots!(
            r#"
            .input in1 `source_stream(in1)`
            .input in2 `source_stream(in2)`
            .output out `for_each(|v| out.send(v).unwrap())`

            out(x) :- in1(x), in2(x).
            "#
        );
    }

    #[test]
    fn triple_relation_join() {
        test_snapshots!(
            r#"
            .input in1 `source_stream(in1)`
            .input in2 `source_stream(in2)`
            .input in3 `source_stream(in3)`
            .output out `for_each(|v| out.send(v).unwrap())`

            out(d, c, b, a) :- in1(a, b), in2(b, c), in3(c, d).
            "#
        );
    }

    #[test]
    fn local_constraints() {
        test_snapshots!(
            r#"
            .input input `source_stream(input)`
            .output out `for_each(|v| out.send(v).unwrap())`

            out(x, x) :- input(x, x).
            "#
        );

        test_snapshots!(
            r#"
            .input input `source_stream(input)`
            .output out `for_each(|v| out.send(v).unwrap())`

            out(x, x, y, y) :- input(x, x, y, y).
            "#
        );
    }

    #[test]
    fn test_simple_filter() {
        test_snapshots!(
            r#"
            .input input `source_stream(input)`
            .output out `for_each(|v| out.send(v).unwrap())`

            out(x, y) :- input(x, y), ( x > y ), ( y == x ).
            "#
        );
    }

    #[test]
    fn test_anti_join() {
        test_snapshots!(
            r#"
            .input ints_1 `source_stream(ints_1)`
            .input ints_2 `source_stream(ints_2)`
            .input ints_3 `source_stream(ints_3)`
            .output result `for_each(|v| result.send(v).unwrap())`

            result(x, z) :- ints_1(x, y), ints_2(y, z), !ints_3(y)
            "#
        );
    }

    #[test]
    fn test_max() {
        test_snapshots!(
            r#"
            .input ints `source_stream(ints)`
            .output result `for_each(|v| result.send(v).unwrap())`

            result(max(a), b) :- ints(a, b)
            "#
        );
    }

    #[test]
    fn test_max_all() {
        test_snapshots!(
            r#"
            .input ints `source_stream(ints)`
            .output result `for_each(|v| result.send(v).unwrap())`

            result(max(a), max(b)) :- ints(a, b)
            "#
        );
    }

    #[test]
    fn test_send_to_node() {
        test_snapshots!(
            r#"
            .input ints `source_stream(ints)`
            .output result `for_each(|v| result.send(v).unwrap())`
            .async result `for_each(|(node, data)| async_send_result(node, data))` `source_stream(async_receive_result)`

            result@b(a) :~ ints(a, b)
            "#
        );
    }

    #[test]
    fn test_aggregations_and_comments() {
        test_snapshots!(
            r#"
            # david doesn't think this line of code will execute
            .input ints `source_stream(ints)`
            .output result `for_each(|v| result.send(v).unwrap())`
            .output result2 `for_each(|v| result2.send(v).unwrap())`

            result(count(a), b) :- ints(a, b)
            result(sum(a), b) :+ ints(a, b)
            result2(choose(a), b) :- ints(a, b)
            "#
        );
    }

    #[test]
    fn test_aggregations_group_by_expr() {
        test_snapshots!(
            r#"
            .input ints `source_stream(ints)`
            .output result `for_each(|v| result.send(v).unwrap())`

            result(a % 2, sum(b)) :- ints(a, b)
            "#
        );
    }

    #[test]
    fn test_non_copy_but_clone() {
        test_snapshots!(
            r#"
            .input strings `source_stream(strings)`
            .output result `for_each(|v| result.send(v).unwrap())`

            result(a, a) :- strings(a)
            "#
        );
    }

    #[test]
    fn test_expr_lhs() {
        test_snapshots!(
            r#"
            .input ints `source_stream(ints)`
            .output result `for_each(|v| result.send(v).unwrap())`

            result(123) :- ints(a)
            result(a + 123) :- ints(a)
            result(a + a) :- ints(a)
            result(123 - a) :- ints(a)
            result(123 % (a + 5)) :- ints(a)
            result(a * 5) :- ints(a)
            "#
        );
    }

    #[test]
    fn test_expr_predicate() {
        test_snapshots!(
            r#"
            .input ints `source_stream(ints)`
            .output result `for_each(|v| result.send(v).unwrap())`

            result(1) :- ints(a), (a == 0)
            result(2) :- ints(a), (a != 0)
            result(3) :- ints(a), (a - 1 == 0)
            result(4) :- ints(a), (a - 1 == 1 - 1)
            "#
        );
    }

    #[test]
    fn test_persist() {
        test_snapshots!(
            r#"
            .input ints1 `source_stream(ints1)`
            .persist ints1

            .input ints2 `source_stream(ints2)`
            .persist ints2

            .input ints3 `source_stream(ints3)`
            
            .output result `for_each(|v| result.send(v).unwrap())`
            .output result2 `for_each(|v| result2.send(v).unwrap())`
            .output result3 `for_each(|v| result3.send(v).unwrap())`
            .output result4 `for_each(|v| result4.send(v).unwrap())`

            result(a, b, c) :- ints1(a), ints2(b), ints3(c)
            result2(a) :- ints1(a), !ints2(a)

            intermediate(a) :- ints1(a)
            result3(a) :- intermediate(a)

            .persist intermediate_persist
            intermediate_persist(a) :- ints1(a)
            result4(a) :- intermediate_persist(a)
            "#
        );
    }

    #[test]
    fn test_persist_uniqueness() {
        test_snapshots!(
            r#"
            .persist ints1

            .input ints2 `source_stream(ints2)`
            
            ints1(a) :- ints2(a)
            
            .output result `for_each(|v| result.send(v).unwrap())`

            result(count(a)) :- ints1(a)
            "#
        );
    }

    #[test]
    fn test_wildcard_join_count() {
        test_snapshots!(
            r#"
            .input ints1 `source_stream(ints1)` 
            .input ints2 `source_stream(ints2)`
            
            .output result `for_each(|v| result.send(v).unwrap())`
            .output result2 `for_each(|v| result2.send(v).unwrap())`

            result(count(*)) :- ints1(a, _), ints2(a)
            result2(count(a)) :- ints1(a, _), ints2(a)
            "#
        );
    }

    #[test]
    fn test_index() {
        test_snapshots!(
            r#"
            .input ints `source_stream(ints)` 
            
            .output result `for_each(|v| result.send(v).unwrap())`
            .output result2 `for_each(|v| result2.send(v).unwrap())`
            .output result3 `for_each(|v| result3.send(v).unwrap())`
            .output result4 `for_each(|v| result4.send(v).unwrap())`

            .persist result5
            .output result5 `for_each(|v| result5.send(v).unwrap())`

            result(a, b, index()) :- ints(a, b)
            result2(a, count(b), index()) :- ints(a, b)

            .persist ints_persisted
            ints_persisted(a, b) :- ints(a, b)

            result3(a, b, index()) :- ints_persisted(a, b)
            result4(a, count(b), index()) :- ints_persisted(a, b)
            result5(a, b, index()) :- ints_persisted(a, b)
            "#
        );
    }
}<|MERGE_RESOLUTION|>--- conflicted
+++ resolved
@@ -673,7 +673,6 @@
                 after_group_lookups
                     .push(parse_quote_spanned!(get_span(field.span)=> a.#idx.unwrap().1));
                 agg_idx += 1;
-<<<<<<< HEAD
             }
             TargetExpr::Aggregation(_) => {
                 let idx = syn::Index::from(agg_idx);
@@ -681,15 +680,6 @@
                     .push(parse_quote_spanned!(get_span(field.span)=> a.#idx.unwrap()));
                 agg_idx += 1;
             }
-=======
-            }
-            TargetExpr::Aggregation(_) => {
-                let idx = syn::Index::from(agg_idx);
-                after_group_lookups
-                    .push(parse_quote_spanned!(get_span(field.span)=> a.#idx.unwrap()));
-                agg_idx += 1;
-            }
->>>>>>> 5278437b
             TargetExpr::Index(_, _, _) => {
                 after_group_lookups.push(parse_quote_spanned!(get_span(field.span)=> i));
             }
