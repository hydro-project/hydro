--- conflicted
+++ resolved
@@ -394,74 +394,6 @@
             Atom::Relation(negated, e) => {
                 if negated.is_some() {
                     Some(JoinPlan::Source(e, persisted_rules.contains(&e.name.name)))
-<<<<<<< HEAD
-                } else {
-                    None
-                }
-            }
-            _ => None,
-        })
-        .fold(plan, |a, b| JoinPlan::AntiJoin(Box::new(a), Box::new(b)));
-
-    let predicates = sources
-        .iter()
-        .filter_map(|x| match x {
-            Atom::Predicate(e) => Some(e),
-            _ => None,
-        })
-        .collect::<Vec<_>>();
-
-    if !predicates.is_empty() {
-        plan = JoinPlan::Predicate(predicates, Box::new(plan))
-    }
-
-    plan = sources.iter().fold(plan, |acc, atom| match atom {
-        Atom::Relation(negated, e) => {
-            if MAGIC_RELATIONS.contains(&e.name.name.as_str()) {
-                match e.name.name.as_str() {
-                    "less_than" => {
-                        assert!(negated.is_none());
-                        JoinPlan::MagicNatLt(
-                            Box::new(acc),
-                            e.fields[0].value.clone(),
-                            e.fields[1].value.clone(),
-                        )
-                    }
-                    o => panic!("Unknown magic relation {}", o),
-                }
-            } else {
-                acc
-            }
-        }
-        _ => acc,
-    });
-
-    plan
-}
-
-fn gen_value_expr(
-    expr: &IntExpr,
-    field_use_count: &HashMap<String, i32>,
-    field_use_cur: &mut HashMap<String, i32>,
-    out_expanded: &IntermediateJoinNode,
-    diagnostics: &mut Vec<Diagnostic>,
-    get_span: &dyn Fn((usize, usize)) -> Span,
-) -> syn::Expr {
-    match expr {
-        IntExpr::Ident(ident) => {
-            if let Some(col) = out_expanded.variable_mapping.get(&ident.name) {
-                let cur_count = field_use_cur
-                    .entry(ident.name.clone())
-                    .and_modify(|e| *e += 1)
-                    .or_insert(1);
-
-                let source_col_idx = syn::Index::from(*col);
-                let base = parse_quote_spanned!(get_span(ident.span)=> row.#source_col_idx);
-
-                if *cur_count < field_use_count[&ident.name] && field_use_count[&ident.name] > 1 {
-                    parse_quote!(#base.clone())
-=======
->>>>>>> c70644dd
                 } else {
                     None
                 }
