use rust_sitter::{
    errors::{ParseError, ParseErrorReason},
    Spanned,
};
use std::{
    collections::{HashMap, HashSet},
    ops::Deref,
};

use hydroflow_lang::{
    diagnostic::{Diagnostic, Level},
    graph::{eliminate_extra_merges_tees, partition_graph, FlatGraphBuilder, HydroflowGraph},
    parse::{IndexInt, Indexing, Pipeline, PipelineLink},
};
use proc_macro2::{Span, TokenStream};
use syn::{parse_quote, parse_quote_spanned};

mod grammar;
mod join_plan;
mod util;

use grammar::datalog::*;
use join_plan::*;
use util::{repeat_tuple, Counter};

static MAGIC_RELATIONS: [&str; 1] = ["less_than"];

pub fn parse_pipeline(
    code_str: &rust_sitter::Spanned<String>,
    get_span: &impl Fn((usize, usize)) -> Span,
) -> Result<Pipeline, Vec<Diagnostic>> {
    syn::LitStr::new(&code_str.value, get_span(code_str.span))
        .parse()
        .map_err(|err| {
            vec![Diagnostic {
                span: err.span(),
                level: Level::Error,
                message: format!("Failed to parse input pipeline: {}", err),
            }]
        })
}

pub fn gen_hydroflow_graph(
    literal: proc_macro2::Literal,
) -> Result<HydroflowGraph, Vec<Diagnostic>> {
    let offset = {
        // This includes the quotes, i.e. 'r#"my test"#' or '"hello\nworld"'.
        let source_str = literal.to_string();
        let mut source_chars = source_str.chars();
        if Some('r') != source_chars.next() {
            return Err(vec![Diagnostic {
                span: literal.span(),
                level: Level::Error,
                message:
                    r##"Input must be a raw string `r#"..."#` for correct diagnostic messages."##
                        .to_owned(),
            }]);
        }
        let hashes = source_chars.take_while(|&c| '#' == c).count();
        2 + hashes
    };

    let get_span = |(start, end): (usize, usize)| {
        let subspan = literal.subspan(start + offset..end + offset);
        subspan.unwrap_or(Span::call_site())
    };

    let str_node: syn::LitStr = parse_quote!(#literal);
    let actual_str = str_node.value();
    let program: Program =
        grammar::datalog::parse(&actual_str).map_err(|e| handle_errors(e, &get_span))?;

    let mut inputs = Vec::new();
    let mut outputs = Vec::new();
    let mut persists = HashSet::new();
    let mut asyncs = Vec::new();
    let mut rules = Vec::new();

    for stmt in &program.rules {
        match stmt {
            Declaration::Input(_, ident, hf_code) => {
                assert!(!MAGIC_RELATIONS.contains(&ident.name.as_str()));
                inputs.push((ident, hf_code))
            }
            Declaration::Output(_, ident, hf_code) => {
                assert!(!MAGIC_RELATIONS.contains(&ident.name.as_str()));
                outputs.push((ident, hf_code))
            }
            Declaration::Persist(_, ident) => {
                persists.insert(ident.name.clone());
            }
            Declaration::Async(_, ident, send_hf, recv_hf) => {
                assert!(!MAGIC_RELATIONS.contains(&ident.name.as_str()));
                asyncs.push((ident, send_hf, recv_hf))
            }
            Declaration::Rule(rule) => {
                assert!(!MAGIC_RELATIONS.contains(&rule.target.name.name.as_str()));
                rules.push(rule)
            }
        }
    }

    let mut flat_graph_builder = FlatGraphBuilder::new();
    let mut tee_counter = HashMap::new();
    let mut merge_counter = HashMap::new();

    let mut created_rules = HashSet::new();
    for decl in &program.rules {
        let target_ident = match decl {
            Declaration::Input(_, ident, _) => ident.clone(),
            Declaration::Output(_, ident, _) => ident.clone(),
            Declaration::Persist(_, ident) => ident.clone(),
            Declaration::Async(_, ident, _, _) => ident.clone(),
            Declaration::Rule(rule) => rule.target.name.clone(),
        };

        if !created_rules.contains(&target_ident.value) {
            created_rules.insert(target_ident.value.clone());
            let insert_name = syn::Ident::new(
                &format!("{}_insert", target_ident.name),
                get_span(target_ident.span),
            );
            let read_name = syn::Ident::new(&target_ident.name, get_span(target_ident.span));

            if persists.contains(&target_ident.value.name) {
                // read outputs the *new* values for this tick
                flat_graph_builder
                    .add_statement(parse_quote_spanned!(get_span(target_ident.span)=> #insert_name = merge() -> unique::<'tick>()));
                flat_graph_builder
                    .add_statement(parse_quote_spanned!(get_span(target_ident.span)=> #read_name = difference::<'tick, 'static>() -> tee()));
                flat_graph_builder
                    .add_statement(parse_quote_spanned!(get_span(target_ident.span)=> #insert_name -> [pos] #read_name));
                flat_graph_builder
                    .add_statement(parse_quote_spanned!(get_span(target_ident.span)=> #read_name -> next_tick() -> [neg] #read_name));
            } else {
                flat_graph_builder
                    .add_statement(parse_quote_spanned!(get_span(target_ident.span)=> #insert_name = merge() -> unique::<'tick>()));
                flat_graph_builder
                    .add_statement(parse_quote_spanned!(get_span(target_ident.span)=> #read_name = #insert_name -> tee()));
            }
        }
    }

    for (target, hf_code) in inputs {
        let my_merge_index = merge_counter
            .entry(target.name.clone())
            .or_insert_with(|| 0..)
            .next()
            .expect("Out of merge indices");

        let my_merge_index_lit =
            syn::LitInt::new(&format!("{}", my_merge_index), get_span(target.span));
        let name = syn::Ident::new(&format!("{}_insert", target.name), get_span(target.span));

        let input_pipeline: Pipeline = parse_pipeline(&hf_code.code, &get_span)?;

        flat_graph_builder.add_statement(parse_quote_spanned! {get_span(target.span)=>
            #input_pipeline -> [#my_merge_index_lit] #name
        });
    }

    for (target, hf_code) in outputs {
        let my_tee_index = tee_counter
            .entry(target.name.clone())
            .or_insert_with(|| 0..)
            .next()
            .expect("Out of tee indices");

        let my_tee_index_lit =
            syn::LitInt::new(&format!("{}", my_tee_index), get_span(target.span));
        let target_ident = syn::Ident::new(&target.name, get_span(target.span));

        let output_pipeline: Pipeline = parse_pipeline(&hf_code.code, &get_span)?;
        let output_pipeline = if persists.contains(&target.name) {
            parse_quote_spanned! {get_span(target.span)=> persist() -> #output_pipeline}
        } else {
            output_pipeline
        };

        flat_graph_builder.add_statement(parse_quote_spanned! {get_span(target.span)=>
            #target_ident [#my_tee_index_lit] -> #output_pipeline
        });
    }

    for (target, send_hf, recv_hf) in asyncs {
        let async_send_pipeline = format!("{}_async_send", target.name);
        let async_send_pipeline = syn::Ident::new(&async_send_pipeline, get_span(target.span));

        let recv_merge_index = merge_counter
            .entry(target.name.clone())
            .or_insert_with(|| 0..)
            .next()
            .expect("Out of merge indices");

        let recv_merge_index_lit =
            syn::LitInt::new(&format!("{}", recv_merge_index), get_span(target.span));
        let target_ident =
            syn::Ident::new(&format!("{}_insert", target.name), get_span(target.span));

        let send_pipeline: Pipeline = parse_pipeline(&send_hf.code, &get_span)?;
        let recv_pipeline: Pipeline = parse_pipeline(&recv_hf.code, &get_span)?;

        flat_graph_builder.add_statement(parse_quote_spanned! {get_span(target.span)=>
            #async_send_pipeline = merge() -> unique::<'tick>() -> #send_pipeline
        });

        flat_graph_builder.add_statement(parse_quote_spanned! {get_span(target.span)=>
            #recv_pipeline -> [#recv_merge_index_lit] #target_ident
        });
    }

    let mut next_join_idx = 0..;
    let mut diagnostics = Vec::new();
    for rule in rules {
        let plan = compute_join_plan(&rule.sources, &persists);
        generate_rule(
            plan,
            rule,
            &mut flat_graph_builder,
            &mut tee_counter,
            &mut merge_counter,
            &mut next_join_idx,
            &persists,
            &mut diagnostics,
            &get_span,
        );
    }

    if !diagnostics.is_empty() {
        Err(diagnostics)
    } else {
        let (mut flat_graph, mut diagnostics) = flat_graph_builder.build();
        diagnostics.retain(Diagnostic::is_error);
        if !diagnostics.is_empty() {
            Err(diagnostics)
        } else {
            eliminate_extra_merges_tees(&mut flat_graph);
            Ok(flat_graph)
        }
    }
}

fn handle_errors(
    errors: Vec<ParseError>,
    get_span: &impl Fn((usize, usize)) -> Span,
) -> Vec<Diagnostic> {
    let mut diagnostics = vec![];
    for error in errors {
        let reason = error.reason;
        let my_span = get_span((error.start, error.end));
        match reason {
            ParseErrorReason::UnexpectedToken(msg) => {
                diagnostics.push(Diagnostic::spanned(
                    my_span,
                    Level::Error,
                    format!("Unexpected Token: '{msg}'", msg = msg),
                ));
            }
            ParseErrorReason::MissingToken(msg) => {
                diagnostics.push(Diagnostic::spanned(
                    my_span,
                    Level::Error,
                    format!("Missing Token: '{msg}'", msg = msg),
                ));
            }
            ParseErrorReason::FailedNode(parse_errors) => {
                if parse_errors.is_empty() {
                    diagnostics.push(Diagnostic::spanned(
                        my_span,
                        Level::Error,
                        "Failed to parse",
                    ));
                } else {
                    diagnostics.extend(handle_errors(parse_errors, get_span));
                }
            }
        }
    }

    diagnostics
}

pub fn hydroflow_graph_to_program(flat_graph: HydroflowGraph, root: TokenStream) -> TokenStream {
    let partitioned_graph =
        partition_graph(flat_graph).expect("Failed to partition (cycle detected).");

    let mut diagnostics = Vec::new();
    let code_tokens = partitioned_graph.as_code(&root, true, &mut diagnostics);
    assert_eq!(
        0,
        diagnostics.len(),
        "Operator diagnostic occured during codegen"
    );

    code_tokens
}

#[allow(clippy::too_many_arguments)]
fn generate_rule(
    plan: JoinPlan<'_>,
    rule: &Spanned<Rule>,
    flat_graph_builder: &mut FlatGraphBuilder,
    tee_counter: &mut HashMap<String, Counter>,
    merge_counter: &mut HashMap<String, Counter>,
    next_join_idx: &mut Counter,
    persists: &HashSet<String>,
    diagnostics: &mut Vec<Diagnostic>,
    get_span: &impl Fn((usize, usize)) -> Span,
) {
    let target = &rule.target.name;
    let target_ident = syn::Ident::new(&format!("{}_insert", target.name), get_span(target.span));

    let out_expanded = expand_join_plan(
        &plan,
        flat_graph_builder,
        tee_counter,
        next_join_idx,
        rule.span,
        diagnostics,
        get_span,
    );

    let after_join = apply_aggregations(
        rule,
        &out_expanded,
        persists.contains(&target.name),
        diagnostics,
        get_span,
    );

    let my_merge_index = merge_counter
        .entry(target.name.clone())
        .or_insert_with(|| 0..)
        .next()
        .expect("Out of merge indices");

    let my_merge_index_lit = syn::LitInt::new(&format!("{}", my_merge_index), Span::call_site());

    let after_join_and_send: Pipeline = match rule.rule_type.value {
        RuleType::Sync(_) => {
            if rule.target.at_node.is_some() {
                panic!("Rule must be async to send data to other nodes")
            }

            parse_quote_spanned!(get_span(rule.rule_type.span)=> #after_join -> [#my_merge_index_lit] #target_ident)
        }
        RuleType::NextTick(_) => {
            if rule.target.at_node.is_some() {
                panic!("Rule must be async to send data to other nodes")
            }

            parse_quote_spanned!(get_span(rule.rule_type.span)=> #after_join -> next_tick() -> [#my_merge_index_lit] #target_ident)
        }
        RuleType::Async(_) => {
            if rule.target.at_node.is_none() {
                panic!("Async rules are only for sending data to other nodes")
            }

            let exprs_get_data = rule
                .target
                .fields
                .iter()
                .enumerate()
                .map(|(i, f)| -> syn::Expr {
                    let syn_index = syn::Index::from(i);
                    parse_quote_spanned!(get_span(f.span)=> v.#syn_index)
                });

            let syn_target_index = syn::Index::from(rule.target.fields.len());

            let v_type = repeat_tuple::<syn::Type, syn::Type>(
                || parse_quote!(_),
                rule.target.fields.len() + 1,
            );

            let send_pipeline_ident = syn::Ident::new(
                &format!("{}_async_send", &rule.target.name.name),
                get_span(rule.target.name.span),
            );

            parse_quote_spanned!(get_span(rule.rule_type.span)=> #after_join -> map(|v: #v_type| (v.#syn_target_index, (#(#exprs_get_data, )*))) -> #send_pipeline_ident)
        }
    };

    let out_name = out_expanded.name;
    // If the output comes with a tee index, we must read with that. This only happens when we are
    // directly outputting a transformation of a single relation on the RHS.
    let out_indexing = out_expanded.tee_idx.map(|i| Indexing {
        bracket_token: syn::token::Bracket::default(),
        index: hydroflow_lang::parse::PortIndex::Int(IndexInt {
            value: i,
            span: Span::call_site(),
        }),
    });
    flat_graph_builder.add_statement(hydroflow_lang::parse::HfStatement::Pipeline(
        Pipeline::Link(PipelineLink {
            lhs: Box::new(parse_quote!(#out_name #out_indexing)), // out_name[idx]
            arrow: parse_quote!(->),
            rhs: Box::new(after_join_and_send),
        }),
    ));
}

fn compute_join_plan<'a>(sources: &'a [Atom], persisted_rules: &HashSet<String>) -> JoinPlan<'a> {
    // TODO(shadaj): smarter plans
    let mut plan: JoinPlan = sources
        .iter()
        .filter_map(|x| match x {
            Atom::Relation(negated, e) => {
                if negated.is_none() && !MAGIC_RELATIONS.contains(&e.name.name.as_str()) {
                    Some(JoinPlan::Source(e, persisted_rules.contains(&e.name.name)))
                } else {
                    None
                }
            }
            _ => None,
        })
        .reduce(|a, b| JoinPlan::Join(Box::new(a), Box::new(b)))
        .unwrap();

    plan = sources
        .iter()
        .filter_map(|x| match x {
            Atom::Relation(negated, e) => {
                if negated.is_some() {
                    Some(JoinPlan::Source(e, persisted_rules.contains(&e.name.name)))
                } else {
                    None
                }
            }
            _ => None,
        })
        .fold(plan, |a, b| JoinPlan::AntiJoin(Box::new(a), Box::new(b)));

    let predicates = sources
        .iter()
        .filter_map(|x| match x {
            Atom::Predicate(e) => Some(e),
            _ => None,
        })
        .collect::<Vec<_>>();

    if !predicates.is_empty() {
        plan = JoinPlan::Predicate(predicates, Box::new(plan))
    }

    plan = sources.iter().fold(plan, |acc, atom| match atom {
        Atom::Relation(negated, e) => {
            if MAGIC_RELATIONS.contains(&e.name.name.as_str()) {
                match e.name.name.as_str() {
                    "less_than" => {
                        assert!(negated.is_none());
                        JoinPlan::MagicNatLt(
                            Box::new(acc),
                            e.fields[0].value.clone(),
                            e.fields[1].value.clone(),
                        )
                    }
                    o => panic!("Unknown magic relation {}", o),
                }
            } else {
                acc
            }
        }
        _ => acc,
    });

    plan
}

pub(crate) fn gen_value_expr(
    expr: &IntExpr,
    lookup_ident: &mut impl FnMut(&Spanned<Ident>) -> syn::Expr,
    get_span: &dyn Fn((usize, usize)) -> Span,
) -> syn::Expr {
    match expr {
        IntExpr::Ident(ident) => lookup_ident(ident),
        IntExpr::Integer(i) => syn::Expr::Lit(syn::ExprLit {
            attrs: Vec::new(),
            lit: syn::Lit::Int(syn::LitInt::new(&i.to_string(), get_span(i.span))),
        }),
        IntExpr::Parenthesized(_, e, _) => {
            let inner = gen_value_expr(e, lookup_ident, get_span);
            parse_quote!((#inner))
        }
        IntExpr::Add(l, _, r) => {
            let l = gen_value_expr(l, lookup_ident, get_span);
            let r = gen_value_expr(r, lookup_ident, get_span);
            parse_quote!(#l + #r)
        }
        IntExpr::Sub(l, _, r) => {
            let l = gen_value_expr(l, lookup_ident, get_span);
            let r = gen_value_expr(r, lookup_ident, get_span);
            parse_quote!(#l - #r)
        }
        IntExpr::Mul(l, _, r) => {
            let l = gen_value_expr(l, lookup_ident, get_span);
            let r = gen_value_expr(r, lookup_ident, get_span);
            parse_quote!(#l * #r)
        }
        IntExpr::Mod(l, _, r) => {
            let l = gen_value_expr(l, lookup_ident, get_span);
            let r = gen_value_expr(r, lookup_ident, get_span);
            parse_quote!(#l % #r)
        }
    }
}

fn gen_target_expr(
    expr: &TargetExpr,
    lookup_ident: &mut impl FnMut(&Spanned<Ident>) -> syn::Expr,
    get_span: &dyn Fn((usize, usize)) -> Span,
) -> syn::Expr {
    match expr {
        TargetExpr::Expr(expr) => gen_value_expr(expr, lookup_ident, get_span),
        TargetExpr::Aggregation(Aggregation::Count(_)) => parse_quote!(()),
        TargetExpr::Aggregation(Aggregation::CountUnique(_, _, keys, _)) => {
            let keys = keys
                .iter()
                .map(|k| gen_value_expr(&IntExpr::Ident(k.clone()), lookup_ident, get_span))
                .collect::<Vec<_>>();
            parse_quote!((#(#keys),*))
        }
        TargetExpr::Aggregation(
            Aggregation::Min(_, _, a, _)
            | Aggregation::Max(_, _, a, _)
            | Aggregation::Sum(_, _, a, _)
            | Aggregation::Choose(_, _, a, _),
        ) => gen_value_expr(&IntExpr::Ident(a.clone()), lookup_ident, get_span),
        TargetExpr::Index(_, _, _) => unreachable!(),
    }
}

fn apply_aggregations(
    rule: &Rule,
    out_expanded: &IntermediateJoinNode,
    consumer_is_persist: bool,
    diagnostics: &mut Vec<Diagnostic>,
    get_span: &impl Fn((usize, usize)) -> Span,
) -> Pipeline {
    let mut aggregations = vec![];
    let mut group_by_exprs = vec![];
    let mut agg_exprs = vec![];

    let mut field_use_count = HashMap::new();
    for field in rule
        .target
        .fields
        .iter()
        .chain(rule.target.at_node.iter().map(|n| &n.node))
    {
        for ident in field.idents() {
            field_use_count
                .entry(ident.name.clone())
                .and_modify(|e| *e += 1)
                .or_insert(1);
        }
    }

    let mut field_use_cur = HashMap::new();
    let mut has_index = false;
    for field in rule
        .target
        .fields
        .iter()
        .chain(rule.target.at_node.iter().map(|n| &n.node))
    {
        if matches!(field.deref(), TargetExpr::Index(_, _, _)) {
            has_index = true;
        } else {
            let expr: syn::Expr = gen_target_expr(
                field,
                &mut |ident| {
                    if let Some(col) = out_expanded.variable_mapping.get(&ident.name) {
                        let cur_count = field_use_cur
                            .entry(ident.name.clone())
                            .and_modify(|e| *e += 1)
                            .or_insert(1);

                        let source_col_idx = syn::Index::from(*col);
                        let base = parse_quote_spanned!(get_span(ident.span)=> row.#source_col_idx);

                        if *cur_count < field_use_count[&ident.name]
                            && field_use_count[&ident.name] > 1
                        {
                            parse_quote!(#base.clone())
                        } else {
                            base
                        }
                    } else {
                        diagnostics.push(Diagnostic::spanned(
                            get_span(ident.span),
                            Level::Error,
                            format!("Could not find column {} in RHS of rule", &ident.name),
                        ));
                        parse_quote!(())
                    }
                },
                get_span,
            );

            match &field.value {
                TargetExpr::Expr(_) => {
                    group_by_exprs.push(expr);
                }
                TargetExpr::Aggregation(a) => {
                    aggregations.push(a.clone());
                    agg_exprs.push(expr);
                }
                TargetExpr::Index(_, _, _) => unreachable!(),
            }
        }
    }

    let flattened_tuple_type = &out_expanded.tuple_type;

    let mut after_group_lookups: Vec<syn::Expr> = vec![];
    let mut group_key_idx = 0;
    let mut agg_idx = 0;
    for field in rule
        .target
        .fields
        .iter()
        .chain(rule.target.at_node.iter().map(|n| &n.node))
    {
        match field.value {
            TargetExpr::Expr(_) => {
                let idx = syn::Index::from(group_key_idx);
                after_group_lookups.push(parse_quote_spanned!(get_span(field.span)=> g.#idx));
                group_key_idx += 1;
            }
            TargetExpr::Aggregation(Aggregation::CountUnique(..)) => {
                let idx = syn::Index::from(agg_idx);
                after_group_lookups
                    .push(parse_quote_spanned!(get_span(field.span)=> a.#idx.unwrap().1));
                agg_idx += 1;
            }
            TargetExpr::Aggregation(_) => {
                let idx = syn::Index::from(agg_idx);
                after_group_lookups
                    .push(parse_quote_spanned!(get_span(field.span)=> a.#idx.unwrap()));
                agg_idx += 1;
            }
            TargetExpr::Index(_, _, _) => {
<<<<<<< HEAD
                after_group_lookups.push(parse_quote_spanned!(get_span(field.span)=> i));
=======
                after_group_lookups.push(parse_quote_spanned!(get_span(field.span)=> i as _));
>>>>>>> c6b32ec8
            }
        }
    }

    let group_by_input_type =
        repeat_tuple::<syn::Type, syn::Type>(|| parse_quote!(_), group_by_exprs.len());

    let after_group_pipeline: Pipeline = if has_index {
        if out_expanded.persisted && agg_exprs.is_empty() {
            // if there is an aggregation, we will use a group which replays so we should use `'tick` instead
            parse_quote!(enumerate::<'static>() -> map(|(i, (g, a)): (_, (#group_by_input_type, _))| (#(#after_group_lookups, )*)))
        } else {
            parse_quote!(enumerate::<'tick>() -> map(|(i, (g, a)): (_, (#group_by_input_type, _))| (#(#after_group_lookups, )*)))
        }
    } else {
        parse_quote!(map(|(g, a): (#group_by_input_type, _)| (#(#after_group_lookups, )*)))
    };

    if agg_exprs.is_empty() {
        if out_expanded.persisted && !consumer_is_persist {
            parse_quote!(map(|row: #flattened_tuple_type| ((#(#group_by_exprs, )*), ())) -> #after_group_pipeline -> persist())
        } else {
            parse_quote!(map(|row: #flattened_tuple_type| ((#(#group_by_exprs, )*), ())) -> #after_group_pipeline)
        }
    } else {
        let agg_initial =
            repeat_tuple::<syn::Expr, syn::Expr>(|| parse_quote!(None), agg_exprs.len());

        let agg_input_type =
            repeat_tuple::<syn::Type, syn::Type>(|| parse_quote!(_), agg_exprs.len());
        let agg_type: syn::Type =
            repeat_tuple::<syn::Type, syn::Type>(|| parse_quote!(Option<_>), agg_exprs.len());

        let group_by_stmts: Vec<syn::Stmt> = aggregations
            .iter()
            .enumerate()
            .map(|(i, agg)| {
                let idx = syn::Index::from(i);
                let old_at_index: syn::Expr = parse_quote!(old.#idx);
                let val_at_index: syn::Expr = parse_quote!(val.#idx);

                let agg_expr: syn::Expr = match &agg {
                    Aggregation::Min(..) => {
                        parse_quote!(std::cmp::min(prev, #val_at_index))
                    }
                    Aggregation::Max(..) => {
                        parse_quote!(std::cmp::max(prev, #val_at_index))
                    }
                    Aggregation::Sum(..) => {
                        parse_quote!(prev + #val_at_index)
                    }
                    Aggregation::Count(..) => {
                        parse_quote!(prev + 1)
                    }
                    Aggregation::CountUnique(..) => {
                        parse_quote!({
                            let prev: (hydroflow::rustc_hash::FxHashSet<_>, _) = prev;
                            let mut set: hydroflow::rustc_hash::FxHashSet::<_> = prev.0;
                            if set.insert(#val_at_index) {
                                (set, prev.1 + 1)
                            } else {
                                (set, prev.1)
                            }
                        })
                    }
                    Aggregation::Choose(..) => {
                        parse_quote!(prev) // choose = select any 1 element from the relation. By default we select the 1st.
                    }
                };

                let agg_initial: syn::Expr = match &agg {
                    Aggregation::Min(..)
                    | Aggregation::Max(..)
                    | Aggregation::Sum(..)
                    | Aggregation::Choose(..) => {
                        parse_quote!(#val_at_index)
                    }
                    Aggregation::Count(..) => {
                        parse_quote!(1)
                    }
                    Aggregation::CountUnique(..) => {
                        parse_quote!({
                            let mut set = hydroflow::rustc_hash::FxHashSet::<_>::default();
                            set.insert(#val_at_index);
                            (set, 1)
                        })
                    }
                };

                parse_quote! {
                    #old_at_index = if let Some(prev) = #old_at_index.take() {
                        Some(#agg_expr)
                    } else {
                        Some(#agg_initial)
                    };
                }
            })
            .collect();

        let pre_group_by_map: syn::Expr = parse_quote!(|row: #flattened_tuple_type| ((#(#group_by_exprs, )*), (#(#agg_exprs, )*)));

        let group_by_fn: syn::Expr = parse_quote!(|old: &mut #agg_type, val: #agg_input_type| {
            #(#group_by_stmts)*
        });

        if out_expanded.persisted {
            parse_quote! {
                map(#pre_group_by_map) -> group_by::<'static, #group_by_input_type, #agg_type>(|| #agg_initial, #group_by_fn) -> #after_group_pipeline
            }
        } else {
            parse_quote! {
                map(#pre_group_by_map) -> group_by::<'tick, #group_by_input_type, #agg_type>(|| #agg_initial, #group_by_fn) -> #after_group_pipeline
            }
        }
    }
}

#[cfg(test)]
mod tests {
    use syn::parse_quote;

    use super::gen_hydroflow_graph;
    use super::hydroflow_graph_to_program;

    macro_rules! test_snapshots {
        ($program:literal) => {
            let flat_graph = gen_hydroflow_graph(parse_quote!($program)).unwrap();

            let flat_graph_ref = &flat_graph;
            insta::with_settings!({snapshot_suffix => "surface_graph"}, {
                insta::assert_display_snapshot!(flat_graph_ref.surface_syntax_string());
            });

            let tokens = hydroflow_graph_to_program(flat_graph, quote::quote! { hydroflow });
            let out: syn::Stmt = syn::parse_quote!(#tokens);
            let wrapped: syn::File = parse_quote! {
                fn main() {
                    #out
                }
            };

            insta::with_settings!({snapshot_suffix => "datalog_program"}, {
                insta::assert_display_snapshot!(
                    prettyplease::unparse(&wrapped)
                );
            });
        };
    }

    #[test]
    fn minimal_program() {
        test_snapshots!(
            r#"
            .input input `source_stream(input)`
            .output out `for_each(|v| out.send(v).unwrap())`

            out(y, x) :- input(x, y).
            "#
        );
    }

    #[test]
    fn join_with_self() {
        test_snapshots!(
            r#"
            .input input `source_stream(input)`
            .output out `for_each(|v| out.send(v).unwrap())`

            out(x, y) :- input(x, y), input(y, x).
            "#
        );
    }

    #[test]
    fn wildcard_fields() {
        test_snapshots!(
            r#"
            .input input `source_stream(input)`
            .output out `for_each(|v| out.send(v).unwrap())`

            out(x) :- input(x, _), input(_, x).
            "#
        );
    }

    #[test]
    fn join_with_other() {
        test_snapshots!(
            r#"
            .input in1 `source_stream(in1)`
            .input in2 `source_stream(in2)`
            .output out `for_each(|v| out.send(v).unwrap())`

            out(x, y) :- in1(x, y), in2(y, x).
            "#
        );
    }

    #[test]
    fn multiple_contributors() {
        test_snapshots!(
            r#"
            .input in1 `source_stream(in1)`
            .input in2 `source_stream(in2)`
            .output out `for_each(|v| out.send(v).unwrap())`

            out(x, y) :- in1(x, y).
            out(x, y) :- in2(y, x).
            "#
        );
    }

    #[test]
    fn transitive_closure() {
        test_snapshots!(
            r#"
            .input edges `source_stream(edges)`
            .input seed_reachable `source_stream(seed_reachable)`
            .output reachable `for_each(|v| reachable.send(v).unwrap())`

            reachable(x) :- seed_reachable(x).
            reachable(y) :- reachable(x), edges(x, y).
            "#
        );
    }

    #[test]
    fn single_column_program() {
        test_snapshots!(
            r#"
            .input in1 `source_stream(in1)`
            .input in2 `source_stream(in2)`
            .output out `for_each(|v| out.send(v).unwrap())`

            out(x) :- in1(x), in2(x).
            "#
        );
    }

    #[test]
    fn triple_relation_join() {
        test_snapshots!(
            r#"
            .input in1 `source_stream(in1)`
            .input in2 `source_stream(in2)`
            .input in3 `source_stream(in3)`
            .output out `for_each(|v| out.send(v).unwrap())`

            out(d, c, b, a) :- in1(a, b), in2(b, c), in3(c, d).
            "#
        );
    }

    #[test]
    fn local_constraints() {
        test_snapshots!(
            r#"
            .input input `source_stream(input)`
            .output out `for_each(|v| out.send(v).unwrap())`

            out(x, x) :- input(x, x).
            "#
        );

        test_snapshots!(
            r#"
            .input input `source_stream(input)`
            .output out `for_each(|v| out.send(v).unwrap())`

            out(x, x, y, y) :- input(x, x, y, y).
            "#
        );
    }

    #[test]
    fn test_simple_filter() {
        test_snapshots!(
            r#"
            .input input `source_stream(input)`
            .output out `for_each(|v| out.send(v).unwrap())`

            out(x, y) :- input(x, y), ( x > y ), ( y == x ).
            "#
        );
    }

    #[test]
    fn test_anti_join() {
        test_snapshots!(
            r#"
            .input ints_1 `source_stream(ints_1)`
            .input ints_2 `source_stream(ints_2)`
            .input ints_3 `source_stream(ints_3)`
            .output result `for_each(|v| result.send(v).unwrap())`

            result(x, z) :- ints_1(x, y), ints_2(y, z), !ints_3(y)
            "#
        );
    }

    #[test]
    fn test_max() {
        test_snapshots!(
            r#"
            .input ints `source_stream(ints)`
            .output result `for_each(|v| result.send(v).unwrap())`

            result(max(a), b) :- ints(a, b)
            "#
        );
    }

    #[test]
    fn test_max_all() {
        test_snapshots!(
            r#"
            .input ints `source_stream(ints)`
            .output result `for_each(|v| result.send(v).unwrap())`

            result(max(a), max(b)) :- ints(a, b)
            "#
        );
    }

    #[test]
    fn test_send_to_node() {
        test_snapshots!(
            r#"
            .input ints `source_stream(ints)`
            .output result `for_each(|v| result.send(v).unwrap())`
            .async result `for_each(|(node, data)| async_send_result(node, data))` `source_stream(async_receive_result)`

            result@b(a) :~ ints(a, b)
            "#
        );
    }

    #[test]
    fn test_aggregations_and_comments() {
        test_snapshots!(
            r#"
            # david doesn't think this line of code will execute
            .input ints `source_stream(ints)`
            .output result `for_each(|v| result.send(v).unwrap())`
            .output result2 `for_each(|v| result2.send(v).unwrap())`

            result(count(a), b) :- ints(a, b)
            result(sum(a), b) :+ ints(a, b)
            result2(choose(a), b) :- ints(a, b)
            "#
        );
    }

    #[test]
    fn test_aggregations_group_by_expr() {
        test_snapshots!(
            r#"
            .input ints `source_stream(ints)`
            .output result `for_each(|v| result.send(v).unwrap())`

            result(a % 2, sum(b)) :- ints(a, b)
            "#
        );
    }

    #[test]
    fn test_non_copy_but_clone() {
        test_snapshots!(
            r#"
            .input strings `source_stream(strings)`
            .output result `for_each(|v| result.send(v).unwrap())`

            result(a, a) :- strings(a)
            "#
        );
    }

    #[test]
    fn test_expr_lhs() {
        test_snapshots!(
            r#"
            .input ints `source_stream(ints)`
            .output result `for_each(|v| result.send(v).unwrap())`

            result(123) :- ints(a)
            result(a + 123) :- ints(a)
            result(a + a) :- ints(a)
            result(123 - a) :- ints(a)
            result(123 % (a + 5)) :- ints(a)
            result(a * 5) :- ints(a)
            "#
        );
    }

    #[test]
    fn test_expr_predicate() {
        test_snapshots!(
            r#"
            .input ints `source_stream(ints)`
            .output result `for_each(|v| result.send(v).unwrap())`

            result(1) :- ints(a), (a == 0)
            result(2) :- ints(a), (a != 0)
            result(3) :- ints(a), (a - 1 == 0)
            result(4) :- ints(a), (a - 1 == 1 - 1)
            "#
        );
    }

    #[test]
    fn test_persist() {
        test_snapshots!(
            r#"
            .input ints1 `source_stream(ints1)`
            .persist ints1

            .input ints2 `source_stream(ints2)`
            .persist ints2

            .input ints3 `source_stream(ints3)`
            
            .output result `for_each(|v| result.send(v).unwrap())`
            .output result2 `for_each(|v| result2.send(v).unwrap())`
            .output result3 `for_each(|v| result3.send(v).unwrap())`
            .output result4 `for_each(|v| result4.send(v).unwrap())`

            result(a, b, c) :- ints1(a), ints2(b), ints3(c)
            result2(a) :- ints1(a), !ints2(a)

            intermediate(a) :- ints1(a)
            result3(a) :- intermediate(a)

            .persist intermediate_persist
            intermediate_persist(a) :- ints1(a)
            result4(a) :- intermediate_persist(a)
            "#
        );
    }

    #[test]
    fn test_persist_uniqueness() {
        test_snapshots!(
            r#"
            .persist ints1

            .input ints2 `source_stream(ints2)`
            
            ints1(a) :- ints2(a)
            
            .output result `for_each(|v| result.send(v).unwrap())`

            result(count(a)) :- ints1(a)
            "#
        );
    }

    #[test]
    fn test_wildcard_join_count() {
        test_snapshots!(
            r#"
            .input ints1 `source_stream(ints1)` 
            .input ints2 `source_stream(ints2)`
            
            .output result `for_each(|v| result.send(v).unwrap())`
            .output result2 `for_each(|v| result2.send(v).unwrap())`

            result(count(*)) :- ints1(a, _), ints2(a)
            result2(count(a)) :- ints1(a, _), ints2(a)
            "#
        );
    }

    #[test]
    fn test_index() {
        test_snapshots!(
            r#"
            .input ints `source_stream(ints)` 
            
            .output result `for_each(|v| result.send(v).unwrap())`
            .output result2 `for_each(|v| result2.send(v).unwrap())`
            .output result3 `for_each(|v| result3.send(v).unwrap())`
            .output result4 `for_each(|v| result4.send(v).unwrap())`

            .persist result5
            .output result5 `for_each(|v| result5.send(v).unwrap())`

            result(a, b, index()) :- ints(a, b)
            result2(a, count(b), index()) :- ints(a, b)

            .persist ints_persisted
            ints_persisted(a, b) :- ints(a, b)

            result3(a, b, index()) :- ints_persisted(a, b)
            result4(a, count(b), index()) :- ints_persisted(a, b)
            result5(a, b, index()) :- ints_persisted(a, b)
            "#
        );
    }
}<|MERGE_RESOLUTION|>--- conflicted
+++ resolved
@@ -642,11 +642,7 @@
                 agg_idx += 1;
             }
             TargetExpr::Index(_, _, _) => {
-<<<<<<< HEAD
-                after_group_lookups.push(parse_quote_spanned!(get_span(field.span)=> i));
-=======
                 after_group_lookups.push(parse_quote_spanned!(get_span(field.span)=> i as _));
->>>>>>> c6b32ec8
             }
         }
     }
