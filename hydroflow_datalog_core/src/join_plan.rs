use std::collections::{btree_map::Entry, BTreeMap, HashMap};
use std::ops::Deref;

use hydroflow_lang::diagnostic::Level;
use hydroflow_lang::parse::Pipeline;
use hydroflow_lang::{diagnostic::Diagnostic, graph::FlatGraphBuilder};
use proc_macro2::Span;
use rust_sitter::Spanned;
use syn::{self, parse_quote, parse_quote_spanned};

use crate::{
    grammar::datalog::{BoolExpr, BoolOp, IdentOrUnderscore, InputRelationExpr, IntExpr},
    util::{repeat_tuple, Counter},
};

/// Captures the tree of joins used to compute contributions from a single rule.
pub enum JoinPlan<'a> {
    /// A single relation without any joins, leaves of the tree.
    /// Second element is whether this is a persisted relation.
    Source(&'a Spanned<InputRelationExpr>, bool),
    /// A join between two subtrees.
    Join(Box<JoinPlan<'a>>, Box<JoinPlan<'a>>),
    AntiJoin(Box<JoinPlan<'a>>, Box<JoinPlan<'a>>),
    Predicate(Vec<&'a Spanned<BoolExpr>>, Box<JoinPlan<'a>>),
    /// A join between some relation and a magic relation that emits values between
    /// 0 and some value in the input relation (upper-exclusive).
    MagicNatLt(Box<JoinPlan<'a>>, IdentOrUnderscore, IdentOrUnderscore),
}

/// Tracks the Hydroflow node that corresponds to a subtree of a join plan.
pub struct IntermediateJoinNode {
    /// The name of the Hydroflow node that this join outputs to.
    pub name: syn::Ident,
    /// If true, the correct dataflow for this node ends in a `persist()` operator.
    pub persisted: bool,
    /// If this join node outputs data through a `tee()` operator, this is the index to consume the node with.
    /// (this is only used for cases where we are directly reading a relation)
    pub tee_idx: Option<isize>,
    /// A mapping from variables in the rule to the index of the corresponding element in the flattened tuples this node emits.
    pub variable_mapping: BTreeMap<String, usize>,
    /// The type of the flattened tuples this node emits.
    pub tuple_type: syn::Type,
    /// The span corresponding to the original sources resulting in this node.
    pub span: Span,
}

enum JoinSide {
    Left,
    Right,
}

impl JoinSide {
    fn index(&self) -> usize {
        match self {
            JoinSide::Left => 0,
            JoinSide::Right => 1,
        }
    }
}

/// Generates a Hydroflow pipeline that transforms some input to a join
/// to emit key-value tuples that can be fed into a join operator.
fn emit_join_input_pipeline(
    // The identifiers of the input node that the key should be populated with.
    identifiers_to_join: &[String],
    identifiers_to_not_join: &[String],
    // The Hydroflow node that is one side of the join.
    source_expanded: &IntermediateJoinNode,
    // The Hydroflow node for the join operator.
    join_node: &syn::Ident,
    // Whether this node contributes to the left or right side of the join.
    join_side: JoinSide,
    // Whether the pipeline is for an anti-join.
    anti_join: bool,
    // The Hydroflow graph to emit the pipeline to.
    flat_graph_builder: &mut FlatGraphBuilder,
) {
    let hash_keys: Vec<syn::Expr> = identifiers_to_join
        .iter()
        .map(|ident| {
            if let Some(idx) = source_expanded.variable_mapping.get(ident) {
                let idx_ident = syn::Index::from(*idx);
                parse_quote!(_v.#idx_ident)
            } else {
                panic!("Could not find key that is being joined on: {:?}", ident);
            }
        })
        .collect();

    let not_hash_keys: Vec<syn::Expr> = identifiers_to_not_join
        .iter()
        .map(|ident| {
            if let Some(idx) = source_expanded.variable_mapping.get(ident) {
                let idx_ident = syn::Index::from(*idx);
                parse_quote!(_v.#idx_ident)
            } else {
                panic!("Could not find key that is being joined on: {:?}", ident);
            }
        })
        .collect();

    let out_index = syn::Index::from(join_side.index());

    let source_name = &source_expanded.name;
    let source_type = &source_expanded.tuple_type;

    let rhs: Pipeline = if anti_join {
        match join_side {
            JoinSide::Left => {
                parse_quote_spanned!(source_expanded.span=> map(|_v: #source_type| ((#(#hash_keys, )*), (#(#not_hash_keys, )*))) -> [pos] #join_node)
            }
            JoinSide::Right => {
                parse_quote_spanned!(source_expanded.span=> map(|_v: #source_type| (#(#hash_keys, )*)) -> [neg] #join_node)
            }
        }
    } else {
        parse_quote_spanned!(source_expanded.span=> map(|_v: #source_type| ((#(#hash_keys, )*), (#(#not_hash_keys, )*))) -> [#out_index] #join_node)
    };

    let rhs = if anti_join && source_expanded.persisted {
        parse_quote_spanned!(source_expanded.span=> persist() -> unique::<'tick>() -> #rhs)
    } else {
        rhs
    };

    let statement = match source_expanded.tee_idx {
        Some(i) => {
            let in_index = syn::LitInt::new(&format!("{}", i), Span::call_site());

            if anti_join && source_expanded.persisted {
                parse_quote_spanned!(source_expanded.span=> #source_name [#in_index] -> persist() -> #rhs)
            } else {
                parse_quote_spanned!(source_expanded.span=> #source_name [#in_index] -> #rhs)
            }
        }
        None => {
            if anti_join && source_expanded.persisted {
                parse_quote_spanned!(source_expanded.span=> #source_name -> persist() -> #rhs)
            } else {
                parse_quote_spanned!(source_expanded.span=> #source_name -> #rhs)
            }
        }
        None => {
            parse_quote_spanned!(source_expanded.span=> #source_name -> #rhs)
        }
        None => {
            parse_quote_spanned!(source_expanded.span=> #source_name -> #rhs)
        }
        None => {
            parse_quote_spanned!(source_expanded.span=> #source_name -> #rhs)
        }
<<<<<<< HEAD
=======
        None => {
            parse_quote_spanned!(source_expanded.span=> #source_name -> #rhs)
        }
>>>>>>> c70644dd
    };

    flat_graph_builder.add_statement(statement);
}

/// Creates a mapping from variable names to the indices where that variable appears in `fields`.
///
/// Only return entries for variables that appear more than once. Those correspond to additional
/// constraints: the relation is only true when the values at those indices are equal.
///
/// For example, `rel(a, b, a) := ...` requires that the values in the 0th and 2nd slots be the
/// same, so we would return a map `{ "a" => [0, 2] }`. Note that since `b` is not repeated, it is
/// not in the map.
fn find_relation_local_constraints<'a>(
    fields: impl Iterator<Item = &'a Spanned<IdentOrUnderscore>>,
) -> BTreeMap<String, Vec<usize>> {
    let mut indices_grouped_by_var = BTreeMap::new();
    for (i, ident) in fields.enumerate() {
        if let IdentOrUnderscore::Ident(ident) = ident.deref() {
            let entry = indices_grouped_by_var
                // TODO(shadaj): Can we avoid cloning here?
                .entry(ident.name.clone())
                .or_insert_with(Vec::new);
            entry.push(i);
        }
    }

    indices_grouped_by_var.retain(|_, v| v.len() > 1);

    indices_grouped_by_var
}

/// Given a mapping from variable names to their repeated indices, builds a Rust expression that
/// tests whether the values at those indices are equal for each variable.
///
/// For example, `rel(a, b, a, a, b)` would give us the map `{ "a" => [0, 2, 3], "b" => [1, 4] }`.
/// Then we would want to generate the code `row.0 == row.2 && row.0 == row.3 && row.1 == row.4`.
fn build_local_constraint_conditions(constraints: &BTreeMap<String, Vec<usize>>) -> syn::Expr {
    constraints
        .values()
        .flat_map(|indices| {
            let equal_indices = indices
                .iter()
                .map(|i| syn::Index::from(*i))
                .collect::<Vec<_>>();

            let first_index = &equal_indices[0];

            equal_indices
                .iter()
                .skip(1)
                .map(|i| parse_quote!(row.#first_index == row.#i))
                .collect::<Vec<_>>()
        })
        .reduce(|a: syn::Expr, b| parse_quote!(#a && #b))
        .unwrap()
}

fn gen_predicate_value_expr(
    expr: &IntExpr,
    variable_mapping: &BTreeMap<String, usize>,
    diagnostics: &mut Vec<Diagnostic>,
    get_span: &dyn Fn((usize, usize)) -> Span,
) -> syn::Expr {
    crate::gen_value_expr(
        expr,
        &mut |ident| {
            if let Some(col) = variable_mapping.get(&ident.name) {
                let idx = syn::Index::from(*col);
                parse_quote_spanned!(get_span(ident.span)=> row.#idx)
            } else {
                diagnostics.push(Diagnostic::spanned(
                    get_span(ident.span),
                    Level::Error,
                    format!("Could not resolve reference to variable {}", &ident.name),
                ));
                parse_quote!(())
            }
        },
        get_span,
    )
}

/// Generates a Hydroflow pipeline that computes the output to a given [`JoinPlan`].
pub fn expand_join_plan(
    // The plan we are converting to a Hydroflow pipeline.
    plan: &JoinPlan,
    // The Hydroflow graph to emit the pipeline to.
    flat_graph_builder: &mut FlatGraphBuilder,
    tee_counter: &mut HashMap<String, Counter>,
    next_join_idx: &mut Counter,
    rule_span: (usize, usize),
    diagnostics: &mut Vec<Diagnostic>,
    get_span: &impl Fn((usize, usize)) -> Span,
) -> IntermediateJoinNode {
    match plan {
        JoinPlan::Source(target, persisted) => {
            let mut variable_mapping = BTreeMap::new();
            let mut row_types: Vec<syn::Type> = vec![];

            let local_constraints = find_relation_local_constraints(target.fields.iter());

            for (i, ident) in target.fields.iter().enumerate() {
                row_types.push(parse_quote!(_));

                if let IdentOrUnderscore::Ident(ident) = ident.deref() {
                    if let Entry::Vacant(e) = variable_mapping.entry(ident.name.clone()) {
                        e.insert(i);
                    }
                }
            }

            // Because this is a node corresponding to some Datalog relation, we need to tee from it.
            let tee_index = tee_counter
                .entry(target.name.name.clone())
                .or_insert_with(|| 0..)
                .next()
                .expect("Out of tee indices");

            let row_type = parse_quote!((#(#row_types, )*));

            if local_constraints.is_empty() {
                return IntermediateJoinNode {
                    name: syn::Ident::new(&target.name.name, get_span(target.name.span)),
                    persisted: *persisted,
                    tee_idx: Some(tee_index),
                    variable_mapping,
                    tuple_type: row_type,
                    span: get_span(target.span),
                };
            }

            let relation_node = syn::Ident::new(&target.name.name, get_span(target.name.span));
            let relation_idx = syn::LitInt::new(&tee_index.to_string(), Span::call_site());

            let filter_node = syn::Ident::new(
                &format!(
                    "join_{}_filter",
                    next_join_idx.next().expect("Out of join indices")
                ),
                Span::call_site(),
            );

            let conditions = build_local_constraint_conditions(&local_constraints);

            flat_graph_builder.add_statement(parse_quote_spanned! {get_span(rule_span)=>
                #filter_node = #relation_node [#relation_idx] -> filter(|row: &#row_type| #conditions)
            });

            IntermediateJoinNode {
                name: filter_node,
                persisted: *persisted,
                tee_idx: None,
                variable_mapping,
                tuple_type: row_type,
                span: get_span(target.span),
            }
        }
        JoinPlan::Join(lhs, rhs) | JoinPlan::AntiJoin(lhs, rhs) => {
            let is_anti = matches!(plan, JoinPlan::AntiJoin(_, _));

            let left_expanded = expand_join_plan(
                lhs,
                flat_graph_builder,
                tee_counter,
                next_join_idx,
                rule_span,
                diagnostics,
                get_span,
            );
            let right_expanded = expand_join_plan(
                rhs,
                flat_graph_builder,
                tee_counter,
                next_join_idx,
                rule_span,
                diagnostics,
                get_span,
            );

            let identifiers_to_join = right_expanded
                .variable_mapping
                .keys()
                .filter(|i| left_expanded.variable_mapping.contains_key(*i))
                .enumerate()
                .map(|t| (t.1, t.0))
                .collect::<BTreeMap<_, _>>();

            let left_non_joined_identifiers = left_expanded
                .variable_mapping
                .keys()
                .filter(|i| !right_expanded.variable_mapping.contains_key(*i))
                .enumerate()
                .map(|t| (t.1, t.0))
                .collect::<BTreeMap<_, _>>();

            let right_non_joined_identifiers = right_expanded
                .variable_mapping
                .keys()
                .filter(|i| !left_expanded.variable_mapping.contains_key(*i))
                .enumerate()
                .map(|t| (t.1, t.0))
                .collect::<BTreeMap<_, _>>();

            let key_type =
                repeat_tuple::<syn::Type, syn::Type>(|| parse_quote!(_), identifiers_to_join.len());

            let left_type = repeat_tuple::<syn::Type, syn::Type>(
                || parse_quote!(_),
                left_non_joined_identifiers.len(),
            );
            let right_type = repeat_tuple::<syn::Type, syn::Type>(
                || parse_quote!(_),
                right_non_joined_identifiers.len(),
            );

            let join_node = syn::Ident::new(
                &format!(
                    "join_{}",
                    next_join_idx.next().expect("Out of join indices")
                ),
                Span::call_site(),
            );

            // We start by defining the pipeline from the `join()` operator onwards. The main logic
            // here is to flatten the tuples from the left and right sides of the join into a
            // single tuple that is used by downstream joins or the final output.
            let mut flattened_tuple_elems: Vec<syn::Expr> = vec![];
            let mut flattened_mapping = BTreeMap::new();

            for (ident, idx) in &identifiers_to_join {
                if !flattened_mapping.contains_key(*ident) {
                    let idx = syn::Index::from(*idx);
                    let value_expr: syn::Expr = parse_quote!(kv.0.#idx);

                    flattened_mapping.insert((*ident).clone(), flattened_tuple_elems.len());
                    flattened_tuple_elems.push(value_expr);
                }
            }

            if is_anti {
                for (ident, idx) in &left_non_joined_identifiers {
                    if !flattened_mapping.contains_key(*ident) {
                        let idx = syn::Index::from(*idx);
                        let value_expr: syn::Expr = parse_quote!(kv.1.#idx);

                        flattened_mapping.insert((*ident).clone(), flattened_tuple_elems.len());
                        flattened_tuple_elems.push(value_expr);
                    }
                }
            } else {
                for (ident, source_idx) in left_non_joined_identifiers
                    .keys()
                    .map(|l| (l, 0))
                    .chain(right_non_joined_identifiers.keys().map(|l| (l, 1)))
                {
                    if !flattened_mapping.contains_key(*ident) {
                        let syn_source_index = syn::Index::from(source_idx);
                        let source_expr: syn::Expr = parse_quote!(kv.1.#syn_source_index);
                        let bindings = if source_idx == 0 {
                            &left_non_joined_identifiers
                        } else {
                            &right_non_joined_identifiers
                        };

                        let source_col_idx = syn::Index::from(*bindings.get(ident).unwrap());

                        flattened_mapping.insert((*ident).clone(), flattened_tuple_elems.len());
                        flattened_tuple_elems.push(parse_quote!(#source_expr.#source_col_idx));
                    }
                }
            }

            let flatten_closure: syn::Expr = if is_anti {
                parse_quote!(|kv: (#key_type, #left_type)| (#(#flattened_tuple_elems, )*))
            } else {
                parse_quote!(|kv: (#key_type, (#left_type, #right_type))| (#(#flattened_tuple_elems, )*))
            };

            let (lt_left, lt_right, is_persist): (syn::Lifetime, syn::Lifetime, bool) =
<<<<<<< HEAD
                if left_expanded.persisted && !right_expanded.persisted && !is_anti {
                    (parse_quote!('static), parse_quote!('tick), false)
                } else if !left_expanded.persisted && right_expanded.persisted && !is_anti {
                    (parse_quote!('tick), parse_quote!('static), false)
                } else if left_expanded.persisted && right_expanded.persisted && !is_anti {
                    (parse_quote!('static), parse_quote!('static), true)
                } else {
                    (parse_quote!('tick), parse_quote!('tick), false)
=======
                match (left_expanded.persisted, right_expanded.persisted, is_anti) {
                    (true, false, false) => (parse_quote!('static), parse_quote!('tick), false),
                    (false, true, false) => (parse_quote!('tick), parse_quote!('static), false),
                    (true, true, false) => (parse_quote!('static), parse_quote!('static), true),
                    _ => (parse_quote!('tick), parse_quote!('tick), false),
>>>>>>> c70644dd
                };

            if is_anti {
                // this is always a 'tick join, so we place a persist operator in the join input pipeline
                flat_graph_builder
                    .add_statement(parse_quote_spanned!(get_span(rule_span)=> #join_node = anti_join() -> map(#flatten_closure)));
            } else {
                flat_graph_builder.add_statement(
                    parse_quote_spanned!(get_span(rule_span)=> #join_node = join::<#lt_left, #lt_right>() -> map(#flatten_closure)),
                );
            }

            let output_type = repeat_tuple::<syn::Type, syn::Type>(
                || parse_quote!(_),
                flattened_tuple_elems.len(),
            );

            let intermediate = IntermediateJoinNode {
                name: join_node.clone(),
                persisted: is_persist,
                tee_idx: None,
                variable_mapping: flattened_mapping,
                tuple_type: output_type,
                span: left_expanded
                    .span
                    .join(right_expanded.span)
                    .unwrap_or(get_span(rule_span)),
            };

            emit_join_input_pipeline(
                &identifiers_to_join
                    .keys()
                    .cloned()
                    .cloned()
                    .collect::<Vec<_>>(),
                &left_non_joined_identifiers
                    .keys()
                    .cloned()
                    .cloned()
                    .collect::<Vec<_>>(),
                &left_expanded,
                &join_node,
                JoinSide::Left,
                is_anti,
                flat_graph_builder,
            );

            emit_join_input_pipeline(
                &identifiers_to_join
                    .keys()
                    .cloned()
                    .cloned()
                    .collect::<Vec<_>>(),
                &right_non_joined_identifiers
                    .keys()
                    .cloned()
                    .cloned()
                    .collect::<Vec<_>>(),
                &right_expanded,
                &join_node,
                JoinSide::Right,
                is_anti,
                flat_graph_builder,
            );

            intermediate
        }
        JoinPlan::Predicate(predicates, inner) => {
            let inner_expanded = expand_join_plan(
                inner,
                flat_graph_builder,
                tee_counter,
                next_join_idx,
                rule_span,
                diagnostics,
                get_span,
            );
            let inner_name = inner_expanded.name.clone();
            let row_type = inner_expanded.tuple_type;
            let variable_mapping = &inner_expanded.variable_mapping;

            let conditions = predicates
                .iter()
                .map(|p| {
                    let l =
                        gen_predicate_value_expr(&p.left, variable_mapping, diagnostics, get_span);
                    let r =
                        gen_predicate_value_expr(&p.right, variable_mapping, diagnostics, get_span);

                    match &p.op {
                        BoolOp::Lt(_) => parse_quote_spanned!(get_span(p.span)=> #l < #r),
                        BoolOp::LtEq(_) => parse_quote_spanned!(get_span(p.span)=> #l <= #r),
                        BoolOp::Gt(_) => parse_quote_spanned!(get_span(p.span)=> #l > #r),
                        BoolOp::GtEq(_) => parse_quote_spanned!(get_span(p.span)=> #l >= #r),
                        BoolOp::Eq(_) => parse_quote_spanned!(get_span(p.span)=> #l == #r),
                        BoolOp::Neq(_) => parse_quote_spanned!(get_span(p.span)=> #l != #r),
                    }
                })
                .reduce(|a: syn::Expr, b| parse_quote!(#a && #b))
                .unwrap();

            let predicate_filter_node = syn::Ident::new(
                &format!(
                    "predicate_{}_filter",
                    next_join_idx.next().expect("Out of join indices")
                ),
                Span::call_site(),
            );

            flat_graph_builder.add_statement(parse_quote_spanned! { get_span(rule_span)=>
                #predicate_filter_node = #inner_name -> filter(|row: &#row_type| #conditions )
            });

            IntermediateJoinNode {
                name: predicate_filter_node,
                persisted: inner_expanded.persisted,
                tee_idx: None,
                variable_mapping: inner_expanded.variable_mapping,
                tuple_type: row_type,
                span: get_span(rule_span),
            }
        }
        JoinPlan::MagicNatLt(inner, less_than, threshold) => {
            let magic_node = syn::Ident::new(
                &format!(
                    "magic_nat_lt_{}",
                    next_join_idx.next().expect("Out of join indices")
                ),
                Span::call_site(),
            );

            let inner_expanded = expand_join_plan(
                inner,
                flat_graph_builder,
                tee_counter,
                next_join_idx,
                rule_span,
                diagnostics,
                get_span,
            );
            let inner_name = inner_expanded.name.clone();
            let row_type = inner_expanded.tuple_type;

            if let IdentOrUnderscore::Ident(less_than) = less_than.deref() {
                if inner_expanded
                    .variable_mapping
                    .contains_key(&less_than.name)
                {
                    todo!("The values generated by less_than cannot currently be used in other parts of the query");
                }
            }

            let threshold_name = if let IdentOrUnderscore::Ident(threshold) = threshold.deref() {
                threshold.name.clone()
            } else {
                panic!("The threshold must be a variable")
            };

            let threshold_index = inner_expanded
                .variable_mapping
                .get(&threshold_name)
                .expect("Threshold variable not found in inner plan");
            let threshold_index = syn::Index::from(*threshold_index);

            let mut flattened_elements: Vec<syn::Expr> = vec![];
            let mut flattened_mapping = BTreeMap::new();
            for (ident, source_idx) in &inner_expanded.variable_mapping {
                let syn_source_index = syn::Index::from(*source_idx);
                flattened_mapping.insert(ident.clone(), flattened_elements.len());
                flattened_elements.push(parse_quote!(row.#syn_source_index.clone()));
            }

            flattened_elements.push(parse_quote!(v));

            if let IdentOrUnderscore::Ident(less_than) = less_than.deref() {
                if less_than.name == threshold_name {
                    panic!("The threshold and less_than variables must be different")
                }

                flattened_mapping.insert(less_than.name.clone(), flattened_elements.len() - 1);
            }

            flat_graph_builder.add_statement(parse_quote_spanned! {get_span(rule_span)=>
                #magic_node = #inner_name -> flat_map(|row: #row_type| (0..(row.#threshold_index)).map(move |v| (#(#flattened_elements, )*)) )
            });

            IntermediateJoinNode {
                name: magic_node,
                persisted: inner_expanded.persisted,
                tee_idx: None,
                variable_mapping: flattened_mapping,
                tuple_type: repeat_tuple::<syn::Type, syn::Type>(
                    || parse_quote!(_),
                    flattened_elements.len(),
                ),
                span: get_span(rule_span),
            }
        }
    }
}<|MERGE_RESOLUTION|>--- conflicted
+++ resolved
@@ -149,12 +149,9 @@
         None => {
             parse_quote_spanned!(source_expanded.span=> #source_name -> #rhs)
         }
-<<<<<<< HEAD
-=======
         None => {
             parse_quote_spanned!(source_expanded.span=> #source_name -> #rhs)
         }
->>>>>>> c70644dd
     };
 
     flat_graph_builder.add_statement(statement);
@@ -435,22 +432,11 @@
             };
 
             let (lt_left, lt_right, is_persist): (syn::Lifetime, syn::Lifetime, bool) =
-<<<<<<< HEAD
-                if left_expanded.persisted && !right_expanded.persisted && !is_anti {
-                    (parse_quote!('static), parse_quote!('tick), false)
-                } else if !left_expanded.persisted && right_expanded.persisted && !is_anti {
-                    (parse_quote!('tick), parse_quote!('static), false)
-                } else if left_expanded.persisted && right_expanded.persisted && !is_anti {
-                    (parse_quote!('static), parse_quote!('static), true)
-                } else {
-                    (parse_quote!('tick), parse_quote!('tick), false)
-=======
                 match (left_expanded.persisted, right_expanded.persisted, is_anti) {
                     (true, false, false) => (parse_quote!('static), parse_quote!('tick), false),
                     (false, true, false) => (parse_quote!('tick), parse_quote!('static), false),
                     (true, true, false) => (parse_quote!('static), parse_quote!('static), true),
                     _ => (parse_quote!('tick), parse_quote!('tick), false),
->>>>>>> c70644dd
                 };
 
             if is_anti {
