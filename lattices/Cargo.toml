[package]
name = "lattices"
publish = true
version = "0.5.7"
edition = "2021"
license = "Apache-2.0"
documentation = "https://docs.rs/lattices/"
description = "Lattice data types for simplifying distributed state by providing associativity, commutativity, and idempotence."

[lints]
workspace = true

[features]
default = []
serde = ["dep:serde"]

[dependencies]
cc-traits = "2.0.0"
<<<<<<< HEAD
lattices_macro = { path = "../lattices_macro", version = "^0.5.5" }
ref-cast = "1.0.23"
sealed = "0.5"
serde = { version = "1.0.160", features = ["derive"], optional = true }
trybuild = "1.0.80"
variadics = { path = "../variadics", version = "^0.0.5" }
variadics_macro = { path = "../variadics_macro", version = "^0.5.5" }
fnv = "1.0.7"
=======
sealed = "0.5.0"
serde = { version = "1.0.197", features = ["derive"], optional = true }
lattices_macro = { path = "../lattices_macro", version = "^0.5.6" }

[dev-dependencies]
trybuild = "1.0.0"
>>>>>>> 1c282594
<|MERGE_RESOLUTION|>--- conflicted
+++ resolved
@@ -16,20 +16,13 @@
 
 [dependencies]
 cc-traits = "2.0.0"
-<<<<<<< HEAD
-lattices_macro = { path = "../lattices_macro", version = "^0.5.5" }
-ref-cast = "1.0.23"
-sealed = "0.5"
-serde = { version = "1.0.160", features = ["derive"], optional = true }
-trybuild = "1.0.80"
-variadics = { path = "../variadics", version = "^0.0.5" }
-variadics_macro = { path = "../variadics_macro", version = "^0.5.5" }
-fnv = "1.0.7"
-=======
 sealed = "0.5.0"
 serde = { version = "1.0.197", features = ["derive"], optional = true }
 lattices_macro = { path = "../lattices_macro", version = "^0.5.6" }
+ref-cast = "1.0.23"
+variadics = { path = "../variadics", version = "^0.0.6" }
+variadics_macro = { path = "../variadics_macro", version = "^0.5.5" }
+fnv = "1.0.7"
 
 [dev-dependencies]
-trybuild = "1.0.0"
->>>>>>> 1c282594
+trybuild = "1.0.0"