//! Helper test utils to test lattice implementation correctness.

use std::fmt::Debug;

use crate::{
    Atomize, IsBot, IsTop, Lattice, LatticeBimorphism, LatticeMorphism, LatticeOrd, Merge,
    NaiveLatticeOrd,
};

/// Helper which calls many other `check_*` functions in this module. See source code for which
/// functions are called.
pub fn check_all<T: Lattice + Clone + PartialEq + Debug + Default>(items: &[T]) {
    check_lattice_ord(items);
    check_partial_ord_properties(items);
    check_lattice_properties(items);
    check_lattice_is_bot(items);
    check_lattice_is_top(items);
    check_lattice_default_is_bot::<T>();
}

/// Check that the lattice's `PartialOrd` implementation agrees with the `NaiveLatticeOrd` partial
/// order derived from `Merge`.
pub fn check_lattice_ord<T: LatticeOrd + NaiveLatticeOrd + Debug>(items: &[T]) {
    // `NaiveLatticeOrd` is a better source of truth, as it is based on the `Merge` impl. But it
    // is inefficient. It also could be wrong if `Merge` doesn't properly return true/false
    // iff the merge changed things.
    for [a, b] in cartesian_power(items) {
        assert_eq!(a.naive_cmp(b), a.partial_cmp(b), "`{:?}`, `{:?}`", a, b);
    }
}

/// Checks `PartialOrd` and `PartialEq`'s reflexivity, symmetry, transitivity, and duality.
#[allow(clippy::eq_op)]
#[allow(clippy::double_comparisons)]
<<<<<<< HEAD
pub fn check_partial_ord_properties<T: PartialOrd + Debug>(items: &[T]) {
=======
pub fn check_partial_ord_properties<T: PartialOrd + PartialEq + Debug>(items: &[T]) {
>>>>>>> 654b77d8
    use std::cmp::Ordering::*;

    // PartialEq:
    // reflexive: a == a;
    for a in items {
        assert!(a == a, "Reflexivity: `{:?}` should equal itself.", a);
    }
    // symmetric: a == b implies b == a; and
    for [a, b] in cartesian_power(items) {
        assert_eq!(a == b, b == a, "`{:?}`, `{:?}`", a, b);
    }
    // transitive: a == b and b == c implies a == c.
    for [a, b, c] in cartesian_power(items) {
        if a == b && b == c {
            assert_eq!(a == b && b == c, a == c, "`{:?}`, `{:?}`, `{:?}`", a, b, c);
        }
    }

    // PartialOrd
    for [a, b] in cartesian_power(items) {
        // a == b if and only if partial_cmp(a, b) == Some(Equal).
        assert_eq!(
            a == b,
            a.partial_cmp(b) == Some(Equal),
            "`{:?}`, `{:?}`",
            a,
            b,
        );
        // a < b if and only if partial_cmp(a, b) == Some(Less)
        assert_eq!(
            a < b,
            a.partial_cmp(b) == Some(Less),
            "`{:?}`, `{:?}`",
            a,
            b,
        );
        // a > b if and only if partial_cmp(a, b) == Some(Greater)
        assert_eq!(
            a > b,
            a.partial_cmp(b) == Some(Greater),
            "`{:?}`, `{:?}`",
            a,
            b,
        );
        // a <= b if and only if a < b || a == b
        assert_eq!(a <= b, a < b || a == b, "`{:?}`, `{:?}`", a, b);
        // a >= b if and only if a > b || a == b
        assert_eq!(a >= b, a > b || a == b, "`{:?}`, `{:?}`", a, b);
        // PartialEq:
        // a != b if and only if !(a == b).
        #[allow(clippy::nonminimal_bool)]
        {
            assert_eq!(a != b, !(a == b), "`{:?}`, `{:?}`", a, b);
        }
    }
    // transitivity: a < b and b < c implies a < c. The same must hold for both == and >.
    for [a, b, c] in cartesian_power(items) {
        if a < b && b < c {
            assert!(a < c, "`{:?}`, `{:?}`, `{:?}`", a, b, c);
        }
        if a == b && b == c {
            assert!(a == c, "`{:?}`, `{:?}`, `{:?}`", a, b, c);
        }
        if a > b && b > c {
            assert!(a > c, "`{:?}`, `{:?}`, `{:?}`", a, b, c);
        }
    }
    // duality: a < b if and only if b > a.
    for [a, b] in cartesian_power(items) {
        assert_eq!(a < b, b > a, "`{:?}`, `{:?}`", a, b);
    }
}

/// Check lattice associativity, commutativity, and idempotence.
pub fn check_lattice_properties<T: Merge<T> + Clone + PartialEq + Debug>(items: &[T]) {
    // Idempotency
    // x ∧ x = x
    for x in items {
        assert_eq!(
            Merge::merge_owned(x.clone(), x.clone()),
            x.clone(),
            "`{:?}`",
            x,
        );
    }

    // Commutativity
    // x ∧ y = y ∧ x
    for [x, y] in cartesian_power(items) {
        assert_eq!(
            Merge::merge_owned(x.clone(), y.clone()),
            Merge::merge_owned(y.clone(), x.clone()),
            "`{:?}`, `{:?}`",
            x,
            y,
        );
    }

    // Associativity
    // x ∧ (y ∧ z) = (x ∧ y) ∧ z
    for [x, y, z] in cartesian_power(items) {
        assert_eq!(
            Merge::merge_owned(x.clone(), Merge::merge_owned(y.clone(), z.clone())),
            Merge::merge_owned(Merge::merge_owned(x.clone(), y.clone()), z.clone()),
            "`{:?}`, `{:?}`, `{:?}`",
            x,
            y,
            z,
        );
    }
}

/// Checks that the item which is bot is less than (or equal to) all other items.
pub fn check_lattice_is_bot<T: IsBot + LatticeOrd + Debug>(items: &[T]) {
    let Some(bot) = items.iter().find(|&x| IsBot::is_bot(x)) else {
        return;
    };
    for x in items {
        assert!(bot <= x);
        assert_eq!(bot == x, x.is_bot(), "{:?}", x);
    }
}

/// Checks that the item which is top is greater than (or equal to) all other items.
pub fn check_lattice_is_top<T: IsTop + LatticeOrd + Debug>(items: &[T]) {
    let Some(top) = items.iter().find(|&x| IsTop::is_top(x)) else {
        return;
    };
    for x in items {
        assert!(x <= top);
        assert_eq!(top == x, x.is_top(), "{:?}", x);
    }
}

/// Asserts that [`IsBot`] is true for [`Default::default()`].
pub fn check_lattice_default_is_bot<T: IsBot + Default>() {
    assert!(T::is_bot(&T::default()));
}

/// Check that the atomized lattice points re-merge to form the same original lattice point, for each item in `items`.
pub fn check_atomize_each<
    T: Atomize + Merge<T::Atom> + LatticeOrd + IsBot + Default + Clone + Debug,
>(
    items: &[T],
) where
    T::Atom: Debug,
{
    for item in items {
        let mut reformed = T::default();
        let mut atoms = item.clone().atomize().peekable();
        assert_eq!(
            atoms.peek().is_none(),
            item.is_bot(),
            "`{:?}` atomize should return empty iterator ({}) if and only if item is bot ({}).",
            item,
            atoms.peek().is_none(),
            item.is_bot()
        );
        for atom in atoms {
            assert!(
                !atom.is_bot(),
                "`{:?}` atomize illegally returned a bottom atom `{:?}`.",
                item,
                atom,
            );
            reformed.merge(atom);
        }
        assert_eq!(item, &reformed, "`{:?}` atomize failed to reform", item);
    }
}

/// Checks that the [`LatticeMorphism`] is valid, i.e. that merge distributes over it.
pub fn check_lattice_morphism<LatIn, Func>(mut func: Func, items: &[LatIn])
where
    Func: LatticeMorphism<LatIn>,
    LatIn: Merge<LatIn> + Clone + PartialEq + Debug,
    Func::Output: Merge<Func::Output> + Clone + PartialEq + Debug,
{
    for [a, b] in cartesian_power(items) {
        assert_eq!(
            func.call(Merge::merge_owned(a.clone(), b.clone())),
            Merge::merge_owned(func.call(a.clone()), func.call(b.clone())),
            "Func not a morphism: `f(a ⊔ b) != f(a) ⊔ f(b)`
            \n`a = {:?}`, `b = {:?}`",
            a,
            b
        )
    }
}

/// Checks that the [`LatticeBimorphism`] is valid, i.e. that merge distributes over both arguments of it.
pub fn check_lattice_bimorphism<LatA, LatB, Func>(
    mut func: Func,
    items_a: &[LatA],
    items_b: &[LatB],
) where
    Func: LatticeBimorphism<LatA, LatB>,
    LatA: Merge<LatA> + Clone + PartialEq + Debug,
    LatB: Merge<LatB> + Clone + PartialEq + Debug,
    Func::Output: Merge<Func::Output> + Clone + PartialEq + Debug,
{
    // Morphism LHS, fixed RHS:
    for b in items_b {
        for [a, da] in cartesian_power(items_a) {
            assert_eq!(
                func.call(Merge::merge_owned(a.clone(), da.clone()), b.clone()),
                Merge::merge_owned(
                    func.call(a.clone(), b.clone()),
                    func.call(da.clone(), b.clone())
                ),
                "Left arg not a morphism: `f(a ⊔ da, b) != f(a, b) ⊔ f(da, b)`
                \n`a = {:?}`, `da = {:?}`, `b = {:?}`",
                a,
                da,
                b,
            );
        }
    }
    // Fixed LHS, morphism RHS:
    for a in items_a {
        for [b, db] in cartesian_power(items_b) {
            assert_eq!(
                func.call(a.clone(), Merge::merge_owned(b.clone(), db.clone())),
                Merge::merge_owned(
                    func.call(a.clone(), b.clone()),
                    func.call(a.clone(), db.clone())
                ),
                "Right arg not a morphism: `f(a, b ⊔ db) != f(a, b) ⊔ f(a, db)`
                \n`a = {:?}`, `b = {:?}`, `db = {:?}`",
                a,
                b,
                db,
            );
        }
    }
}

/// Returns an iterator of `N`-length arrays containing all possible permutations (with
/// replacement) of items in `items`. I.e. the `N`th cartesian power of `items`. I.e. the cartesian
/// product of `items` with itself `N` times.
pub fn cartesian_power<T, const N: usize>(
    items: &[T],
) -> impl ExactSizeIterator<Item = [&T; N]> + Clone {
    struct CartesianPower<'a, T, const N: usize> {
        items: &'a [T],
        iters: [std::iter::Peekable<std::slice::Iter<'a, T>>; N],
    }
    impl<'a, T, const N: usize> Iterator for CartesianPower<'a, T, N> {
        type Item = [&'a T; N];

        fn next(&mut self) -> Option<Self::Item> {
            if self.items.is_empty() {
                return None;
            }

            let mut go_next = true;
            let out = std::array::from_fn::<_, N, _>(|i| {
                let iter = &mut self.iters[i];
                let &item = iter.peek().unwrap();
                if go_next {
                    iter.next();
                    if iter.peek().is_none() {
                        // "Carry" the `go_next` to the next entry.
                        *iter = self.items.iter().peekable();
                    } else {
                        go_next = false;
                    }
                }
                item
            });
            if go_next {
                // This is the last element, after this return `None`.
                self.items = &[];
            };
            Some(out)
        }

        fn size_hint(&self) -> (usize, Option<usize>) {
            if self.items.is_empty() {
                return (0, Some(0));
            }
            let mut pow = 1;
            let mut passed = 0;
            for iter in self.iters.iter() {
                passed += pow * (self.items.len() - iter.len());
                pow *= self.items.len();
            }
            let size = pow - passed;
            (size, Some(size))
        }
    }
    impl<'a, T, const N: usize> ExactSizeIterator for CartesianPower<'a, T, N> {}
    impl<'a, T, const N: usize> Clone for CartesianPower<'a, T, N> {
        fn clone(&self) -> Self {
            Self {
                items: self.items,
                iters: self.iters.clone(),
            }
        }
    }
    let iters = std::array::from_fn::<_, N, _>(|_| items.iter().peekable());
    CartesianPower { items, iters }
}

#[test]
fn test_cartesian_power() {
    let items = &[1, 2, 3];
    let mut iter = cartesian_power(items);
    let mut len = 27;
    assert_eq!(len, iter.len());
    for x in items {
        for y in items {
            for z in items {
                len -= 1;
                assert_eq!(Some([z, y, x]), iter.next());
                assert_eq!(len, iter.len());
            }
        }
    }
}

#[test]
fn test_cartesian_power_zero() {
    let mut iter = cartesian_power::<_, 0>(&[0, 1, 2]);
    assert_eq!(1, iter.len());
    assert_eq!(Some([]), iter.next());
    assert_eq!(None, iter.next());
}

#[test]
fn test_cartesian_power_empty() {
    let mut iter = cartesian_power::<_, 4>(&[] as &[usize]);
    assert_eq!(0, iter.len());
    assert_eq!(None, iter.next());
}<|MERGE_RESOLUTION|>--- conflicted
+++ resolved
@@ -32,11 +32,7 @@
 /// Checks `PartialOrd` and `PartialEq`'s reflexivity, symmetry, transitivity, and duality.
 #[allow(clippy::eq_op)]
 #[allow(clippy::double_comparisons)]
-<<<<<<< HEAD
-pub fn check_partial_ord_properties<T: PartialOrd + Debug>(items: &[T]) {
-=======
 pub fn check_partial_ord_properties<T: PartialOrd + PartialEq + Debug>(items: &[T]) {
->>>>>>> 654b77d8
     use std::cmp::Ordering::*;
 
     // PartialEq:
