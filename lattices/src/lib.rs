#![warn(missing_docs)]
#![doc = include_str!("../README.md")]

use std::cmp::Ordering::{self, *};

pub use cc_traits;
use sealed::sealed;

/// Module for definiting algebraic structures and properties.
pub mod algebra;
pub mod collections;
mod conflict;
mod dom_pair;
pub mod group_application;
pub mod map_union;
pub mod map_union_with_tombstones;
mod ord;
mod pair;
mod point;
pub mod semiring_application;
pub mod set_union;
pub mod set_union_with_tombstones;
pub mod test;
pub mod union_find;
mod unit;
mod vec_union;
mod with_bot;
mod with_top;

pub use conflict::Conflict;
pub use dom_pair::DomPair;
pub use lattices_macro::*;
pub use ord::{Max, Min};
pub use pair::{Pair, PairBimorphism};
pub use point::Point;
pub use vec_union::VecUnion;
pub use with_bot::WithBot;
pub use with_top::WithTop;

/// Alias trait for lattice types.
#[sealed]
pub trait Lattice: Sized + Merge<Self> + LatticeOrd + NaiveLatticeOrd + IsBot + IsTop {}
#[sealed]
impl<T> Lattice for T where T: Sized + Merge<Self> + LatticeOrd + NaiveLatticeOrd + IsBot + IsTop {}

<<<<<<< HEAD
/// Alias trait for groups.
#[sealed]
pub trait Group<T>: Addition<T> + Zero<T> + Inverse<T> {}

/// Trait for Group Inverse.
pub trait Inverse<T> {
    /// Returns the inverse of the group element.
    fn inverse(&self) -> Self;
}

/// Alias trait for semirings.
#[sealed]
impl<This, T> Semiring<T> for This where This: Addition<T> + Multiplication<T> + Zero<T> + One<T> {}
=======
/// Alias trait for semirings.
#[sealed]
pub trait Semiring<T>: Addition<T> + Multiplication<T> + Zero<T> + One<T> {}
>>>>>>> 2de29e5d

/// Trait for Semiring Addition.
pub trait Addition<Other> {
    /// Add-assign `other` into self.
    fn add(&mut self, other: Self);

    /// Add `this` and `delta` together, returning the new value.
    fn add_owned(mut self, other: Self) -> Self
    where
        Self: Sized,
    {
        self.add(other);
        self
    }
}

/// Trait for Semiring Multiplication.
pub trait Multiplication<Other> {
    /// Multiply-assign `other` into self.
    fn mul(&mut self, other: Self);

    /// Multiply `this` and `delta` together, returning the new value.
    fn mul_owned(mut self, other: Self) -> Self
    where
        Self: Sized,
    {
        self.mul(other);
        self
    }
}

/// Trait to check if semiring contains a zero.
pub trait Zero<T> {
    /// Returns the zero element of the semiring. Identify for the Addition operation.
<<<<<<< HEAD
    fn zero(&self) -> Self;
=======
    fn zero(&self) -> T;
>>>>>>> 2de29e5d
}

/// Trait to define a one in a semiring.
pub trait One<T> {
    /// Returns the one element of the semiring. Identity for the multiplication operation.
<<<<<<< HEAD
    fn one(&self) -> Self;
=======
    fn one(&self) -> T;
>>>>>>> 2de29e5d
}
/// Trait for lattice merge (AKA "join" or "least upper bound").
pub trait Merge<Other> {
    /// Merge `other` into the `self` lattice.
    ///
    /// This operation must be associative, commutative, and idempotent.
    ///
    /// Returns `true` if `self` changed, `false` otherwise.
    /// Returning `true` implies that the new value for `self` is later in the lattice order than
    /// the old value. Returning `false` means that `self` was unchanged and therefore `other` came
    /// before `self` (or the two are equal) in the lattice order.
    fn merge(&mut self, other: Other) -> bool;

    /// Merge `this` and `delta` together, returning the new value.
    fn merge_owned(mut this: Self, delta: Other) -> Self
    where
        Self: Sized,
    {
        Self::merge(&mut this, delta);
        this
    }
}

/// Trait for lattice partial order comparison
/// PartialOrd is implemented for many things, this trait can be used to require the type be a lattice.
pub trait LatticeOrd<Rhs = Self>: PartialOrd<Rhs> {}

/// Naive lattice compare, based on the [`Merge::merge`] function.
#[sealed]
pub trait NaiveLatticeOrd<Rhs = Self>
where
    Self: Clone + Merge<Rhs> + Sized,
    Rhs: Clone + Merge<Self>,
{
    /// Naive compare based on the [`Merge::merge`] method. This method can be very inefficient;
    /// use [`PartialOrd::partial_cmp`] instead.
    ///
    /// This method should not be overridden.
    fn naive_cmp(&self, other: &Rhs) -> Option<Ordering> {
        let mut self_a = self.clone();
        let other_a = other.clone();
        let self_b = self.clone();
        let mut other_b = other.clone();
        match (self_a.merge(other_a), other_b.merge(self_b)) {
            (true, true) => None,
            (true, false) => Some(Less),
            (false, true) => Some(Greater),
            (false, false) => Some(Equal),
        }
    }
}
#[sealed]
impl<This, Other> NaiveLatticeOrd<Other> for This
where
    Self: Clone + Merge<Other>,
    Other: Clone + Merge<Self>,
{
}

/// Same as `From` but for lattices.
///
/// This should only be implemented between different representations of the same lattice type.
/// This should recursively convert nested lattice types, but not non-lattice ("scalar") types.
pub trait LatticeFrom<Other> {
    /// Convert from the `Other` lattice into `Self`.
    fn lattice_from(other: Other) -> Self;
}

/// Trait to check if a lattice instance is bottom (⊥).
pub trait IsBot {
    /// Returns if `self` is lattice bottom (⊥).
    ///
    /// Must be consistent with equality, any element equal to bottom is also considered to be bottom.
    fn is_bot(&self) -> bool;
}

/// Trait to check if a lattice instance is top (⊤) and therefore cannot change any futher.
pub trait IsTop {
    /// Returns if `self` is lattice top (⊤).
    ///
    /// Must be consistent with equality, any element equal to top is also considered to be top.
    fn is_top(&self) -> bool;
}

/// Trait to atomize a lattice into individual elements. For example, a [`set_union::SetUnion`]
/// will be broken up into individual singleton elements.
///
/// Formally, breaks up `Self` into an set of lattice points forming a (strong) [antichain](https://en.wikipedia.org/wiki/Antichain).
/// "Strong" in the sense that any pair of lattice points in the antichain should have a greatest
/// lower bound (GLB or "meet") of bottom.
pub trait Atomize: Merge<Self::Atom> {
    /// The type of atoms for this lattice.
    type Atom: 'static + IsBot;

    /// The iter type iterating the antichain atoms.
    type AtomIter: 'static + Iterator<Item = Self::Atom>;

    /// Atomize self: convert into an iter of atoms.
    ///
    /// The returned iterator should be empty if and only if `self.is_bot()` is true.
    /// All atoms in the returned iterator should have `self.is_bot()` be false.
    ///
    /// Returned values must merge to reform a value equal to the original `self`.
    fn atomize(self) -> Self::AtomIter;
}

/// Trait for recursively revealing the underlying types within lattice types.
pub trait DeepReveal {
    /// The underlying type when revealed.
    type Revealed;

    /// Reveals the underlying lattice types recursively.
    fn deep_reveal(self) -> Self::Revealed;
}

/// Semilattice morphism. Lattice merge must distribute over this unary function.
///
/// Use [`crate::test::check_lattice_morphism`] to spot-test an implementation.
///
/// See the [lattice math doc's lattice morphism section](https://hydro.run/docs/hydroflow/lattices_crate/lattice_math/#lattice-morphism).
pub trait LatticeMorphism<LatIn> {
    /// The output lattice type.
    type Output;
    /// Executes the function.
    fn call(&mut self, lat_in: LatIn) -> Self::Output;
}

/// Semilattice bimorphism. Lattice merge must distribute over this binary function, in both arguments.
///
/// Use [`crate::test::check_lattice_bimorphism`] to spot-test an implementation.
///
/// See the [lattice math doc's lattice bimorphism section](https://hydro.run/docs/hydroflow/lattices_crate/lattice_math/#lattice-bimorphism).
pub trait LatticeBimorphism<LatA, LatB> {
    /// The output lattice type.
    type Output;
    /// Executes the function.
    fn call(&mut self, lat_a: LatA, lat_b: LatB) -> Self::Output;
}

/// Converts a closure to a morphism. Does not check for correctness.
pub fn closure_to_morphism<LatIn, LatOut, F>(
    func: F,
) -> impl LatticeMorphism<LatIn, Output = LatOut>
where
    F: FnMut(LatIn) -> LatOut,
{
    struct FnMorphism<F>(F);
    impl<F, LatIn, LatOut> LatticeMorphism<LatIn> for FnMorphism<F>
    where
        F: FnMut(LatIn) -> LatOut,
    {
        type Output = LatOut;

        fn call(&mut self, lat_in: LatIn) -> Self::Output {
            (self.0)(lat_in)
        }
    }
    FnMorphism(func)
}

/// Converts a closure to a bimorphism. Does not check for correctness.
pub fn closure_to_bimorphism<LatA, LatB, LatOut, F>(
    func: F,
) -> impl LatticeBimorphism<LatA, LatB, Output = LatOut>
where
    F: FnMut(LatA, LatB) -> LatOut,
{
    struct FnBimorphism<F>(F);
    impl<F, LatA, LatB, LatOut> LatticeBimorphism<LatA, LatB> for FnBimorphism<F>
    where
        F: FnMut(LatA, LatB) -> LatOut,
    {
        type Output = LatOut;

        fn call(&mut self, lat_a: LatA, lat_b: LatB) -> Self::Output {
            (self.0)(lat_a, lat_b)
        }
    }
    FnBimorphism(func)
}<|MERGE_RESOLUTION|>--- conflicted
+++ resolved
@@ -18,6 +18,7 @@
 mod pair;
 mod point;
 pub mod semiring_application;
+pub mod semiring_application;
 pub mod set_union;
 pub mod set_union_with_tombstones;
 pub mod test;
@@ -43,7 +44,6 @@
 #[sealed]
 impl<T> Lattice for T where T: Sized + Merge<Self> + LatticeOrd + NaiveLatticeOrd + IsBot + IsTop {}
 
-<<<<<<< HEAD
 /// Alias trait for groups.
 #[sealed]
 pub trait Group<T>: Addition<T> + Zero<T> + Inverse<T> {}
@@ -57,11 +57,6 @@
 /// Alias trait for semirings.
 #[sealed]
 impl<This, T> Semiring<T> for This where This: Addition<T> + Multiplication<T> + Zero<T> + One<T> {}
-=======
-/// Alias trait for semirings.
-#[sealed]
-pub trait Semiring<T>: Addition<T> + Multiplication<T> + Zero<T> + One<T> {}
->>>>>>> 2de29e5d
 
 /// Trait for Semiring Addition.
 pub trait Addition<Other> {
@@ -96,21 +91,58 @@
 /// Trait to check if semiring contains a zero.
 pub trait Zero<T> {
     /// Returns the zero element of the semiring. Identify for the Addition operation.
-<<<<<<< HEAD
     fn zero(&self) -> Self;
-=======
-    fn zero(&self) -> T;
->>>>>>> 2de29e5d
 }
 
 /// Trait to define a one in a semiring.
 pub trait One<T> {
     /// Returns the one element of the semiring. Identity for the multiplication operation.
-<<<<<<< HEAD
     fn one(&self) -> Self;
-=======
+}
+/// Alias trait for semirings.
+#[sealed]
+pub trait Semiring<T>: Addition<T> + Multiplication<T> + Zero<T> + One<T> {}
+
+/// Trait for Semiring Addition.
+pub trait Addition<Other> {
+    /// Add-assign `other` into self.
+    fn add(&mut self, other: Self);
+
+    /// Add `this` and `delta` together, returning the new value.
+    fn add_owned(mut self, other: Self) -> Self
+    where
+        Self: Sized,
+    {
+        self.add(other);
+        self
+    }
+}
+
+/// Trait for Semiring Multiplication.
+pub trait Multiplication<Other> {
+    /// Multiply-assign `other` into self.
+    fn mul(&mut self, other: Self);
+
+    /// Multiply `this` and `delta` together, returning the new value.
+    fn mul_owned(mut self, other: Self) -> Self
+    where
+        Self: Sized,
+    {
+        self.mul(other);
+        self
+    }
+}
+
+/// Trait to check if semiring contains a zero.
+pub trait Zero<T> {
+    /// Returns the zero element of the semiring. Identify for the Addition operation.
+    fn zero(&self) -> T;
+}
+
+/// Trait to define a one in a semiring.
+pub trait One<T> {
+    /// Returns the one element of the semiring. Identity for the multiplication operation.
     fn one(&self) -> T;
->>>>>>> 2de29e5d
 }
 /// Trait for lattice merge (AKA "join" or "least upper bound").
 pub trait Merge<Other> {
