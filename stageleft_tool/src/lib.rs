use std::collections::BTreeSet;
use std::path::Path;
use std::{env, fs};

use proc_macro2::Span;
use quote::ToTokens;
use sha2::{Digest, Sha256};
use syn::visit::Visit;
use syn::visit_mut::VisitMut;
use syn::{parse_quote, UsePath, Visibility};

struct GenMacroVistor {
    exported_macros: BTreeSet<(String, String)>,
    current_mod: syn::Path,
}

// marks everything as pub(crate) because proc-macros cannot actually export anything
impl<'a> Visit<'a> for GenMacroVistor {
    fn visit_item_mod(&mut self, i: &'a syn::ItemMod) {
        let old_mod = self.current_mod.clone();
        let i_ident = &i.ident;
        self.current_mod = parse_quote!(#old_mod::#i_ident);

        syn::visit::visit_item_mod(self, i);

        self.current_mod = old_mod;
    }

    fn visit_item_fn(&mut self, i: &'a syn::ItemFn) {
        let is_entry = i
            .attrs
            .iter()
            .any(|a| a.path().to_token_stream().to_string() == "stageleft :: entry");

        if is_entry {
            let cur_path = &self.current_mod;
            let mut i_cloned = i.clone();
            i_cloned.attrs = vec![];
            i_cloned.vis = Visibility::Inherited; // normalize pub

            let contents = i_cloned
                .to_token_stream()
                .to_string()
                .chars()
                .filter(|c| c.is_alphanumeric())
                .collect::<String>();
            let contents_hash = format!("{:X}", Sha256::digest(contents));
            self.exported_macros
                .insert((contents_hash, cur_path.to_token_stream().to_string()));
        }
    }
}

pub fn gen_macro(staged_path: &Path, crate_name: &str) {
    let out_dir = env::var_os("OUT_DIR").unwrap();
    let dest_path = Path::new(&out_dir).join("lib_macro.rs");

    let flow_lib =
        syn_inline_mod::parse_and_inline_modules(&staged_path.join("src").join("lib.rs"));
    let mut visitor = GenMacroVistor {
        exported_macros: Default::default(),
        current_mod: parse_quote!(crate),
    };
    visitor.visit_file(&flow_lib);

    let staged_path_absolute = fs::canonicalize(staged_path).unwrap();

    let mut out_file: syn::File = parse_quote!();

    for (hash, exported_from) in visitor.exported_macros {
        let underscored_path = syn::Ident::new(&("macro_".to_string() + &hash), Span::call_site());
        let underscored_path_impl =
            syn::Ident::new(&("macro_".to_string() + &hash + "_impl"), Span::call_site());
        let exported_from_parsed: syn::Path = syn::parse_str(&exported_from).unwrap();

        let proc_macro_wrapper: syn::ItemFn = parse_quote!(
            #[proc_macro]
            #[expect(unused_qualifications, non_snake_case, reason = "generated code")]
            pub fn #underscored_path(input: ::proc_macro::TokenStream) -> ::proc_macro::TokenStream {
                let input = ::stageleft::internal::TokenStream::from(input);
                let out = #exported_from_parsed::#underscored_path_impl(input);
                ::proc_macro::TokenStream::from(out)
            }
        );

        out_file.items.push(syn::Item::Fn(proc_macro_wrapper));
    }

    fs::write(dest_path, prettyplease::unparse(&out_file)).unwrap();

    println!("cargo::rustc-check-cfg=cfg(stageleft_macro)");
    println!("cargo::rustc-check-cfg=cfg(stageleft_runtime)");
    println!("cargo::rerun-if-changed=build.rs");
    println!("cargo::rustc-env=STAGELEFT_FINAL_CRATE_NAME={}", crate_name);
    println!("cargo::rustc-cfg=stageleft_macro");

    println!(
        "cargo::rerun-if-changed={}",
        staged_path_absolute.to_string_lossy()
    );
}

struct InlineTopLevelMod {}

impl VisitMut for InlineTopLevelMod {
    fn visit_file_mut(&mut self, i: &mut syn::File) {
        i.attrs = vec![];
        i.items.iter_mut().for_each(|i| {
            if let syn::Item::Macro(e) = i {
                if e.mac.path.to_token_stream().to_string() == "stageleft :: top_level_mod" {
                    let inner = &e.mac.tokens;
                    *i = parse_quote!(
                        pub mod #inner;
                    );
                }
            }
        });
    }
}

struct GenFinalPubVistor {
    current_mod: Option<syn::Path>,
    test_mode: bool,
}

fn get_cfg_attrs(attrs: &[syn::Attribute]) -> impl Iterator<Item = &syn::Attribute> + '_ {
    attrs.iter().filter(|attr| attr.path().is_ident("cfg"))
}

fn is_runtime(attrs: &[syn::Attribute]) -> bool {
    get_cfg_attrs(attrs)
        .any(|attr| attr.to_token_stream().to_string() == "# [cfg (stageleft_runtime)]")
}

impl VisitMut for GenFinalPubVistor {
    fn visit_item_enum_mut(&mut self, i: &mut syn::ItemEnum) {
        i.vis = parse_quote!(pub);
        syn::visit_mut::visit_item_enum_mut(self, i);
    }

    fn visit_variant_mut(&mut self, _i: &mut syn::Variant) {
        // variant fields do not have visibility modifiers
    }

    fn visit_item_struct_mut(&mut self, i: &mut syn::ItemStruct) {
        i.vis = parse_quote!(pub);
        syn::visit_mut::visit_item_struct_mut(self, i);
    }

    fn visit_field_mut(&mut self, i: &mut syn::Field) {
        i.vis = parse_quote!(pub);
        syn::visit_mut::visit_field_mut(self, i);
    }

    fn visit_item_use_mut(&mut self, i: &mut syn::ItemUse) {
        if is_runtime(&i.attrs) {
            i.attrs.insert(
                0,
                parse_quote!(#[cfg(all(stageleft_macro, not(stageleft_macro)))]),
            );
            return;
        }

        i.vis = parse_quote!(pub);
        syn::visit_mut::visit_item_use_mut(self, i);
    }

    fn visit_use_path_mut(&mut self, i: &mut UsePath) {
        if i.ident == "crate" {
            i.tree = Box::new(syn::UseTree::Path(UsePath {
                ident: parse_quote!(__staged),
                colon2_token: Default::default(),
                tree: i.tree.clone(),
            }));
        }

        syn::visit_mut::visit_use_path_mut(self, i);
    }

    fn visit_vis_restricted_mut(&mut self, _i: &mut syn::VisRestricted) {
        // don't treat the restriction as a path, we don't want to rewrite that to `__staged`
    }

    fn visit_path_mut(&mut self, i: &mut syn::Path) {
        if !i.segments.is_empty() && i.segments[0].ident == "crate" {
            i.segments.insert(
                1,
                syn::PathSegment {
                    ident: parse_quote!(__staged),
                    arguments: Default::default(),
                },
            );
        }
    }

    fn visit_item_mod_mut(&mut self, i: &mut syn::ItemMod) {
        let is_test_mod = i
            .attrs
            .iter()
            .any(|a| a.to_token_stream().to_string() == "# [cfg (test)]");

        if is_runtime(&i.attrs) {
            // no quoted code depends on this module, so we do not need to copy it
            i.attrs.insert(
                0,
                parse_quote!(#[cfg(all(stageleft_macro, not(stageleft_macro)))]),
            );

            return;
        } else if is_test_mod {
            i.attrs
                .retain(|a| a.to_token_stream().to_string() != "# [cfg (test)]");

            if !self.test_mode {
                // if test mode is not true, there are no quoted snippets behind #[cfg(test)],
                // so no #[cfg(test)] modules will ever be reachable
                i.attrs.insert(
                    0,
                    parse_quote!(#[cfg(all(stageleft_macro, not(stageleft_macro)))]),
                );
            }
        }

        let old_mod = self.current_mod.clone();
        let i_ident = &i.ident;
        self.current_mod = self
            .current_mod
            .as_ref()
            .map(|old_mod| parse_quote!(#old_mod::#i_ident));

        i.vis = parse_quote!(pub);

        syn::visit_mut::visit_item_mod_mut(self, i);

        self.current_mod = old_mod;
    }

    fn visit_item_fn_mut(&mut self, i: &mut syn::ItemFn) {
<<<<<<< HEAD
        let is_runtime_or_test = i.attrs.iter().any(|a| {
            a.path().to_token_stream().to_string() == "stageleft :: runtime"
                || a.to_token_stream().to_string() == "# [test]"
                || a.to_token_stream().to_string() == "# [tokio::test]"
        });

        if is_runtime_or_test {
            *i = parse_quote! {
                #[cfg(stageleft_macro)]
                #i
            };
        } else {
            let is_entry = i
                .attrs
                .iter()
                .any(|a| a.path().to_token_stream().to_string() == "stageleft :: entry");

            if is_entry {
                *i = parse_quote! {
                    #[cfg(stageleft_macro)]
                    #i
                }
            }

            let is_ctor = i
                .attrs
                .iter()
                .any(|a| a.path().to_token_stream().to_string() == "ctor :: ctor");

            if !is_ctor {
                i.vis = parse_quote!(pub);
            }

            syn::visit_mut::visit_item_fn_mut(self, i);
        }
=======
        let is_ctor = i
            .attrs
            .iter()
            .any(|a| a.path().to_token_stream().to_string() == "ctor :: ctor");

        let is_test = i.attrs.iter().any(|a| {
            a.path().to_token_stream().to_string() == "test"
                || a.path().to_token_stream().to_string() == "tokio :: test"
        });

        if is_ctor || is_test {
            // don't want ctors or tests to be leaked into copied code
            i.attrs.insert(
                0,
                parse_quote!(#[cfg(all(stageleft_macro, not(stageleft_macro)))]),
            );
        }

        i.vis = parse_quote!(pub);

        syn::visit_mut::visit_item_fn_mut(self, i);
>>>>>>> a4adb087
    }

    fn visit_item_mut(&mut self, i: &mut syn::Item) {
        // TODO(shadaj): warn if a pub struct or enum has private fields
        // and is not marked for runtime
        if let Some(cur_path) = self.current_mod.as_ref() {
            if let syn::Item::Struct(e) = i {
                if is_runtime(&e.attrs) {
                    e.attrs.insert(
                        0,
                        parse_quote!(#[cfg(all(stageleft_macro, not(stageleft_macro)))]),
                    );
                    return;
                }

                if matches!(e.vis, Visibility::Public(_)) {
                    let e_name = &e.ident;
                    let e_attrs = get_cfg_attrs(&e.attrs);
                    *i = parse_quote!(#(#e_attrs)* pub use #cur_path::#e_name;);
                    return;
                }
            } else if let syn::Item::Enum(e) = i {
                if is_runtime(&e.attrs) {
                    e.attrs.insert(
                        0,
                        parse_quote!(#[cfg(all(stageleft_macro, not(stageleft_macro)))]),
                    );
                    return;
                }

                if matches!(e.vis, Visibility::Public(_)) {
                    let e_name = &e.ident;
                    let e_attrs = get_cfg_attrs(&e.attrs);
                    *i = parse_quote!(#(#e_attrs)* pub use #cur_path::#e_name;);
                    return;
                }
            } else if let syn::Item::Trait(e) = i {
                if is_runtime(&e.attrs) {
                    e.attrs.insert(
                        0,
                        parse_quote!(#[cfg(all(stageleft_macro, not(stageleft_macro)))]),
                    );
                    return;
                }

                if matches!(e.vis, Visibility::Public(_)) {
                    let e_name = &e.ident;
                    let e_attrs = get_cfg_attrs(&e.attrs);
                    *i = parse_quote!(#(#e_attrs)* pub use #cur_path::#e_name;);
                    return;
                }
            } else if let syn::Item::Static(e) = i {
                if is_runtime(&e.attrs) {
                    e.attrs.insert(
                        0,
                        parse_quote!(#[cfg(all(stageleft_macro, not(stageleft_macro)))]),
                    );
                    return;
                }

                if matches!(e.vis, Visibility::Public(_)) {
                    let e_name = &e.ident;
                    let e_attrs = get_cfg_attrs(&e.attrs);
                    *i = parse_quote!(#(#e_attrs)* pub use #cur_path::#e_name;);
                    return;
                }
            } else if let syn::Item::Const(e) = i {
                if is_runtime(&e.attrs) {
                    e.attrs.insert(
                        0,
                        parse_quote!(#[cfg(all(stageleft_macro, not(stageleft_macro)))]),
                    );
                    return;
                }

                if matches!(e.vis, Visibility::Public(_)) {
                    let e_name = &e.ident;
                    let e_attrs = get_cfg_attrs(&e.attrs);
                    *i = parse_quote!(#(#e_attrs)* pub use #cur_path::#e_name;);
                    return;
                }
            } else if let syn::Item::Impl(e) = i {
                // TODO(shadaj): emit impls if the struct is private
                // currently, we just skip all impls
                *i = parse_quote!(
                    #[cfg(all(stageleft_macro, not(stageleft_macro)))]
                    #e
                );
            }
        }

        syn::visit_mut::visit_item_mut(self, i);
    }

    fn visit_file_mut(&mut self, i: &mut syn::File) {
        i.attrs = vec![];
        i.items.retain(|i| match i {
            syn::Item::Macro(m) => {
                m.mac.path.to_token_stream().to_string() != "stageleft :: stageleft_crate"
                    && m.mac.path.to_token_stream().to_string()
                        != "stageleft :: stageleft_no_entry_crate"
            }
            _ => true,
        });

        syn::visit_mut::visit_file_mut(self, i);
    }
}

pub fn gen_staged_trybuild(lib_path: &Path, orig_crate_name: String, test_mode: bool) -> syn::File {
    let mut orig_flow_lib = syn_inline_mod::parse_and_inline_modules(lib_path);
    InlineTopLevelMod {}.visit_file_mut(&mut orig_flow_lib);

    let mut flow_lib_pub = syn_inline_mod::parse_and_inline_modules(lib_path);

    let orig_crate_ident = syn::Ident::new(&orig_crate_name, Span::call_site());
    let mut final_pub_visitor = GenFinalPubVistor {
        current_mod: Some(parse_quote!(#orig_crate_ident)),
        test_mode,
    };
    final_pub_visitor.visit_file_mut(&mut flow_lib_pub);

    flow_lib_pub
}

pub fn gen_final_helper() {
    let out_dir = env::var_os("OUT_DIR").unwrap();

    let mut orig_flow_lib = syn_inline_mod::parse_and_inline_modules(Path::new("src/lib.rs"));
    InlineTopLevelMod {}.visit_file_mut(&mut orig_flow_lib);

    let mut flow_lib_pub = syn_inline_mod::parse_and_inline_modules(Path::new("src/lib.rs"));

    let mut final_pub_visitor = GenFinalPubVistor {
        current_mod: Some(parse_quote!(crate)),
        test_mode: false,
    };
    final_pub_visitor.visit_file_mut(&mut flow_lib_pub);

    fs::write(
        Path::new(&out_dir).join("lib_pub.rs"),
        prettyplease::unparse(&flow_lib_pub),
    )
    .unwrap();

    println!("cargo::rerun-if-changed=build.rs");
    println!("cargo::rerun-if-changed=src");
}

#[macro_export]
macro_rules! gen_final {
    () => {
        #[allow(
            unexpected_cfgs,
            reason = "Consumer crates may optionally add the `stageleft_devel` feature."
        )]
        {
            println!("cargo::rustc-check-cfg=cfg(stageleft_macro)");
            println!("cargo::rustc-check-cfg=cfg(stageleft_runtime)");
            println!("cargo::rustc-cfg=stageleft_runtime");

            #[cfg(not(feature = "stageleft_devel"))]
            $crate::gen_final_helper()
        }
    };
}<|MERGE_RESOLUTION|>--- conflicted
+++ resolved
@@ -236,43 +236,6 @@
     }
 
     fn visit_item_fn_mut(&mut self, i: &mut syn::ItemFn) {
-<<<<<<< HEAD
-        let is_runtime_or_test = i.attrs.iter().any(|a| {
-            a.path().to_token_stream().to_string() == "stageleft :: runtime"
-                || a.to_token_stream().to_string() == "# [test]"
-                || a.to_token_stream().to_string() == "# [tokio::test]"
-        });
-
-        if is_runtime_or_test {
-            *i = parse_quote! {
-                #[cfg(stageleft_macro)]
-                #i
-            };
-        } else {
-            let is_entry = i
-                .attrs
-                .iter()
-                .any(|a| a.path().to_token_stream().to_string() == "stageleft :: entry");
-
-            if is_entry {
-                *i = parse_quote! {
-                    #[cfg(stageleft_macro)]
-                    #i
-                }
-            }
-
-            let is_ctor = i
-                .attrs
-                .iter()
-                .any(|a| a.path().to_token_stream().to_string() == "ctor :: ctor");
-
-            if !is_ctor {
-                i.vis = parse_quote!(pub);
-            }
-
-            syn::visit_mut::visit_item_fn_mut(self, i);
-        }
-=======
         let is_ctor = i
             .attrs
             .iter()
@@ -294,7 +257,6 @@
         i.vis = parse_quote!(pub);
 
         syn::visit_mut::visit_item_fn_mut(self, i);
->>>>>>> a4adb087
     }
 
     fn visit_item_mut(&mut self, i: &mut syn::Item) {
