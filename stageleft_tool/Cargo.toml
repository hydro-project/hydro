[package]
name = "stageleft_tool"
publish = true
version = "0.5.0"
edition = "2021"
license = "Apache-2.0"
documentation = "https://docs.rs/stageleft_macro/"
repository = "https://github.com/hydro-project/hydro"
description = "Helper macros for the stageleft crate"

[lints]
workspace = true

[lib]
path = "src/lib.rs"

[dependencies]
syn-inline-mod = "0.6.0"
quote = "1.0.35"
syn = { version = "2.0.46", features = ["parsing", "extra-traits", "visit"] }
proc-macro2 = "1.0.74"
sha2 = "0.10.0"
<<<<<<< HEAD
prettyplease = "0.2.29"
=======
prettyplease = "0.2.0"
>>>>>>> a4adb087
<|MERGE_RESOLUTION|>--- conflicted
+++ resolved
@@ -20,8 +20,4 @@
 syn = { version = "2.0.46", features = ["parsing", "extra-traits", "visit"] }
 proc-macro2 = "1.0.74"
 sha2 = "0.10.0"
-<<<<<<< HEAD
-prettyplease = "0.2.29"
-=======
-prettyplease = "0.2.0"
->>>>>>> a4adb087
+prettyplease = "0.2.29"