--- conflicted
+++ resolved
@@ -135,39 +135,27 @@
 
     let mut df = hydroflow_syntax! {
         from_parent = source_stream(from_parent)
-<<<<<<< HEAD
             -> inspect(|_| println!("from_parent_now: {:?}", std::time::SystemTime::now().duration_since(std::time::UNIX_EPOCH)))
             -> map(|x| (x, Some(Instant::now())))
-            -> map(|(x, ts)| (deserialize_from_bytes::<(i32, MyType)>(x.unwrap()), ts))
-=======
-            -> map(|x| deserialize_from_bytes::<(i32,i32)>(x.unwrap()).unwrap())
->>>>>>> c4f3f97b
+            -> map(|(x, ts)| (deserialize_from_bytes::<(i32, MyType)>(x.unwrap()).unwrap(), ts))
             // -> inspect(|x| println!("from_parent: {x:?}"))
             -> fold::<'static>(((0, MyType::default()), None), my_merge_function)
             -> map(|((_current_time, current_value), ts)| (current_value, ts))
             -> tee();
 
         from_left = source_stream(from_left)
-<<<<<<< HEAD
             -> inspect(|_| println!("from_left_now: {:?}", std::time::SystemTime::now().duration_since(std::time::UNIX_EPOCH)))
             -> map(|x| (x, Some(Instant::now())))
-            -> map(|(x, ts)| (deserialize_from_bytes::<(i32, MyType)>(x.unwrap()), ts))
-=======
-            -> map(|x| deserialize_from_bytes::<(i32,i32)>(x.unwrap()).unwrap())
->>>>>>> c4f3f97b
+            -> map(|(x, ts)| (deserialize_from_bytes::<(i32, MyType)>(x.unwrap()).unwrap(), ts))
             // -> inspect(|x| println!("from_left: {x:?}"))
             -> fold::<'static>(((0, MyType::default()), None), my_merge_function)
             -> map(|((_current_time, current_value), ts)| (current_value, ts))
             -> tee();
 
         from_right = source_stream(from_right)
-<<<<<<< HEAD
             -> inspect(|_| println!("from_right_now: {:?}", std::time::SystemTime::now().duration_since(std::time::UNIX_EPOCH)))
             -> map(|x| (x, Some(Instant::now())))
-            -> map(|(x, ts)| (deserialize_from_bytes::<(i32, MyType)>(x.unwrap()), ts))
-=======
-            -> map(|x| deserialize_from_bytes::<(i32,i32)>(x.unwrap()).unwrap())
->>>>>>> c4f3f97b
+            -> map(|(x, ts)| (deserialize_from_bytes::<(i32, MyType)>(x.unwrap()).unwrap(), ts))
             // -> inspect(|x| println!("from_right: {x:?}"))
             -> fold::<'static>(((0, MyType::default()), None), my_merge_function)
             -> map(|((_current_time, current_value), ts)| (current_value, ts))
