import hydro
from pathlib import Path

async def main(args):
    machine_gcp = args[0] == "gcp"

    deployment = hydro.Deployment()
    localhost_machine = deployment.Localhost()

    gcp_vpc = hydro.GCPNetwork(
        project="autocompartmentalization",
    )

    machine2 = deployment.GCPComputeEngineHost(
        project="autocompartmentalization",
        machine_type="e2-micro",
        image="debian-cloud/debian-11",
        region="us-west1-a",
        network=gcp_vpc
    ) if machine_gcp else localhost_machine

    sender = deployment.CustomService(
        external_ports=[],
        on=localhost_machine,
    )

    receiver = deployment.HydroflowCrate(
        src=str(Path(__file__).parent.absolute()),
        example="stdout_receiver",
        on=machine2
    )

    sender_port_1 = sender.client_port()
    sender_port_1.send_to(receiver.ports.echo.merge())

    sender_port_2 = sender.client_port()
    sender_port_2.send_to(receiver.ports.echo.merge())

    await deployment.deploy()

    print("deployed!")

    # create this as separate variable to indicate to Hydro that we want to capture all stdout, even after the loop
    receiver_out = await receiver.stdout()

    await deployment.start()
    print("started!")

<<<<<<< HEAD
    sender_1_connection = await (await sender_port_1.server_port()).sink()
    sender_2_connection = await (await sender_port_2.server_port()).sink()
=======
    sender_1_connection = await (await sender_port_1.server_port()).into_sink()
    sender_2_connection = await (await sender_port_2.server_port()).into_sink()
>>>>>>> 323e0f0a
    print("got sink!")

    await sender_1_connection.send(bytes("hi 1!", "utf-8"))
    print("sent data!")

    async for log in receiver_out:
        print(log)
        assert log == "echo \"hi 1!\""
        break

    await sender_2_connection.send(bytes("hi 2!", "utf-8"))
    async for log in receiver_out:
        print(log)
        assert log == "echo \"hi 2!\""
        break

if __name__ == "__main__":
    import sys
    import hydro.async_wrapper
    hydro.async_wrapper.run(main, sys.argv[1:])<|MERGE_RESOLUTION|>--- conflicted
+++ resolved
@@ -46,13 +46,9 @@
     await deployment.start()
     print("started!")
 
-<<<<<<< HEAD
-    sender_1_connection = await (await sender_port_1.server_port()).sink()
-    sender_2_connection = await (await sender_port_2.server_port()).sink()
-=======
     sender_1_connection = await (await sender_port_1.server_port()).into_sink()
     sender_2_connection = await (await sender_port_2.server_port()).into_sink()
->>>>>>> 323e0f0a
+    
     print("got sink!")
 
     await sender_1_connection.send(bytes("hi 1!", "utf-8"))
