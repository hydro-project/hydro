/**
 * Vis System Homepage
 * 
 * Main entry point for the new framework-independent graph visualization system.
 * Features file upload, JSON parsing, and ReactFlow v12 + ELK layout visualization.
 */

import React from 'react';
import Layout from '@theme/Layout';
import BrowserOnly from '@docusaurus/BrowserOnly';

function VisHomepageComponent() {
  const [FlowGraph, setFlowGraph] = React.useState(null);
  const [createVisualizationState, setCreateVisualizationState] = React.useState(null);
  const [parseGraphJSON, setParseGraphJSON] = React.useState(null);
  const [FileDropZone, setFileDropZone] = React.useState(null);
  const [InfoPanel, setInfoPanel] = React.useState(null);
  const [LayoutControls, setLayoutControls] = React.useState(null);
  const [createDefaultLegendData, setCreateDefaultLegendData] = React.useState(null);
  const [NODE_STYLES, setNodeStyles] = React.useState(null);
  const [EDGE_STYLES, setEdgeStyles] = React.useState(null);
  const [error, setError] = React.useState(null);
  const [visualizationState, setVisualizationState] = React.useState(null);
  const [parseMetadata, setParseMetadata] = React.useState(null);
  const [originalJsonData, setOriginalJsonData] = React.useState(null); // Store original data for re-parsing
  const [visStateVersion, setVisStateVersion] = React.useState(0); // Track VisState mutations for re-rendering
  const [flowGraphKey, setFlowGraphKey] = React.useState(0); // Force fresh FlowGraph instance for resets
  
    // Layout and color states
  const [currentLayout, setCurrentLayout] = React.useState('mrtree');
  const [colorPalette, setColorPalette] = React.useState('Set3');
  const [autoFit, setAutoFit] = React.useState(false);
  // Generate legend data based on node types present in the visualization state
  const generateLegendData = () => {
    // Collect all unique node types from the visualization state
    const nodeTypes = new Set();
    if (visualizationState?.visibleNodes) {
      visualizationState.visibleNodes.forEach(node => {
        const nodeType = node.nodeType || node.data?.nodeType || 'Transform';
        if (nodeType) {
          nodeTypes.add(nodeType);
        }
      });
    }
    
    // Get nodeTypeConfig from parseMetadata
    const nodeTypeConfig = parseMetadata?.nodeTypeConfig;
    
    // Create legend items based on nodeTypeConfig if available, otherwise use defaults
    let legendItems = [];
    if (nodeTypeConfig?.types && Array.isArray(nodeTypeConfig.types) && nodeTypes.size > 0) {
      // Use the types from nodeTypeConfig that are actually present in the graph
      legendItems = nodeTypeConfig.types
        .filter(typeConfig => nodeTypes.has(typeConfig.id))
        .map(typeConfig => ({
          type: typeConfig.id,
          label: typeConfig.label || typeConfig.id
        }));
    } else if (nodeTypes.size > 0) {
      // Enhanced fallback with better descriptions for Hydro node types
      const typeDescriptions = {
        'Transform': 'Data transformation operations',
        'Tee': 'Data splitting operations', 
        'Sink': 'Data output destinations',
        'Network': 'Network communication nodes',
        'Source': 'Data input sources',
        'Join': 'Data joining operations',
        'Aggregation': 'Data aggregation operations'
      };
      
      legendItems = Array.from(nodeTypes).map(type => ({
        type: type,
        label: type.charAt(0).toUpperCase() + type.slice(1),
        description: typeDescriptions[type] || `${type} operations`
      }));
    } else {
      // Default legend when no data is loaded
      legendItems = [
        { type: 'Transform', label: 'Transform', description: 'Data transformation operations' },
        { type: 'Tee', label: 'Tee', description: 'Data splitting operations' },
        { type: 'Sink', label: 'Sink', description: 'Data output destinations' },
        { type: 'Network', label: 'Network', description: 'Network communication nodes' }
      ];
    }
    
    return {
      title: "Node Types",
      items: legendItems
    };
  };

  React.useEffect(() => {
    // Dynamically import the visualization components
    const loadComponents = async () => {
      try {
        const visStateModule = await import('../components/vis/core/VisState.ts');
        const FlowGraphModule = await import('../components/vis/render/FlowGraph.tsx');
        const constantsModule = await import('../components/vis/shared/constants.ts');
        const parserModule = await import('../components/vis/core/JSONParser.ts');
        const componentsModule = await import('../components/vis/components/index.ts');
        
        setCreateVisualizationState(() => visStateModule.createVisualizationState);
        setFlowGraph(() => FlowGraphModule.FlowGraph);
        setParseGraphJSON(() => parserModule.parseGraphJSON);
        setFileDropZone(() => componentsModule.FileDropZone);
        setInfoPanel(() => componentsModule.InfoPanel);
        setLayoutControls(() => componentsModule.LayoutControls);
        setCreateDefaultLegendData(() => componentsModule.createDefaultLegendData);
        setNodeStyles(constantsModule.NODE_STYLES);
        setEdgeStyles(constantsModule.EDGE_STYLES);
      } catch (err) {
        console.error('Failed to load visualization components:', err);
        setError(err.message);
      }
    };

    loadComponents();
  }, []);

  // Synchronous resetAll function - completely reinitializes everything
  const resetAll = React.useCallback((jsonData, groupingId = null) => {
    console.log('[HomePage] 🔄 Starting complete reset with groupingId:', groupingId);
    
    try {
      // 1. Parse JSON with new grouping to get fresh VisualizationState
      const parseResult = parseGraphJSON(jsonData, groupingId);
      
      // 2. Force fresh FlowGraph instance (new ELK, new ReactFlow, new VisState)
      const newKey = Date.now(); // Use timestamp for unique key
      console.log('[HomePage] 🔑 Setting new flowGraphKey:', newKey);
      setFlowGraphKey(newKey);
      
      // 3. Update all state atomically
      setVisualizationState(parseResult.state);
      setParseMetadata(parseResult.metadata);
<<<<<<< HEAD
=======
      setCollapsedContainers(new Set()); // Reset collapsed state
>>>>>>> a4318779
      setError(null);
      
      console.log('[HomePage] ✅ Complete reset successful');
      return parseResult;
    } catch (err) {
      console.error('[HomePage] ❌ Error during complete reset:', err);
      setError('Failed to reset visualization: ' + err.message);
      throw err;
    }
  }, [parseGraphJSON]);

  const handleFileLoad = React.useCallback((jsonData) => {
    try {
      // Store the original JSON data for re-parsing with different groupings
      setOriginalJsonData(jsonData);
      
      // Use resetAll for clean initialization
      resetAll(jsonData);
    } catch (err) {
      console.error('Error parsing JSON:', err);
      setError('Failed to parse JSON data: ' + err.message);
    }
  }, [resetAll]);
<<<<<<< HEAD

  // Get collapsed containers from VisualizationState (single source of truth)
  const collapsedContainers = React.useMemo(() => {
    if (!visualizationState) return new Set();
    
    // Get all collapsed container IDs from VisualizationState
    const collapsedIds = visualizationState.visibleContainers
      .filter(container => container.collapsed)
      .map(container => container.id);
    
    return new Set(collapsedIds);
  }, [visualizationState]);
=======
>>>>>>> a4318779

  const handleToggleContainer = React.useCallback((containerId) => {
    if (!visualizationState) return;
    
    console.log('[HomePage] 🔄 Toggling container:', containerId);
    
    // Check current state and toggle via VisualizationState
    const isCurrentlyCollapsed = visualizationState.getContainerCollapsed(containerId);
    
    if (isCurrentlyCollapsed) {
      console.log('[HomePage] 📖 Expanding container:', containerId);
      visualizationState.expandContainer(containerId);
    } else {
      console.log('[HomePage] 📁 Collapsing container:', containerId);
      visualizationState.collapseContainer(containerId);
    }
    
    // Force re-render by updating the FlowGraph key (triggers layout recalculation)
    setFlowGraphKey(prev => prev + 1);
  }, [visualizationState]);

  const handleGroupingChange = React.useCallback((groupingId) => {
    console.log('[HomePage] 🔄 Grouping changed to:', groupingId);
    
    if (!originalJsonData) {
      console.log('[HomePage] ⚠️ No original JSON data available for re-parsing');
      return;
    }
    
    // Use resetAll for complete reinitialization
    resetAll(originalJsonData, groupingId);
  }, [originalJsonData, resetAll]);

  // Handle container click for collapse/expand
  const handleNodeClick = React.useCallback((event, node) => {
    console.log(`[HomePage] 🖱️ Node click received: ${node.id}, type: ${node.type}`);
    
    // Check if this is a container node that can be collapsed/expanded
    if (node.type === 'container' && visualizationState) {
      event.stopPropagation();
      
      try {
        // Find the container in the visualization state
        const container = visualizationState.getContainer(node.id);
        if (container) {
          console.log(`[HomePage] 🖱️ Container ${node.id} clicked, currently ${container.collapsed ? 'collapsed' : 'expanded'}`);
          
          // Toggle the container state
          if (container.collapsed) {
            visualizationState.expandContainer(node.id);
            console.log(`[HomePage] ↗️ Expanded container ${node.id}`);
          } else {
            visualizationState.collapseContainer(node.id);
            console.log(`[HomePage] ↙️ Collapsed container ${node.id}`);
          }
          
          // Notify React that VisState has changed
          setVisStateVersion(prev => prev + 1);
          
        } else {
          console.log(`[HomePage] ❌ Container ${node.id} not found in visualization state`);
        }
      } catch (error) {
        console.error('[HomePage] ❌ Error toggling container:', error);
      }
    } else {
      console.log(`[HomePage] ℹ️ Non-container node clicked: ${node.id} (type: ${node.type})`);
    }
  }, [visualizationState]);

  // Layout control handlers
  const handleLayoutChange = React.useCallback(async (layout) => {
    setCurrentLayout(layout);
    console.log('[HomePage] 🔧 Layout changed to:', layout);
    
    // The layoutConfig prop change will trigger re-layout automatically
    // No need to force a complete re-render which breaks drag functionality
    
    console.log('[HomePage] ✅ Layout change applied successfully');
  }, []);

  const handlePaletteChange = React.useCallback((palette) => {
    setColorPalette(palette);
    // TODO: Implement color palette change
    console.log('Color palette changed to:', palette);
  }, []);

  const handleCollapseAll = React.useCallback(() => {
    if (!visualizationState) return;
    
    try {
      // Collapse all expanded containers
      visualizationState.visibleContainers.forEach(container => {
        if (!container.collapsed) {
          visualizationState.collapseContainer(container.id);
        }
      });
      
      setVisStateVersion(prev => prev + 1);
      console.log('[HomePage] 📦 Collapsed all containers');
    } catch (error) {
      console.error('[HomePage] ❌ Error collapsing all containers:', error);
    }
  }, [visualizationState]);

  const handleExpandAll = React.useCallback(() => {
    if (!visualizationState) return;
    
    try {
      // Expand all collapsed containers
      visualizationState.visibleContainers.forEach(container => {
        if (container.collapsed) {
          visualizationState.expandContainer(container.id);
        }
      });
      
      setVisStateVersion(prev => prev + 1);
      console.log('[HomePage] 📤 Expanded all containers');
    } catch (error) {
      console.error('[HomePage] ❌ Error expanding all containers:', error);
    }
  }, [visualizationState]);

  const handleAutoFitToggle = React.useCallback((enabled) => {
    setAutoFit(enabled);
    console.log('[HomePage] 🔄 Auto fit toggled:', enabled);
  }, []);

  const handleFitView = React.useCallback(() => {
    console.log('[HomePage] 🎯 Fit view requested');
    // TODO: This should call a method on FlowGraph directly instead of forcing re-render
    // For now, trigger a re-render as a workaround
    setVisStateVersion(prev => prev + 1);
  }, []);

  const createSampleGraph = React.useCallback(() => {
    if (!createVisualizationState || !NODE_STYLES || !EDGE_STYLES) return;
    
    // Create mock JSON data for sample graph
    const sampleJsonData = {
      nodes: [
        { id: 'source', label: 'Data Source', nodeType: 'Source' },
        { id: 'transform', label: 'Transform', nodeType: 'Transform' },
        { id: 'join', label: 'Join', nodeType: 'Join' },
        { id: 'filter', label: 'Filter', nodeType: 'Filter' },
        { id: 'sink', label: 'Data Sink', nodeType: 'Sink' },
        { id: 'error_handler', label: 'Error Handler', nodeType: 'Operator' }
      ],
      edges: [
        { id: 'edge1', source: 'source', target: 'transform' },
        { id: 'edge2', source: 'transform', target: 'join' },
        { id: 'edge3', source: 'join', target: 'filter' },
        { id: 'edge4', source: 'filter', target: 'sink' },
        { id: 'edge5', source: 'transform', target: 'error_handler' }
      ],
      hierarchyChoices: [
        { id: 'sample_grouping', name: 'Processing Groups' },
        { id: 'functional_grouping', name: 'Functional Groups' }
      ],
      hierarchies: [
        {
          id: 'sample_grouping',
          name: 'Processing Groups',
          containers: [
            { 
              id: 'processing_group', 
              label: 'Processing Group',
              children: ['transform', 'join'] 
            },
            { 
              id: 'output_group', 
              label: 'Output Group', 
              children: ['filter', 'sink'] 
            }
          ]
        },
        {
          id: 'functional_grouping', 
          name: 'Functional Groups',
          containers: [
            { 
              id: 'input_output_group', 
              label: 'I/O Operations',
              children: ['source', 'sink'] 
            },
            { 
              id: 'processing_group', 
              label: 'Data Processing', 
              children: ['transform', 'join', 'filter'] 
            }
          ]
        }
      ]
    };
    
    // Store original data and use resetAll for clean initialization
    setOriginalJsonData(sampleJsonData);
    resetAll(sampleJsonData, 'sample_grouping');
  }, [createVisualizationState, NODE_STYLES, EDGE_STYLES, resetAll]);

  if (error) {
    return (
      <div style={{ padding: '40px 20px', textAlign: 'center' }}>
        <div style={{ 
          background: '#ffebee', 
          border: '1px solid #f44336', 
          color: '#c62828', 
          padding: '16px', 
          borderRadius: '4px',
          maxWidth: '600px',
          margin: '0 auto'
        }}>
          <strong>Error:</strong> {error}
          <br />
          <button 
            onClick={() => window.location.reload()}
            style={{
              marginTop: '12px',
              padding: '6px 12px',
              backgroundColor: '#f44336',
              color: 'white',
              border: 'none',
              borderRadius: '4px',
              cursor: 'pointer',
              fontSize: '12px'
            }}
          >
            Reload
          </button>
        </div>
      </div>
    );
  }

  if (!FlowGraph || !createVisualizationState || !NODE_STYLES || !EDGE_STYLES || !FileDropZone || !parseGraphJSON || !InfoPanel || !LayoutControls) {
    return (
      <div style={{ 
        display: 'flex', 
        alignItems: 'center', 
        justifyContent: 'center', 
        minHeight: '400px',
        fontSize: '14px',
        color: '#999'
      }}>
        Loading visualization system...
      </div>
    );
  }

  return (
    <div style={{ minHeight: '100vh', padding: '10px 20px' }}>
      {!visualizationState ? (
        <div style={{ maxWidth: '800px', margin: '0 auto', textAlign: 'center' }}>
          <h1 style={{ 
            fontSize: '32px', 
            marginBottom: '16px',
            color: '#333'
          }}>
            Graph Visualizer
          </h1>
          <p style={{ 
            fontSize: '16px', 
            marginBottom: '40px',
            color: '#666'
          }}>
            Interactive graph visualization with ReactFlow and ELK layout
          </p>

          <FileDropZone onFileLoad={handleFileLoad} />
          
          <div style={{ marginTop: '20px' }}>
            <button
              onClick={createSampleGraph}
              style={{
                padding: '10px 20px',
                backgroundColor: '#007bff',
                color: 'white',
                border: 'none',
                borderRadius: '4px',
                cursor: 'pointer',
                fontSize: '14px'
              }}
            >
              Load Sample Data
            </button>
          </div>
        </div>
      ) : (
        // Visualization Section
        <div style={{ maxWidth: '1400px', margin: '0 auto', position: 'relative' }}>
          {/* Combined Controls Bar */}
          <div style={{ 
            display: 'flex', 
            justifyContent: 'space-between', 
            alignItems: 'center',
            marginBottom: '8px',
            padding: '8px',
            backgroundColor: '#f8f9fa',
            border: '1px solid #dee2e6',
            borderRadius: '6px',
            flexWrap: 'wrap',
            gap: '8px'
          }}>
            {/* Left: Graph Info */}
            <div style={{ fontSize: '14px', color: '#666', minWidth: '0', flex: '0 0 auto' }}>
              {parseMetadata && (
                <>
                  {parseMetadata.nodeCount} nodes, {parseMetadata.edgeCount} edges
                  {parseMetadata.containerCount > 0 && `, ${parseMetadata.containerCount} containers`}
                  {parseMetadata.selectedGrouping && ` (${parseMetadata.selectedGrouping})`}
                </>
              )}
            </div>
            
            {/* Center: Layout Controls */}
            <div style={{ flex: '1 1 auto', display: 'flex', justifyContent: 'center', minWidth: '0' }}>
              <LayoutControls
                visualizationState={visualizationState}
                currentLayout={currentLayout}
                onLayoutChange={handleLayoutChange}
                colorPalette={colorPalette}
                onPaletteChange={handlePaletteChange}
                onCollapseAll={handleCollapseAll}
                onExpandAll={handleExpandAll}
                autoFit={autoFit}
                onAutoFitToggle={handleAutoFitToggle}
                onFitView={handleFitView}
                style={{ 
                  backgroundColor: 'transparent',
                  border: 'none',
                  padding: '0'
                }}
              />
            </div>

            {/* Right: Reset Button */}
            <button 
              onClick={() => {
                setVisualizationState(null);
                setParseMetadata(null);
                setOriginalJsonData(null);
                setError(null);
                setFlowGraphKey(prev => prev + 1); // Fresh instance for next load
              }}
              style={{
                padding: '6px 12px',
                backgroundColor: '#6c757d',
                color: 'white',
                border: 'none',
                borderRadius: '4px',
                cursor: 'pointer',
                fontSize: '12px',
                flex: '0 0 auto'
              }}
            >
              Reset
            </button>
          </div>

          {/* Visualization Container */}
          <div style={{ 
            position: 'relative',
            height: '700px',
            border: '1px solid #ddd',
            borderRadius: '4px',
            overflow: 'hidden',
            backgroundColor: '#fafafa'
          }}>
            {/* Main Graph Visualization */}
            {console.log('[HomePage] 🔑 Rendering FlowGraph with key:', flowGraphKey)}
            <FlowGraph 
              key={flowGraphKey} // Force fresh instance for complete resets
              reactFlowKey={flowGraphKey} // Force ReactFlow internal reset too
              visualizationState={visualizationState}
              layoutConfig={{ algorithm: currentLayout }}
              metadata={parseMetadata}
              visStateVersion={visStateVersion}
              eventHandlers={{
                onNodeClick: handleNodeClick
              }}
              onLayoutComplete={() => {}}
              onError={(err) => {
                console.error('Visualization error:', err);
                setError('Visualization error: ' + err.message);
              }}
              style={{ width: '100%', height: '100%' }}
            />
            
            {/* InfoPanel Overlay */}
            <div style={{ position: 'absolute', top: 0, left: 0, right: 0, bottom: 0, pointerEvents: 'none' }}>
              <div style={{ pointerEvents: 'auto' }}>
                <InfoPanel
                  visualizationState={visualizationState}
                  legendData={generateLegendData()}
                  hierarchyChoices={parseMetadata?.availableGroupings || []}
                  currentGrouping={parseMetadata?.selectedGrouping}
                  onGroupingChange={handleGroupingChange}
                  collapsedContainers={collapsedContainers}
                  onToggleContainer={handleToggleContainer}
                  colorPalette="Set2"
                  onPositionChange={(panelId, position) => {
                    // Panel position changed
                  }}
                />
              </div>
            </div>
          </div>
          
          {/* Instructions */}
          <div style={{ 
            marginTop: '16px',
            padding: '12px',
            backgroundColor: '#f8f9fa',
            borderRadius: '4px',
            fontSize: '12px',
            color: '#666'
          }}>
            <strong>Instructions:</strong> 
            • Drag the graph to pan • Scroll to zoom • Use the controls in the bottom-left for zoom and fit-to-view
            • Click containers in the hierarchy tree to collapse/expand them • Drag panel headers to reposition • Click the ▼ button to collapse panels
          </div>
        </div>
      )}
    </div>
  );
}

export default function VisHomepage() {
  return (
    <Layout
      title="Graph Visualizer"
      description="Interactive graph visualization with ReactFlow v12 and ELK layout">
      <main>
        <BrowserOnly fallback={<div>Loading...</div>}>
          {() => <VisHomepageComponent />}
        </BrowserOnly>
      </main>
    </Layout>
  );
}<|MERGE_RESOLUTION|>--- conflicted
+++ resolved
@@ -133,10 +133,7 @@
       // 3. Update all state atomically
       setVisualizationState(parseResult.state);
       setParseMetadata(parseResult.metadata);
-<<<<<<< HEAD
-=======
       setCollapsedContainers(new Set()); // Reset collapsed state
->>>>>>> a4318779
       setError(null);
       
       console.log('[HomePage] ✅ Complete reset successful');
@@ -160,21 +157,6 @@
       setError('Failed to parse JSON data: ' + err.message);
     }
   }, [resetAll]);
-<<<<<<< HEAD
-
-  // Get collapsed containers from VisualizationState (single source of truth)
-  const collapsedContainers = React.useMemo(() => {
-    if (!visualizationState) return new Set();
-    
-    // Get all collapsed container IDs from VisualizationState
-    const collapsedIds = visualizationState.visibleContainers
-      .filter(container => container.collapsed)
-      .map(container => container.id);
-    
-    return new Set(collapsedIds);
-  }, [visualizationState]);
-=======
->>>>>>> a4318779
 
   const handleToggleContainer = React.useCallback((containerId) => {
     if (!visualizationState) return;
