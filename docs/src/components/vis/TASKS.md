TASKS:
- see if we can simplify the hyperedge lift/ground logic wrt collapse state at the external end of the hyperedge!
- Review VisState API encapsulation
- DRY, clean up, check encapsulation of any index structure modifications
- write tests that check/maintain the statelessness of FlowGraph and the bridges.

COMPLETED:
✅ Layout change menu functionality - all ELK algorithms supported (MRTree default)
✅ Collapsed container dimensions fix - properly uses SIZES constants
✅ JSON parsing cleanup - removed duplicate/unused JSONLoader and EnhancedJSONLoader, unified on core/JSONParser.ts
✅ Container drag functionality fix - removed forced re-renders that broke ReactFlow drag state
✅ Clean file restoration - restored vis.js from git history, applied only necessary changes
✅ Synchronous resetAll approach - clean reinitialization with fresh FlowGraph/ELK/ReactFlow instances
✅ Architectural fix: Manual positions moved to VisualizationState for clean resets and proper encapsulation
✅ ReactFlow nested container drag fix - removed extent: 'parent' that caused coordinate system corruption
    - Discovered by comparing with working Visualizer implementation
    - The Visualizer team had identified and fixed this exact issue
    - Location grouping worked (no parentId → no extent) vs Backtrace grouping failed (parentId → extent: 'parent')
    - Phase 1 Fix: Remove extent: 'parent' from ReactFlowBridge.ts, keep parentId for visual hierarchy
    - Phase 2 Fix: Add elk.hierarchyHandling: 'INCLUDE_CHILDREN' to maintain proper nesting in ELK layout
✅ Layout switching functionality - fixed effect dependencies to prevent interference with initial render
✅ ELK layout spacing improvements - ported Visualizer's proven spacing configuration
    - NODE_TO_NODE_NORMAL: 20→75 (better node separation)
    - CONTAINER_PADDING: 15→60 (proper breathing room)
    - COMPONENT_TO_COMPONENT: 30→60 (better container separation)
    - Added comprehensive ELK spacing options matching Visualizer
<<<<<<< HEAD
✅ ELK nested container recursion fix - critical fix for node positioning
    - Root cause: updateContainerFromELK() was calling updateNodeFromELK() for ALL children
    - Fix: Added proper container vs node detection in recursive processing
    - Now correctly processes: containers → updateContainerFromELK(), leaf nodes → updateNodeFromELK()
    - Result: All nodes now get proper positions from ELK instead of defaulting to (0,0)
✅ InfoPanel hierarchy tree synchronization with visualization state
    - Replaced local React collapsedContainers state with VisualizationState single source of truth
    - InfoPanel now reads collapse state via visualizationState.getContainerCollapsed()
    - handleToggleContainer() calls visualizationState.collapseContainer()/expandContainer()
    - Two-way sync: InfoPanel tree reflects current state AND controls visualization
    - Matches Visualizer functionality for unified container control interface
✅ Container label display fixes for proper hierarchy names
    - Fixed ReactFlowBridge to use container.data?.label || container.label || container.id
    - Fixed InfoPanel hierarchy tree to use proper labels from container data
    - Container names now show actual function names instead of "bt_x" internal IDs
    - Added collapsedContainers dependency to InfoPanel useMemo for proper tree updates
✅ Fixed method name mismatches in container expand/collapse
    - Fixed ContainerCollapseExpand.ts to call getParentContainer() instead of getNodeContainer()
    - Fixed FlowGraph.tsx to use allManualPositions getter instead of getAllManualPositions()
    - Updated ContainerHierarchyView interface to use getParentContainer for consistency
✅ VisState missing method implementations
    - Added missing _addEdgeToNodeMapping() for edge-to-node relationship tracking
    - Added missing _removeEdgeFromNodeMapping() for cleanup
    - Added missing _updateExpandedContainers() for visibility management
    - Fixed Object.assign prototype conflicts (allManualPositions getter)
    - All JSON parsing and state management now works correctly
=======
>>>>>>> a4318779

FIXS:
- collapse all after initialization
- node count on collapsed containers<|MERGE_RESOLUTION|>--- conflicted
+++ resolved
@@ -2,6 +2,7 @@
 - see if we can simplify the hyperedge lift/ground logic wrt collapse state at the external end of the hyperedge!
 - Review VisState API encapsulation
 - DRY, clean up, check encapsulation of any index structure modifications
+- write tests that check/maintain the statelessness of FlowGraph and the bridges.
 - write tests that check/maintain the statelessness of FlowGraph and the bridges.
 
 COMPLETED:
@@ -24,7 +25,6 @@
     - CONTAINER_PADDING: 15→60 (proper breathing room)
     - COMPONENT_TO_COMPONENT: 30→60 (better container separation)
     - Added comprehensive ELK spacing options matching Visualizer
-<<<<<<< HEAD
 ✅ ELK nested container recursion fix - critical fix for node positioning
     - Root cause: updateContainerFromELK() was calling updateNodeFromELK() for ALL children
     - Fix: Added proper container vs node detection in recursive processing
@@ -51,8 +51,6 @@
     - Added missing _updateExpandedContainers() for visibility management
     - Fixed Object.assign prototype conflicts (allManualPositions getter)
     - All JSON parsing and state management now works correctly
-=======
->>>>>>> a4318779
 
 FIXS:
 - collapse all after initialization
