<<<<<<< HEAD
main.js:1550 Download the React DevTools for a better development experience: https://reactjs.org/link/react-devtools
vis.js:121 [HomePage] 🔄 Starting complete reset with groupingId: null
JSONParser.ts:451 Failed to parse edge 'e0': TypeError: this._addEdgeToNodeMapping is not a function
    at VisualizationState._addEdgeToAllStructures (VisState.ts:1212:1)
    at VisualizationState.setGraphEdge (VisState.ts:325:1)
    at parseEdges (JSONParser.ts:451:1)
    at parseGraphJSON (JSONParser.ts:143:1)
    at eval (vis.js:126:1)
    at eval (vis.js:153:1)
    at reader.onload (FileDropZone.tsx:6:1)
parseEdges @ JSONParser.ts:451
parseGraphJSON @ JSONParser.ts:143
eval @ vis.js:126
eval @ vis.js:153
reader.onload @ FileDropZone.tsx:6
FileReader
eval @ FileDropZone.tsx:6
eval @ FileDropZone.tsx:6
callCallback @ react-dom.development.js:4164
invokeGuardedCallbackDev @ react-dom.development.js:4213
invokeGuardedCallback @ react-dom.development.js:4277
invokeGuardedCallbackAndCatchFirstError @ react-dom.development.js:4291
executeDispatch @ react-dom.development.js:9041
processDispatchQueueItemsInOrder @ react-dom.development.js:9073
processDispatchQueue @ react-dom.development.js:9086
dispatchEventsForPlugins @ react-dom.development.js:9097
eval @ react-dom.development.js:9288
batchedUpdates$1 @ react-dom.development.js:26174
batchedUpdates @ react-dom.development.js:3991
dispatchEventForPluginEventSystem @ react-dom.development.js:9287
dispatchEventWithEnableCapturePhaseSelectiveHydrationWithoutDiscreteEventReplay @ react-dom.development.js:6465
dispatchEvent @ react-dom.development.js:6457
dispatchDiscreteEvent @ react-dom.development.js:6430
JSONParser.ts:451 Failed to parse edge 'e1': TypeError: this._addEdgeToNodeMapping is not a function
    at VisualizationState._addEdgeToAllStructures (VisState.ts:1212:1)
    at VisualizationState.setGraphEdge (VisState.ts:325:1)
    at parseEdges (JSONParser.ts:451:1)
    at parseGraphJSON (JSONParser.ts:143:1)
    at eval (vis.js:126:1)
    at eval (vis.js:153:1)
    at reader.onload (FileDropZone.tsx:6:1)
parseEdges @ JSONParser.ts:451
parseGraphJSON @ JSONParser.ts:143
eval @ vis.js:126
eval @ vis.js:153
reader.onload @ FileDropZone.tsx:6
FileReader
eval @ FileDropZone.tsx:6
eval @ FileDropZone.tsx:6
callCallback @ react-dom.development.js:4164
invokeGuardedCallbackDev @ react-dom.development.js:4213
invokeGuardedCallback @ react-dom.development.js:4277
invokeGuardedCallbackAndCatchFirstError @ react-dom.development.js:4291
executeDispatch @ react-dom.development.js:9041
processDispatchQueueItemsInOrder @ react-dom.development.js:9073
processDispatchQueue @ react-dom.development.js:9086
dispatchEventsForPlugins @ react-dom.development.js:9097
eval @ react-dom.development.js:9288
batchedUpdates$1 @ react-dom.development.js:26174
batchedUpdates @ react-dom.development.js:3991
dispatchEventForPluginEventSystem @ react-dom.development.js:9287
dispatchEventWithEnableCapturePhaseSelectiveHydrationWithoutDiscreteEventReplay @ react-dom.development.js:6465
dispatchEvent @ react-dom.development.js:6457
dispatchDiscreteEvent @ react-dom.development.js:6430
JSONParser.ts:451 Failed to parse edge 'e2': TypeError: this._addEdgeToNodeMapping is not a function
    at VisualizationState._addEdgeToAllStructures (VisState.ts:1212:1)
    at VisualizationState.setGraphEdge (VisState.ts:325:1)
    at parseEdges (JSONParser.ts:451:1)
    at parseGraphJSON (JSONParser.ts:143:1)
    at eval (vis.js:126:1)
    at eval (vis.js:153:1)
    at reader.onload (FileDropZone.tsx:6:1)
parseEdges @ JSONParser.ts:451
parseGraphJSON @ JSONParser.ts:143
eval @ vis.js:126
eval @ vis.js:153
reader.onload @ FileDropZone.tsx:6
FileReader
eval @ FileDropZone.tsx:6
eval @ FileDropZone.tsx:6
callCallback @ react-dom.development.js:4164
invokeGuardedCallbackDev @ react-dom.development.js:4213
invokeGuardedCallback @ react-dom.development.js:4277
invokeGuardedCallbackAndCatchFirstError @ react-dom.development.js:4291
executeDispatch @ react-dom.development.js:9041
processDispatchQueueItemsInOrder @ react-dom.development.js:9073
processDispatchQueue @ react-dom.development.js:9086
dispatchEventsForPlugins @ react-dom.development.js:9097
eval @ react-dom.development.js:9288
batchedUpdates$1 @ react-dom.development.js:26174
batchedUpdates @ react-dom.development.js:3991
dispatchEventForPluginEventSystem @ react-dom.development.js:9287
dispatchEventWithEnableCapturePhaseSelectiveHydrationWithoutDiscreteEventReplay @ react-dom.development.js:6465
dispatchEvent @ react-dom.development.js:6457
dispatchDiscreteEvent @ react-dom.development.js:6430
JSONParser.ts:451 Failed to parse edge 'e3': TypeError: this._addEdgeToNodeMapping is not a function
    at VisualizationState._addEdgeToAllStructures (VisState.ts:1212:1)
    at VisualizationState.setGraphEdge (VisState.ts:325:1)
    at parseEdges (JSONParser.ts:451:1)
    at parseGraphJSON (JSONParser.ts:143:1)
    at eval (vis.js:126:1)
    at eval (vis.js:153:1)
    at reader.onload (FileDropZone.tsx:6:1)
parseEdges @ JSONParser.ts:451
parseGraphJSON @ JSONParser.ts:143
eval @ vis.js:126
eval @ vis.js:153
reader.onload @ FileDropZone.tsx:6
FileReader
eval @ FileDropZone.tsx:6
eval @ FileDropZone.tsx:6
callCallback @ react-dom.development.js:4164
invokeGuardedCallbackDev @ react-dom.development.js:4213
invokeGuardedCallback @ react-dom.development.js:4277
invokeGuardedCallbackAndCatchFirstError @ react-dom.development.js:4291
executeDispatch @ react-dom.development.js:9041
processDispatchQueueItemsInOrder @ react-dom.development.js:9073
processDispatchQueue @ react-dom.development.js:9086
dispatchEventsForPlugins @ react-dom.development.js:9097
eval @ react-dom.development.js:9288
batchedUpdates$1 @ react-dom.development.js:26174
batchedUpdates @ react-dom.development.js:3991
dispatchEventForPluginEventSystem @ react-dom.development.js:9287
dispatchEventWithEnableCapturePhaseSelectiveHydrationWithoutDiscreteEventReplay @ react-dom.development.js:6465
dispatchEvent @ react-dom.development.js:6457
dispatchDiscreteEvent @ react-dom.development.js:6430
JSONParser.ts:451 Failed to parse edge 'e4': TypeError: this._addEdgeToNodeMapping is not a function
    at VisualizationState._addEdgeToAllStructures (VisState.ts:1212:1)
    at VisualizationState.setGraphEdge (VisState.ts:325:1)
    at parseEdges (JSONParser.ts:451:1)
    at parseGraphJSON (JSONParser.ts:143:1)
    at eval (vis.js:126:1)
    at eval (vis.js:153:1)
    at reader.onload (FileDropZone.tsx:6:1)
parseEdges @ JSONParser.ts:451
parseGraphJSON @ JSONParser.ts:143
eval @ vis.js:126
eval @ vis.js:153
reader.onload @ FileDropZone.tsx:6
FileReader
eval @ FileDropZone.tsx:6
eval @ FileDropZone.tsx:6
callCallback @ react-dom.development.js:4164
invokeGuardedCallbackDev @ react-dom.development.js:4213
invokeGuardedCallback @ react-dom.development.js:4277
invokeGuardedCallbackAndCatchFirstError @ react-dom.development.js:4291
executeDispatch @ react-dom.development.js:9041
processDispatchQueueItemsInOrder @ react-dom.development.js:9073
processDispatchQueue @ react-dom.development.js:9086
dispatchEventsForPlugins @ react-dom.development.js:9097
eval @ react-dom.development.js:9288
batchedUpdates$1 @ react-dom.development.js:26174
batchedUpdates @ react-dom.development.js:3991
dispatchEventForPluginEventSystem @ react-dom.development.js:9287
dispatchEventWithEnableCapturePhaseSelectiveHydrationWithoutDiscreteEventReplay @ react-dom.development.js:6465
dispatchEvent @ react-dom.development.js:6457
dispatchDiscreteEvent @ react-dom.development.js:6430
JSONParser.ts:451 Failed to parse edge 'e5': TypeError: this._addEdgeToNodeMapping is not a function
    at VisualizationState._addEdgeToAllStructures (VisState.ts:1212:1)
    at VisualizationState.setGraphEdge (VisState.ts:325:1)
    at parseEdges (JSONParser.ts:451:1)
    at parseGraphJSON (JSONParser.ts:143:1)
    at eval (vis.js:126:1)
    at eval (vis.js:153:1)
    at reader.onload (FileDropZone.tsx:6:1)
parseEdges @ JSONParser.ts:451
parseGraphJSON @ JSONParser.ts:143
eval @ vis.js:126
eval @ vis.js:153
reader.onload @ FileDropZone.tsx:6
FileReader
eval @ FileDropZone.tsx:6
eval @ FileDropZone.tsx:6
callCallback @ react-dom.development.js:4164
invokeGuardedCallbackDev @ react-dom.development.js:4213
invokeGuardedCallback @ react-dom.development.js:4277
invokeGuardedCallbackAndCatchFirstError @ react-dom.development.js:4291
executeDispatch @ react-dom.development.js:9041
processDispatchQueueItemsInOrder @ react-dom.development.js:9073
processDispatchQueue @ react-dom.development.js:9086
dispatchEventsForPlugins @ react-dom.development.js:9097
eval @ react-dom.development.js:9288
batchedUpdates$1 @ react-dom.development.js:26174
batchedUpdates @ react-dom.development.js:3991
dispatchEventForPluginEventSystem @ react-dom.development.js:9287
dispatchEventWithEnableCapturePhaseSelectiveHydrationWithoutDiscreteEventReplay @ react-dom.development.js:6465
dispatchEvent @ react-dom.development.js:6457
dispatchDiscreteEvent @ react-dom.development.js:6430
JSONParser.ts:451 Failed to parse edge 'e6': TypeError: this._addEdgeToNodeMapping is not a function
    at VisualizationState._addEdgeToAllStructures (VisState.ts:1212:1)
    at VisualizationState.setGraphEdge (VisState.ts:325:1)
    at parseEdges (JSONParser.ts:451:1)
    at parseGraphJSON (JSONParser.ts:143:1)
    at eval (vis.js:126:1)
    at eval (vis.js:153:1)
    at reader.onload (FileDropZone.tsx:6:1)
parseEdges @ JSONParser.ts:451
parseGraphJSON @ JSONParser.ts:143
eval @ vis.js:126
eval @ vis.js:153
reader.onload @ FileDropZone.tsx:6
FileReader
eval @ FileDropZone.tsx:6
eval @ FileDropZone.tsx:6
callCallback @ react-dom.development.js:4164
invokeGuardedCallbackDev @ react-dom.development.js:4213
invokeGuardedCallback @ react-dom.development.js:4277
invokeGuardedCallbackAndCatchFirstError @ react-dom.development.js:4291
executeDispatch @ react-dom.development.js:9041
processDispatchQueueItemsInOrder @ react-dom.development.js:9073
processDispatchQueue @ react-dom.development.js:9086
dispatchEventsForPlugins @ react-dom.development.js:9097
eval @ react-dom.development.js:9288
batchedUpdates$1 @ react-dom.development.js:26174
batchedUpdates @ react-dom.development.js:3991
dispatchEventForPluginEventSystem @ react-dom.development.js:9287
dispatchEventWithEnableCapturePhaseSelectiveHydrationWithoutDiscreteEventReplay @ react-dom.development.js:6465
dispatchEvent @ react-dom.development.js:6457
dispatchDiscreteEvent @ react-dom.development.js:6430
JSONParser.ts:451 Failed to parse edge 'e7': TypeError: this._addEdgeToNodeMapping is not a function
    at VisualizationState._addEdgeToAllStructures (VisState.ts:1212:1)
    at VisualizationState.setGraphEdge (VisState.ts:325:1)
    at parseEdges (JSONParser.ts:451:1)
    at parseGraphJSON (JSONParser.ts:143:1)
    at eval (vis.js:126:1)
    at eval (vis.js:153:1)
    at reader.onload (FileDropZone.tsx:6:1)
parseEdges @ JSONParser.ts:451
parseGraphJSON @ JSONParser.ts:143
eval @ vis.js:126
eval @ vis.js:153
reader.onload @ FileDropZone.tsx:6
FileReader
eval @ FileDropZone.tsx:6
eval @ FileDropZone.tsx:6
callCallback @ react-dom.development.js:4164
invokeGuardedCallbackDev @ react-dom.development.js:4213
invokeGuardedCallback @ react-dom.development.js:4277
invokeGuardedCallbackAndCatchFirstError @ react-dom.development.js:4291
executeDispatch @ react-dom.development.js:9041
processDispatchQueueItemsInOrder @ react-dom.development.js:9073
processDispatchQueue @ react-dom.development.js:9086
dispatchEventsForPlugins @ react-dom.development.js:9097
eval @ react-dom.development.js:9288
batchedUpdates$1 @ react-dom.development.js:26174
batchedUpdates @ react-dom.development.js:3991
dispatchEventForPluginEventSystem @ react-dom.development.js:9287
dispatchEventWithEnableCapturePhaseSelectiveHydrationWithoutDiscreteEventReplay @ react-dom.development.js:6465
dispatchEvent @ react-dom.development.js:6457
dispatchDiscreteEvent @ react-dom.development.js:6430
JSONParser.ts:451 Failed to parse edge 'e8': TypeError: this._addEdgeToNodeMapping is not a function
    at VisualizationState._addEdgeToAllStructures (VisState.ts:1212:1)
    at VisualizationState.setGraphEdge (VisState.ts:325:1)
    at parseEdges (JSONParser.ts:451:1)
    at parseGraphJSON (JSONParser.ts:143:1)
    at eval (vis.js:126:1)
    at eval (vis.js:153:1)
    at reader.onload (FileDropZone.tsx:6:1)
parseEdges @ JSONParser.ts:451
parseGraphJSON @ JSONParser.ts:143
eval @ vis.js:126
eval @ vis.js:153
reader.onload @ FileDropZone.tsx:6
FileReader
eval @ FileDropZone.tsx:6
eval @ FileDropZone.tsx:6
callCallback @ react-dom.development.js:4164
invokeGuardedCallbackDev @ react-dom.development.js:4213
invokeGuardedCallback @ react-dom.development.js:4277
invokeGuardedCallbackAndCatchFirstError @ react-dom.development.js:4291
executeDispatch @ react-dom.development.js:9041
processDispatchQueueItemsInOrder @ react-dom.development.js:9073
processDispatchQueue @ react-dom.development.js:9086
dispatchEventsForPlugins @ react-dom.development.js:9097
eval @ react-dom.development.js:9288
batchedUpdates$1 @ react-dom.development.js:26174
batchedUpdates @ react-dom.development.js:3991
dispatchEventForPluginEventSystem @ react-dom.development.js:9287
dispatchEventWithEnableCapturePhaseSelectiveHydrationWithoutDiscreteEventReplay @ react-dom.development.js:6465
dispatchEvent @ react-dom.development.js:6457
dispatchDiscreteEvent @ react-dom.development.js:6430
vis.js:134 [HomePage] ❌ Error during complete reset: TypeError: this._updateExpandedContainers is not a function
    at VisualizationState._addContainerToAllStructures (VisState.ts:1229:1)
    at VisualizationState.setContainer (VisState.ts:418:1)
    at createContainersFromHierarchy (JSONParser.ts:510:1)
    at parseHierarchy (JSONParser.ts:545:1)
    at parseGraphJSON (JSONParser.ts:146:1)
    at eval (vis.js:126:1)
    at eval (vis.js:153:1)
    at reader.onload (FileDropZone.tsx:6:1)
eval @ vis.js:134
eval @ vis.js:153
reader.onload @ FileDropZone.tsx:6
FileReader
eval @ FileDropZone.tsx:6
eval @ FileDropZone.tsx:6
callCallback @ react-dom.development.js:4164
invokeGuardedCallbackDev @ react-dom.development.js:4213
invokeGuardedCallback @ react-dom.development.js:4277
invokeGuardedCallbackAndCatchFirstError @ react-dom.development.js:4291
executeDispatch @ react-dom.development.js:9041
processDispatchQueueItemsInOrder @ react-dom.development.js:9073
processDispatchQueue @ react-dom.development.js:9086
dispatchEventsForPlugins @ react-dom.development.js:9097
eval @ react-dom.development.js:9288
batchedUpdates$1 @ react-dom.development.js:26174
batchedUpdates @ react-dom.development.js:3991
dispatchEventForPluginEventSystem @ react-dom.development.js:9287
dispatchEventWithEnableCapturePhaseSelectiveHydrationWithoutDiscreteEventReplay @ react-dom.development.js:6465
dispatchEvent @ react-dom.development.js:6457
dispatchDiscreteEvent @ react-dom.development.js:6430
vis.js:153 Error parsing JSON: TypeError: this._updateExpandedContainers is not a function
    at VisualizationState._addContainerToAllStructures (VisState.ts:1229:1)
    at VisualizationState.setContainer (VisState.ts:418:1)
    at createContainersFromHierarchy (JSONParser.ts:510:1)
    at parseHierarchy (JSONParser.ts:545:1)
    at parseGraphJSON (JSONParser.ts:146:1)
    at eval (vis.js:126:1)
    at eval (vis.js:153:1)
    at reader.onload (FileDropZone.tsx:6:1)
eval @ vis.js:153
reader.onload @ FileDropZone.tsx:6
FileReader
eval @ FileDropZone.tsx:6
eval @ FileDropZone.tsx:6
callCallback @ react-dom.development.js:4164
invokeGuardedCallbackDev @ react-dom.development.js:4213
invokeGuardedCallback @ react-dom.development.js:4277
invokeGuardedCallbackAndCatchFirstError @ react-dom.development.js:4291
executeDispatch @ react-dom.development.js:9041
processDispatchQueueItemsInOrder @ react-dom.development.js:9073
processDispatchQueue @ react-dom.development.js:9086
dispatchEventsForPlugins @ react-dom.development.js:9097
eval @ react-dom.development.js:9288
batchedUpdates$1 @ react-dom.development.js:26174
batchedUpdates @ react-dom.development.js:3991
dispatchEventForPluginEventSystem @ react-dom.development.js:9287
dispatchEventWithEnableCapturePhaseSelectiveHydrationWithoutDiscreteEventReplay @ react-dom.development.js:6465
dispatchEvent @ react-dom.development.js:6457
dispatchDiscreteEvent @ react-dom.development.js:6430
=======
 Download the React DevTools for a better development experience: https://reactjs.org/link/react-devtools
 [HomePage] 🔄 Starting complete reset with groupingId: null
 [HomePage] 🔑 Setting new flowGraphKey: 1754346170180
 [HomePage] ✅ Complete reset successful
 [HomePage] 🔑 Rendering FlowGraph with key: 1754346170180
 [FlowGraph] 🔄 Visualization state changed, updating...
 [ELKBridge] 🚀 Starting ELK layout from VisState
 [ELKBridge] 📋 Extracted from VisState: {visibleNodes: 10, visibleContainers: 6, totalEdges: 9, regularEdges: 9, hyperEdges: 0}
 [ELKBridge] 🔨 Building ELK graph with 10 nodes, 6 containers, 9 edges
 [ELKBridge] 🔍 Available nodes: (10) ['6', '3', '7', '9', '5', '2', '1', '4', '8', '0']
 [ELKBridge] 🔍 Available containers: (6) [{…}, {…}, {…}, {…}, {…}, {…}]
 [ELKBridge] 🔍 Found 2 root containers: (2) ['bt_1', 'bt_4']
 [ELKBridge] 🔍 Container bt_1 has 0 nodes and 1 containers: {nodes: Array(0), containers: Array(1), allChildren: Array(1)}
 [ELKBridge] 🔍 Container bt_6 has 0 nodes and 1 containers: {nodes: Array(0), containers: Array(1), allChildren: Array(1)}
 [ELKBridge] 🔍 Container bt_3 has 2 nodes and 0 containers: {nodes: Array(2), containers: Array(0), allChildren: Array(2)}
 [ELKBridge] 🏗️ Built hierarchy for bt_1: {
  "id": "bt_1",
  "width": 400,
  "height": 300,
  "children": [
    {
      "id": "bt_6",
      "width": 400,
      "height": 300,
      "children": [
        {
          "id": "bt_3",
          "width": 400,
          "height": 300,
          "children": [
            {
              "id": "6",
              "width": 180,
              "height": 60
            },
            {
              "id": "7",
              "width": 180,
              "height": 60
            }
          ],
          "layoutOptions": {
            "elk.algorithm": "mrtree",
            "elk.direction": "DOWN",
            "elk.hierarchyHandling": "INCLUDE_CHILDREN",
            "elk.spacing.nodeNode": "75",
            "elk.spacing.edgeNode": "0",
            "elk.spacing.edgeEdge": "10",
            "elk.spacing.componentComponent": "60",
            "elk.layered.spacing.nodeNodeBetweenLayers": "25"
          }
        }
      ],
      "layoutOptions": {
        "elk.algorithm": "mrtree",
        "elk.direction": "DOWN",
        "elk.hierarchyHandling": "INCLUDE_CHILDREN",
        "elk.spacing.nodeNode": "75",
        "elk.spacing.edgeNode": "0",
        "elk.spacing.edgeEdge": "10",
        "elk.spacing.componentComponent": "60",
        "elk.layered.spacing.nodeNodeBetweenLayers": "25"
      }
    }
  ],
  "layoutOptions": {
    "elk.algorithm": "mrtree",
    "elk.direction": "DOWN",
    "elk.hierarchyHandling": "INCLUDE_CHILDREN",
    "elk.spacing.nodeNode": "75",
    "elk.spacing.edgeNode": "0",
    "elk.spacing.edgeEdge": "10",
    "elk.spacing.componentComponent": "60",
    "elk.layered.spacing.nodeNodeBetweenLayers": "25"
  }
}
 [ELKBridge] 🔍 Container bt_4 has 0 nodes and 1 containers: {nodes: Array(0), containers: Array(1), allChildren: Array(1)}
 [ELKBridge] 🔍 Container bt_2 has 0 nodes and 1 containers: {nodes: Array(0), containers: Array(1), allChildren: Array(1)}
 [ELKBridge] 🔍 Container bt_5 has 8 nodes and 0 containers: {nodes: Array(8), containers: Array(0), allChildren: Array(8)}
 [ELKBridge] 🏗️ Built hierarchy for bt_4: {
  "id": "bt_4",
  "width": 400,
  "height": 300,
  "children": [
    {
      "id": "bt_2",
      "width": 400,
      "height": 300,
      "children": [
        {
          "id": "bt_5",
          "width": 400,
          "height": 300,
          "children": [
            {
              "id": "3",
              "width": 180,
              "height": 60
            },
            {
              "id": "9",
              "width": 180,
              "height": 60
            },
            {
              "id": "5",
              "width": 180,
              "height": 60
            },
            {
              "id": "2",
              "width": 180,
              "height": 60
            },
            {
              "id": "1",
              "width": 180,
              "height": 60
            },
            {
              "id": "4",
              "width": 180,
              "height": 60
            },
            {
              "id": "8",
              "width": 180,
              "height": 60
            },
            {
              "id": "0",
              "width": 180,
              "height": 60
            }
          ],
          "layoutOptions": {
            "elk.algorithm": "mrtree",
            "elk.direction": "DOWN",
            "elk.hierarchyHandling": "INCLUDE_CHILDREN",
            "elk.spacing.nodeNode": "75",
            "elk.spacing.edgeNode": "0",
            "elk.spacing.edgeEdge": "10",
            "elk.spacing.componentComponent": "60",
            "elk.layered.spacing.nodeNodeBetweenLayers": "25"
          }
        }
      ],
      "layoutOptions": {
        "elk.algorithm": "mrtree",
        "elk.direction": "DOWN",
        "elk.hierarchyHandling": "INCLUDE_CHILDREN",
        "elk.spacing.nodeNode": "75",
        "elk.spacing.edgeNode": "0",
        "elk.spacing.edgeEdge": "10",
        "elk.spacing.componentComponent": "60",
        "elk.layered.spacing.nodeNodeBetweenLayers": "25"
      }
    }
  ],
  "layoutOptions": {
    "elk.algorithm": "mrtree",
    "elk.direction": "DOWN",
    "elk.hierarchyHandling": "INCLUDE_CHILDREN",
    "elk.spacing.nodeNode": "75",
    "elk.spacing.edgeNode": "0",
    "elk.spacing.edgeEdge": "10",
    "elk.spacing.componentComponent": "60",
    "elk.layered.spacing.nodeNodeBetweenLayers": "25"
  }
}
 [ELKBridge] 🔍 Final elkNodes array length: 2
 [ELKBridge] 🔍 Found 0 top-level nodes: []
 [ELKBridge] 📊 Sending to ELK children count: 2
 [ELKBridge] 📊 ELK Graph structure: {id: 'root', childrenCount: 2, childrenIds: Array(2), edgesCount: 9}
 [ELKBridge] ✅ ELK layout complete
 [ELKBridge] 📝 Applying ELK results back to VisState
 [ELKBridge] 🔍 ELK Result Structure: {
  "id": "root",
  "children": [
    {
      "id": "bt_1",
      "width": 300,
      "height": 315,
      "children": [
        {
          "id": "bt_6",
          "width": 260,
          "height": 275,
          "children": [
            {
              "id": "bt_3",
              "width": 220,
              "height": 235,
              "children": [
                {
                  "id": "6",
                  "width": 180,
                  "height": 60,
                  "$H": 283,
                  "x": 40,
                  "y": 40
                },
                {
                  "id": "7",
                  "width": 180,
                  "height": 60,
                  "$H": 285,
                  "x": 40,
                  "y": 175
                }
              ],
              "layoutOptions": {
                "elk.algorithm": "mrtree",
                "elk.direction": "DOWN",
                "elk.hierarchyHandling": "INCLUDE_CHILDREN",
                "elk.spacing.nodeNode": "75",
                "elk.spacing.edgeNode": "0",
                "elk.spacing.edgeEdge": "10",
                "elk.spacing.componentComponent": "60",
                "elk.layered.spacing.nodeNodeBetweenLayers": "25"
              },
              "$H": 281,
              "x": 40,
              "y": 40
            }
          ],
          "layoutOptions": {
            "elk.algorithm": "mrtree",
            "elk.direction": "DOWN",
            "elk.hierarchyHandling": "INCLUDE_CHILDREN",
            "elk.spacing.nodeNode": "75",
            "elk.spacing.edgeNode": "0",
            "elk.spacing.edgeEdge": "10",
            "elk.spacing.componentComponent": "60",
            "elk.layered.spacing.nodeNodeBetweenLayers": "25"
          },
          "$H": 279,
          "x": 40,
          "y": 40
        }
      ],
      "layoutOptions": {
        "elk.algorithm": "mrtree",
        "elk.direction": "DOWN",
        "elk.hierarchyHandling": "INCLUDE_CHILDREN",
        "elk.spacing.nodeNode": "75",
        "elk.spacing.edgeNode": "0",
        "elk.spacing.edgeEdge": "10",
        "elk.spacing.componentComponent": "60",
        "elk.layered.spacing.nodeNodeBetweenLayers": "25"
      },
      "$H": 277,
      "x": 317.5,
      "y": 467.5
    },
    {
      "id": "bt_4",
      "width": 555,
      "height": 855,
      "children": [
        {
          "id": "bt_2",
          "width": 515,
          "height": 815,
          "children": [
            {
              "id": "bt_5",
              "width": 475,
              "height": 775,
              "children": [
                {
                  "id": "3",
                  "width": 180,
                  "height": 60,
                  "$H": 293,
                  "x": 130,
                  "y": 475
                },
                {
                  "id": "9",
                  "width": 180,
                  "height": 60,
                  "$H": 295,
                  "x": 385,
                  "y": 205
                },
                {
                  "id": "5",
                  "width": 180,
                  "height": 60,
                  "$H": 297,
                  "x": 130,
                  "y": 745
                },
                {
                  "id": "2",
                  "width": 180,
                  "height": 60,
                  "$H": 299,
                  "x": 130,
                  "y": 340
                },
                {
                  "id": "1",
                  "width": 180,
                  "height": 60,
                  "$H": 301,
                  "x": 130,
                  "y": 205
                },
                {
                  "id": "4",
                  "width": 180,
                  "height": 60,
                  "$H": 303,
                  "x": 130,
                  "y": 610
                },
                {
                  "id": "8",
                  "width": 180,
                  "height": 60,
                  "$H": 305,
                  "x": 385,
                  "y": 70
                },
                {
                  "id": "0",
                  "width": 180,
                  "height": 60,
                  "$H": 307,
                  "x": 130,
                  "y": 70
                }
              ],
              "layoutOptions": {
                "elk.algorithm": "mrtree",
                "elk.direction": "DOWN",
                "elk.hierarchyHandling": "INCLUDE_CHILDREN",
                "elk.spacing.nodeNode": "75",
                "elk.spacing.edgeNode": "0",
                "elk.spacing.edgeEdge": "10",
                "elk.spacing.componentComponent": "60",
                "elk.layered.spacing.nodeNodeBetweenLayers": "25"
              },
              "$H": 291,
              "x": 40,
              "y": 40
            }
          ],
          "layoutOptions": {
            "elk.algorithm": "mrtree",
            "elk.direction": "DOWN",
            "elk.hierarchyHandling": "INCLUDE_CHILDREN",
            "elk.spacing.nodeNode": "75",
            "elk.spacing.edgeNode": "0",
            "elk.spacing.edgeEdge": "10",
            "elk.spacing.componentComponent": "60",
            "elk.layered.spacing.nodeNodeBetweenLayers": "25"
          },
          "$H": 289,
          "x": 40,
          "y": 40
        }
      ],
      "layoutOptions": {
        "elk.algorithm": "mrtree",
        "elk.direction": "DOWN",
        "elk.hierarchyHandling": "INCLUDE_CHILDREN",
        "elk.spacing.nodeNode": "75",
        "elk.spacing.edgeNode": "0",
        "elk.spacing.edgeEdge": "10",
        "elk.spacing.componentComponent": "60",
        "elk.layered.spacing.nodeNodeBetweenLayers": "25"
      },
      "$H": 287,
      "x": 692.5,
      "y": 467.5
    }
  ],
  "edges": [
    {
      "id": "e0",
      "sources": [
        "0"
      ],
      "targets": [
        "1"
      ],
      "sections": [
        {
          "id": "e0_s0",
          "startPoint": {
            "x": 220,
            "y": 130
          },
          "endPoint": {
            "x": 220,
            "y": 205
          },
          "bendPoints": [
            {
              "x": 220,
              "y": 130
            }
          ]
        }
      ],
      "container": "bt_5"
    },
    {
      "id": "e1",
      "sources": [
        "1"
      ],
      "targets": [
        "2"
      ],
      "sections": [
        {
          "id": "e1_s0",
          "startPoint": {
            "x": 220,
            "y": 265
          },
          "endPoint": {
            "x": 220,
            "y": 340
          },
          "bendPoints": [
            {
              "x": 220,
              "y": 265
            }
          ]
        }
      ],
      "container": "bt_5"
    },
    {
      "id": "e2",
      "sources": [
        "2"
      ],
      "targets": [
        "3"
      ],
      "sections": [
        {
          "id": "e2_s0",
          "startPoint": {
            "x": 220,
            "y": 400
          },
          "endPoint": {
            "x": 220,
            "y": 475
          },
          "bendPoints": [
            {
              "x": 220,
              "y": 400
            }
          ]
        }
      ],
      "container": "bt_5"
    },
    {
      "id": "e3",
      "sources": [
        "3"
      ],
      "targets": [
        "4"
      ],
      "sections": [
        {
          "id": "e3_s0",
          "startPoint": {
            "x": 220,
            "y": 535
          },
          "endPoint": {
            "x": 220,
            "y": 610
          },
          "bendPoints": [
            {
              "x": 220,
              "y": 535
            }
          ]
        }
      ],
      "container": "bt_5"
    },
    {
      "id": "e4",
      "sources": [
        "4"
      ],
      "targets": [
        "5"
      ],
      "sections": [
        {
          "id": "e4_s0",
          "startPoint": {
            "x": 220,
            "y": 670
          },
          "endPoint": {
            "x": 220,
            "y": 745
          },
          "bendPoints": [
            {
              "x": 220,
              "y": 670
            }
          ]
        }
      ],
      "container": "bt_5"
    },
    {
      "id": "e5",
      "sources": [
        "5"
      ],
      "targets": [
        "6"
      ],
      "container": "root"
    },
    {
      "id": "e6",
      "sources": [
        "6"
      ],
      "targets": [
        "7"
      ],
      "sections": [
        {
          "id": "e6_s0",
          "startPoint": {
            "x": 130,
            "y": 100
          },
          "endPoint": {
            "x": 130,
            "y": 175
          },
          "bendPoints": [
            {
              "x": 130,
              "y": 100
            }
          ]
        }
      ],
      "container": "bt_3"
    },
    {
      "id": "e7",
      "sources": [
        "7"
      ],
      "targets": [
        "8"
      ],
      "container": "root"
    },
    {
      "id": "e8",
      "sources": [
        "8"
      ],
      "targets": [
        "9"
      ],
      "sections": [
        {
          "id": "e8_s0",
          "startPoint": {
            "x": 475,
            "y": 130
          },
          "endPoint": {
            "x": 475,
            "y": 205
          },
          "bendPoints": [
            {
              "x": 475,
              "y": 130
            }
          ]
        }
      ],
      "container": "bt_5"
    }
  ],
  "layoutOptions": {
    "elk.algorithm": "mrtree",
    "elk.direction": "DOWN",
    "elk.hierarchyHandling": "INCLUDE_CHILDREN",
    "elk.spacing.nodeNode": "75",
    "elk.spacing.edgeNode": "0",
    "elk.spacing.edgeEdge": "10",
    "elk.spacing.componentComponent": "60",
    "elk.layered.spacing.nodeNodeBetweenLayers": "25"
  },
  "$H": 13,
  "x": 0,
  "y": 0,
  "width": 842.5,
  "height": 895
}
 [VisState] 📏 Auto-updated expandedDimensions for bt_1: 300x315
 [ELKBridge] 📏 Updated container bt_1 layout: {"position":{"x":317.5,"y":467.5},"dimensions":{"width":300,"height":315}}
 [ELKBridge] 🔧 Attempting to update node bt_6 with ELK coords (40, 40)
 [ELKBridge] 📏 Calling setNodeLayout for bt_6 with: {position: {…}, dimensions: {…}}
 [ELKBridge] ⚠️ Node bt_6 not found as regular node, trying as container: Entity does not exist
 [VisState] 📏 Auto-updated expandedDimensions for bt_6: 260x275
 [VisState] 📏 Auto-updated expandedDimensions for bt_4: 555x855
 [ELKBridge] 📏 Updated container bt_4 layout: {"position":{"x":692.5,"y":467.5},"dimensions":{"width":555,"height":855}}
 [ELKBridge] 🔧 Attempting to update node bt_2 with ELK coords (40, 40)
 [ELKBridge] 📏 Calling setNodeLayout for bt_2 with: {position: {…}, dimensions: {…}}
 [ELKBridge] ⚠️ Node bt_2 not found as regular node, trying as container: Entity does not exist
 [VisState] 📏 Auto-updated expandedDimensions for bt_2: 515x815
 --- ELKBRIDGE_EDGE_PROCESSING_START ---
 [ELKBridge] 🔍 Processing 9 edges for sections
 [ELKBridge] 🔧 About to set layout for edge e0 with 1 sections
 [ELKBridge] 📍 Updated edge e0 with 1 sections
 [ELKBridge] 🔍 Debug: Edge e0 layout after update: {sections: Array(1)}
 [ELKBridge] 🔧 About to set layout for edge e1 with 1 sections
 [ELKBridge] 📍 Updated edge e1 with 1 sections
 [ELKBridge] 🔍 Debug: Edge e1 layout after update: {sections: Array(1)}
 [ELKBridge] 🔧 About to set layout for edge e2 with 1 sections
 [ELKBridge] 📍 Updated edge e2 with 1 sections
 [ELKBridge] 🔍 Debug: Edge e2 layout after update: {sections: Array(1)}
 [ELKBridge] 🔧 About to set layout for edge e3 with 1 sections
 [ELKBridge] 📍 Updated edge e3 with 1 sections
 [ELKBridge] 🔍 Debug: Edge e3 layout after update: {sections: Array(1)}
 [ELKBridge] 🔧 About to set layout for edge e4 with 1 sections
 [ELKBridge] 📍 Updated edge e4 with 1 sections
 [ELKBridge] 🔍 Debug: Edge e4 layout after update: {sections: Array(1)}
 [ELKBridge] 📍 Edge e5 has no sections (cross-container edge)
 [ELKBridge] 🔧 About to set layout for edge e6 with 1 sections
 [ELKBridge] 📍 Updated edge e6 with 1 sections
 [ELKBridge] 🔍 Debug: Edge e6 layout after update: {sections: Array(1)}
 [ELKBridge] 📍 Edge e7 has no sections (cross-container edge)
 [ELKBridge] 🔧 About to set layout for edge e8 with 1 sections
 [ELKBridge] 📍 Updated edge e8 with 1 sections
 [ELKBridge] 🔍 Debug: Edge e8 layout after update: {sections: Array(1)}
 --- ELKBRIDGE_EDGE_PROCESSING_END ---
 [ELKBridge] ✅ Applied all ELK results to VisState
 [ReactFlowConverter] 🔄 Converting with bridge architecture...
 [ReactFlowBridge] 🔄 Converting VisState to ReactFlow format
 [ReactFlowBridge] 📦 Container bt_1: collapsed=false, ELK=(317.5, 467.5), ReactFlow=(317.5, 467.5), size=300x315
 [CoordinateTranslator] ELK→ReactFlow: ELK child coordinates (40, 40) are already relative to container bt_1 - using as-is
ReactFlowBridge.ts:129 [ReactFlowBridge] 📦 Container bt_6: collapsed=false, ELK=(40, 40), ReactFlow=(40, 40), size=260x275
CoordinateTranslator.ts:67 [CoordinateTranslator] ELK→ReactFlow: ELK child coordinates (0, 0) are already relative to container bt_6 - using as-is
ReactFlowBridge.ts:129 [ReactFlowBridge] 📦 Container bt_3: collapsed=false, ELK=(0, 0), ReactFlow=(0, 0), size=400x300
ReactFlowBridge.ts:129 [ReactFlowBridge] 📦 Container bt_4: collapsed=false, ELK=(692.5, 467.5), ReactFlow=(692.5, 467.5), size=555x855
CoordinateTranslator.ts:67 [CoordinateTranslator] ELK→ReactFlow: ELK child coordinates (40, 40) are already relative to container bt_4 - using as-is
ReactFlowBridge.ts:129 [ReactFlowBridge] 📦 Container bt_2: collapsed=false, ELK=(40, 40), ReactFlow=(40, 40), size=515x815
CoordinateTranslator.ts:67 [CoordinateTranslator] ELK→ReactFlow: ELK child coordinates (0, 0) are already relative to container bt_2 - using as-is
ReactFlowBridge.ts:129 [ReactFlowBridge] 📦 Container bt_5: collapsed=false, ELK=(0, 0), ReactFlow=(0, 0), size=400x300
ReactFlowBridge.ts:172 [ReactFlowBridge] 🔍 Node 6 layout: undefined raw node coords: {x: 0, y: 0}
ReactFlowBridge.ts:180 [ReactFlowBridge] 🔘 Node 6: parent=bt_3, ELK=(0, 0), ReactFlow=(0, 0)
ReactFlowBridge.ts:172 [ReactFlowBridge] 🔍 Node 3 layout: undefined raw node coords: {x: 0, y: 0}
ReactFlowBridge.ts:180 [ReactFlowBridge] 🔘 Node 3: parent=bt_5, ELK=(0, 0), ReactFlow=(0, 0)
ReactFlowBridge.ts:172 [ReactFlowBridge] 🔍 Node 7 layout: undefined raw node coords: {x: 0, y: 0}
ReactFlowBridge.ts:180 [ReactFlowBridge] 🔘 Node 7: parent=bt_3, ELK=(0, 0), ReactFlow=(0, 0)
ReactFlowBridge.ts:172 [ReactFlowBridge] 🔍 Node 9 layout: undefined raw node coords: {x: 0, y: 0}
ReactFlowBridge.ts:180 [ReactFlowBridge] 🔘 Node 9: parent=bt_5, ELK=(0, 0), ReactFlow=(0, 0)
ReactFlowBridge.ts:172 [ReactFlowBridge] 🔍 Node 5 layout: undefined raw node coords: {x: 0, y: 0}
ReactFlowBridge.ts:180 [ReactFlowBridge] 🔘 Node 5: parent=bt_5, ELK=(0, 0), ReactFlow=(0, 0)
ReactFlowBridge.ts:172 [ReactFlowBridge] 🔍 Node 2 layout: undefined raw node coords: {x: 0, y: 0}
ReactFlowBridge.ts:180 [ReactFlowBridge] 🔘 Node 2: parent=bt_5, ELK=(0, 0), ReactFlow=(0, 0)
ReactFlowBridge.ts:172 [ReactFlowBridge] 🔍 Node 1 layout: undefined raw node coords: {x: 0, y: 0}
ReactFlowBridge.ts:180 [ReactFlowBridge] 🔘 Node 1: parent=bt_5, ELK=(0, 0), ReactFlow=(0, 0)
ReactFlowBridge.ts:172 [ReactFlowBridge] 🔍 Node 4 layout: undefined raw node coords: {x: 0, y: 0}
ReactFlowBridge.ts:180 [ReactFlowBridge] 🔘 Node 4: parent=bt_5, ELK=(0, 0), ReactFlow=(0, 0)
ReactFlowBridge.ts:172 [ReactFlowBridge] 🔍 Node 8 layout: undefined raw node coords: {x: 0, y: 0}
ReactFlowBridge.ts:180 [ReactFlowBridge] 🔘 Node 8: parent=bt_5, ELK=(0, 0), ReactFlow=(0, 0)
ReactFlowBridge.ts:172 [ReactFlowBridge] 🔍 Node 0 layout: undefined raw node coords: {x: 0, y: 0}
ReactFlowBridge.ts:180 [ReactFlowBridge] 🔘 Node 0: parent=bt_5, ELK=(0, 0), ReactFlow=(0, 0)
ReactFlowBridge.ts:223 [ReactFlowBridge] 🔍 Debug edge e0: {source: '0', target: '1', sourceHandle: undefined, targetHandle: undefined, sourceHandleType: 'undefined', …}
ReactFlowBridge.ts:258 [ReactFlowBridge] ✅ Created ReactFlow edge e0: {id: 'e0', type: 'standard', source: '0', target: '1', markerEnd: {…}, …}
ReactFlowBridge.ts:223 [ReactFlowBridge] 🔍 Debug edge e1: {source: '1', target: '2', sourceHandle: undefined, targetHandle: undefined, sourceHandleType: 'undefined', …}
ReactFlowBridge.ts:258 [ReactFlowBridge] ✅ Created ReactFlow edge e1: {id: 'e1', type: 'standard', source: '1', target: '2', markerEnd: {…}, …}
ReactFlowBridge.ts:223 [ReactFlowBridge] 🔍 Debug edge e2: {source: '2', target: '3', sourceHandle: undefined, targetHandle: undefined, sourceHandleType: 'undefined', …}
ReactFlowBridge.ts:258 [ReactFlowBridge] ✅ Created ReactFlow edge e2: {id: 'e2', type: 'standard', source: '2', target: '3', markerEnd: {…}, …}
ReactFlowBridge.ts:223 [ReactFlowBridge] 🔍 Debug edge e3: {source: '3', target: '4', sourceHandle: undefined, targetHandle: undefined, sourceHandleType: 'undefined', …}
ReactFlowBridge.ts:258 [ReactFlowBridge] ✅ Created ReactFlow edge e3: {id: 'e3', type: 'standard', source: '3', target: '4', markerEnd: {…}, …}
ReactFlowBridge.ts:223 [ReactFlowBridge] 🔍 Debug edge e4: {source: '4', target: '5', sourceHandle: undefined, targetHandle: undefined, sourceHandleType: 'undefined', …}
ReactFlowBridge.ts:258 [ReactFlowBridge] ✅ Created ReactFlow edge e4: {id: 'e4', type: 'standard', source: '4', target: '5', markerEnd: {…}, …}
ReactFlowBridge.ts:223 [ReactFlowBridge] 🔍 Debug edge e5: {source: '5', target: '6', sourceHandle: undefined, targetHandle: undefined, sourceHandleType: 'undefined', …}
ReactFlowBridge.ts:258 [ReactFlowBridge] ✅ Created ReactFlow edge e5: {id: 'e5', type: 'standard', source: '5', target: '6', markerEnd: {…}, …}
ReactFlowBridge.ts:223 [ReactFlowBridge] 🔍 Debug edge e6: {source: '6', target: '7', sourceHandle: undefined, targetHandle: undefined, sourceHandleType: 'undefined', …}
ReactFlowBridge.ts:258 [ReactFlowBridge] ✅ Created ReactFlow edge e6: {id: 'e6', type: 'standard', source: '6', target: '7', markerEnd: {…}, …}
ReactFlowBridge.ts:223 [ReactFlowBridge] 🔍 Debug edge e7: {source: '7', target: '8', sourceHandle: undefined, targetHandle: undefined, sourceHandleType: 'undefined', …}
ReactFlowBridge.ts:258 [ReactFlowBridge] ✅ Created ReactFlow edge e7: {id: 'e7', type: 'standard', source: '7', target: '8', markerEnd: {…}, …}
ReactFlowBridge.ts:223 [ReactFlowBridge] 🔍 Debug edge e8: {source: '8', target: '9', sourceHandle: undefined, targetHandle: undefined, sourceHandleType: 'undefined', …}
ReactFlowBridge.ts:258 [ReactFlowBridge] ✅ Created ReactFlow edge e8: {id: 'e8', type: 'standard', source: '8', target: '9', markerEnd: {…}, …}
FlowGraph.tsx:144 [FlowGraph] ✅ Updated ReactFlow data: {nodes: 16, edges: 9}
FlowGraph.tsx:154 [FlowGraph] 🔍 CONTAINER NODES BEING PASSED TO REACTFLOW:
FlowGraph.tsx:154 [FlowGraph] 📦 bt_1: {position: {…}, data: {…}, parentId: undefined}
FlowGraph.tsx:154 [FlowGraph] 📦 bt_6: {position: {…}, data: {…}, parentId: 'bt_1'}
FlowGraph.tsx:154 [FlowGraph] 📦 bt_3: {position: {…}, data: {…}, parentId: 'bt_6'}
FlowGraph.tsx:154 [FlowGraph] 📦 bt_4: {position: {…}, data: {…}, parentId: undefined}
FlowGraph.tsx:154 [FlowGraph] 📦 bt_2: {position: {…}, data: {…}, parentId: 'bt_4'}
FlowGraph.tsx:154 [FlowGraph] 📦 bt_5: {position: {…}, data: {…}, parentId: 'bt_2'}
nodes.tsx:97 [ContainerNode] 📏 Container bt_1: data.width=300, data.height=315, using 300x315
nodes.tsx:97 [ContainerNode] 📏 Container bt_6: data.width=260, data.height=275, using 260x275
nodes.tsx:97 [ContainerNode] 📏 Container bt_3: data.width=400, data.height=300, using 400x300
nodes.tsx:97 [ContainerNode] 📏 Container bt_4: data.width=555, data.height=855, using 555x855
nodes.tsx:97 [ContainerNode] 📏 Container bt_2: data.width=515, data.height=815, using 515x815
nodes.tsx:97 [ContainerNode] 📏 Container bt_5: data.width=400, data.height=300, using 400x300
nodes.tsx:97 [ContainerNode] 📏 Container bt_1: data.width=300, data.height=315, using 300x315
nodes.tsx:97 [ContainerNode] 📏 Container bt_6: data.width=260, data.height=275, using 260x275
nodes.tsx:97 [ContainerNode] 📏 Container bt_3: data.width=400, data.height=300, using 400x300
nodes.tsx:97 [ContainerNode] 📏 Container bt_4: data.width=555, data.height=855, using 555x855
nodes.tsx:97 [ContainerNode] 📏 Container bt_2: data.width=515, data.height=815, using 515x815
nodes.tsx:97 [ContainerNode] 📏 Container bt_5: data.width=400, data.height=300, using 400x300
nodes.tsx:97 [ContainerNode] 📏 Container bt_1: data.width=300, data.height=315, using 300x315
nodes.tsx:97 [ContainerNode] 📏 Container bt_6: data.width=260, data.height=275, using 260x275
nodes.tsx:97 [ContainerNode] 📏 Container bt_3: data.width=400, data.height=300, using 400x300
nodes.tsx:97 [ContainerNode] 📏 Container bt_4: data.width=555, data.height=855, using 555x855
nodes.tsx:97 [ContainerNode] 📏 Container bt_2: data.width=515, data.height=815, using 515x815
nodes.tsx:97 [ContainerNode] 📏 Container bt_5: data.width=400, data.height=300, using 400x300
>>>>>>> a4318779
<|MERGE_RESOLUTION|>--- conflicted
+++ resolved
@@ -1,723 +1,128 @@
-<<<<<<< HEAD
 main.js:1550 Download the React DevTools for a better development experience: https://reactjs.org/link/react-devtools
-vis.js:121 [HomePage] 🔄 Starting complete reset with groupingId: null
-JSONParser.ts:451 Failed to parse edge 'e0': TypeError: this._addEdgeToNodeMapping is not a function
-    at VisualizationState._addEdgeToAllStructures (VisState.ts:1212:1)
-    at VisualizationState.setGraphEdge (VisState.ts:325:1)
-    at parseEdges (JSONParser.ts:451:1)
-    at parseGraphJSON (JSONParser.ts:143:1)
-    at eval (vis.js:126:1)
-    at eval (vis.js:153:1)
-    at reader.onload (FileDropZone.tsx:6:1)
-parseEdges @ JSONParser.ts:451
-parseGraphJSON @ JSONParser.ts:143
-eval @ vis.js:126
-eval @ vis.js:153
-reader.onload @ FileDropZone.tsx:6
-FileReader
-eval @ FileDropZone.tsx:6
-eval @ FileDropZone.tsx:6
-callCallback @ react-dom.development.js:4164
-invokeGuardedCallbackDev @ react-dom.development.js:4213
-invokeGuardedCallback @ react-dom.development.js:4277
-invokeGuardedCallbackAndCatchFirstError @ react-dom.development.js:4291
-executeDispatch @ react-dom.development.js:9041
-processDispatchQueueItemsInOrder @ react-dom.development.js:9073
-processDispatchQueue @ react-dom.development.js:9086
-dispatchEventsForPlugins @ react-dom.development.js:9097
-eval @ react-dom.development.js:9288
-batchedUpdates$1 @ react-dom.development.js:26174
-batchedUpdates @ react-dom.development.js:3991
-dispatchEventForPluginEventSystem @ react-dom.development.js:9287
-dispatchEventWithEnableCapturePhaseSelectiveHydrationWithoutDiscreteEventReplay @ react-dom.development.js:6465
-dispatchEvent @ react-dom.development.js:6457
-dispatchDiscreteEvent @ react-dom.development.js:6430
-JSONParser.ts:451 Failed to parse edge 'e1': TypeError: this._addEdgeToNodeMapping is not a function
-    at VisualizationState._addEdgeToAllStructures (VisState.ts:1212:1)
-    at VisualizationState.setGraphEdge (VisState.ts:325:1)
-    at parseEdges (JSONParser.ts:451:1)
-    at parseGraphJSON (JSONParser.ts:143:1)
-    at eval (vis.js:126:1)
-    at eval (vis.js:153:1)
-    at reader.onload (FileDropZone.tsx:6:1)
-parseEdges @ JSONParser.ts:451
-parseGraphJSON @ JSONParser.ts:143
-eval @ vis.js:126
-eval @ vis.js:153
-reader.onload @ FileDropZone.tsx:6
-FileReader
-eval @ FileDropZone.tsx:6
-eval @ FileDropZone.tsx:6
-callCallback @ react-dom.development.js:4164
-invokeGuardedCallbackDev @ react-dom.development.js:4213
-invokeGuardedCallback @ react-dom.development.js:4277
-invokeGuardedCallbackAndCatchFirstError @ react-dom.development.js:4291
-executeDispatch @ react-dom.development.js:9041
-processDispatchQueueItemsInOrder @ react-dom.development.js:9073
-processDispatchQueue @ react-dom.development.js:9086
-dispatchEventsForPlugins @ react-dom.development.js:9097
-eval @ react-dom.development.js:9288
-batchedUpdates$1 @ react-dom.development.js:26174
-batchedUpdates @ react-dom.development.js:3991
-dispatchEventForPluginEventSystem @ react-dom.development.js:9287
-dispatchEventWithEnableCapturePhaseSelectiveHydrationWithoutDiscreteEventReplay @ react-dom.development.js:6465
-dispatchEvent @ react-dom.development.js:6457
-dispatchDiscreteEvent @ react-dom.development.js:6430
-JSONParser.ts:451 Failed to parse edge 'e2': TypeError: this._addEdgeToNodeMapping is not a function
-    at VisualizationState._addEdgeToAllStructures (VisState.ts:1212:1)
-    at VisualizationState.setGraphEdge (VisState.ts:325:1)
-    at parseEdges (JSONParser.ts:451:1)
-    at parseGraphJSON (JSONParser.ts:143:1)
-    at eval (vis.js:126:1)
-    at eval (vis.js:153:1)
-    at reader.onload (FileDropZone.tsx:6:1)
-parseEdges @ JSONParser.ts:451
-parseGraphJSON @ JSONParser.ts:143
-eval @ vis.js:126
-eval @ vis.js:153
-reader.onload @ FileDropZone.tsx:6
-FileReader
-eval @ FileDropZone.tsx:6
-eval @ FileDropZone.tsx:6
-callCallback @ react-dom.development.js:4164
-invokeGuardedCallbackDev @ react-dom.development.js:4213
-invokeGuardedCallback @ react-dom.development.js:4277
-invokeGuardedCallbackAndCatchFirstError @ react-dom.development.js:4291
-executeDispatch @ react-dom.development.js:9041
-processDispatchQueueItemsInOrder @ react-dom.development.js:9073
-processDispatchQueue @ react-dom.development.js:9086
-dispatchEventsForPlugins @ react-dom.development.js:9097
-eval @ react-dom.development.js:9288
-batchedUpdates$1 @ react-dom.development.js:26174
-batchedUpdates @ react-dom.development.js:3991
-dispatchEventForPluginEventSystem @ react-dom.development.js:9287
-dispatchEventWithEnableCapturePhaseSelectiveHydrationWithoutDiscreteEventReplay @ react-dom.development.js:6465
-dispatchEvent @ react-dom.development.js:6457
-dispatchDiscreteEvent @ react-dom.development.js:6430
-JSONParser.ts:451 Failed to parse edge 'e3': TypeError: this._addEdgeToNodeMapping is not a function
-    at VisualizationState._addEdgeToAllStructures (VisState.ts:1212:1)
-    at VisualizationState.setGraphEdge (VisState.ts:325:1)
-    at parseEdges (JSONParser.ts:451:1)
-    at parseGraphJSON (JSONParser.ts:143:1)
-    at eval (vis.js:126:1)
-    at eval (vis.js:153:1)
-    at reader.onload (FileDropZone.tsx:6:1)
-parseEdges @ JSONParser.ts:451
-parseGraphJSON @ JSONParser.ts:143
-eval @ vis.js:126
-eval @ vis.js:153
-reader.onload @ FileDropZone.tsx:6
-FileReader
-eval @ FileDropZone.tsx:6
-eval @ FileDropZone.tsx:6
-callCallback @ react-dom.development.js:4164
-invokeGuardedCallbackDev @ react-dom.development.js:4213
-invokeGuardedCallback @ react-dom.development.js:4277
-invokeGuardedCallbackAndCatchFirstError @ react-dom.development.js:4291
-executeDispatch @ react-dom.development.js:9041
-processDispatchQueueItemsInOrder @ react-dom.development.js:9073
-processDispatchQueue @ react-dom.development.js:9086
-dispatchEventsForPlugins @ react-dom.development.js:9097
-eval @ react-dom.development.js:9288
-batchedUpdates$1 @ react-dom.development.js:26174
-batchedUpdates @ react-dom.development.js:3991
-dispatchEventForPluginEventSystem @ react-dom.development.js:9287
-dispatchEventWithEnableCapturePhaseSelectiveHydrationWithoutDiscreteEventReplay @ react-dom.development.js:6465
-dispatchEvent @ react-dom.development.js:6457
-dispatchDiscreteEvent @ react-dom.development.js:6430
-JSONParser.ts:451 Failed to parse edge 'e4': TypeError: this._addEdgeToNodeMapping is not a function
-    at VisualizationState._addEdgeToAllStructures (VisState.ts:1212:1)
-    at VisualizationState.setGraphEdge (VisState.ts:325:1)
-    at parseEdges (JSONParser.ts:451:1)
-    at parseGraphJSON (JSONParser.ts:143:1)
-    at eval (vis.js:126:1)
-    at eval (vis.js:153:1)
-    at reader.onload (FileDropZone.tsx:6:1)
-parseEdges @ JSONParser.ts:451
-parseGraphJSON @ JSONParser.ts:143
-eval @ vis.js:126
-eval @ vis.js:153
-reader.onload @ FileDropZone.tsx:6
-FileReader
-eval @ FileDropZone.tsx:6
-eval @ FileDropZone.tsx:6
-callCallback @ react-dom.development.js:4164
-invokeGuardedCallbackDev @ react-dom.development.js:4213
-invokeGuardedCallback @ react-dom.development.js:4277
-invokeGuardedCallbackAndCatchFirstError @ react-dom.development.js:4291
-executeDispatch @ react-dom.development.js:9041
-processDispatchQueueItemsInOrder @ react-dom.development.js:9073
-processDispatchQueue @ react-dom.development.js:9086
-dispatchEventsForPlugins @ react-dom.development.js:9097
-eval @ react-dom.development.js:9288
-batchedUpdates$1 @ react-dom.development.js:26174
-batchedUpdates @ react-dom.development.js:3991
-dispatchEventForPluginEventSystem @ react-dom.development.js:9287
-dispatchEventWithEnableCapturePhaseSelectiveHydrationWithoutDiscreteEventReplay @ react-dom.development.js:6465
-dispatchEvent @ react-dom.development.js:6457
-dispatchDiscreteEvent @ react-dom.development.js:6430
-JSONParser.ts:451 Failed to parse edge 'e5': TypeError: this._addEdgeToNodeMapping is not a function
-    at VisualizationState._addEdgeToAllStructures (VisState.ts:1212:1)
-    at VisualizationState.setGraphEdge (VisState.ts:325:1)
-    at parseEdges (JSONParser.ts:451:1)
-    at parseGraphJSON (JSONParser.ts:143:1)
-    at eval (vis.js:126:1)
-    at eval (vis.js:153:1)
-    at reader.onload (FileDropZone.tsx:6:1)
-parseEdges @ JSONParser.ts:451
-parseGraphJSON @ JSONParser.ts:143
-eval @ vis.js:126
-eval @ vis.js:153
-reader.onload @ FileDropZone.tsx:6
-FileReader
-eval @ FileDropZone.tsx:6
-eval @ FileDropZone.tsx:6
-callCallback @ react-dom.development.js:4164
-invokeGuardedCallbackDev @ react-dom.development.js:4213
-invokeGuardedCallback @ react-dom.development.js:4277
-invokeGuardedCallbackAndCatchFirstError @ react-dom.development.js:4291
-executeDispatch @ react-dom.development.js:9041
-processDispatchQueueItemsInOrder @ react-dom.development.js:9073
-processDispatchQueue @ react-dom.development.js:9086
-dispatchEventsForPlugins @ react-dom.development.js:9097
-eval @ react-dom.development.js:9288
-batchedUpdates$1 @ react-dom.development.js:26174
-batchedUpdates @ react-dom.development.js:3991
-dispatchEventForPluginEventSystem @ react-dom.development.js:9287
-dispatchEventWithEnableCapturePhaseSelectiveHydrationWithoutDiscreteEventReplay @ react-dom.development.js:6465
-dispatchEvent @ react-dom.development.js:6457
-dispatchDiscreteEvent @ react-dom.development.js:6430
-JSONParser.ts:451 Failed to parse edge 'e6': TypeError: this._addEdgeToNodeMapping is not a function
-    at VisualizationState._addEdgeToAllStructures (VisState.ts:1212:1)
-    at VisualizationState.setGraphEdge (VisState.ts:325:1)
-    at parseEdges (JSONParser.ts:451:1)
-    at parseGraphJSON (JSONParser.ts:143:1)
-    at eval (vis.js:126:1)
-    at eval (vis.js:153:1)
-    at reader.onload (FileDropZone.tsx:6:1)
-parseEdges @ JSONParser.ts:451
-parseGraphJSON @ JSONParser.ts:143
-eval @ vis.js:126
-eval @ vis.js:153
-reader.onload @ FileDropZone.tsx:6
-FileReader
-eval @ FileDropZone.tsx:6
-eval @ FileDropZone.tsx:6
-callCallback @ react-dom.development.js:4164
-invokeGuardedCallbackDev @ react-dom.development.js:4213
-invokeGuardedCallback @ react-dom.development.js:4277
-invokeGuardedCallbackAndCatchFirstError @ react-dom.development.js:4291
-executeDispatch @ react-dom.development.js:9041
-processDispatchQueueItemsInOrder @ react-dom.development.js:9073
-processDispatchQueue @ react-dom.development.js:9086
-dispatchEventsForPlugins @ react-dom.development.js:9097
-eval @ react-dom.development.js:9288
-batchedUpdates$1 @ react-dom.development.js:26174
-batchedUpdates @ react-dom.development.js:3991
-dispatchEventForPluginEventSystem @ react-dom.development.js:9287
-dispatchEventWithEnableCapturePhaseSelectiveHydrationWithoutDiscreteEventReplay @ react-dom.development.js:6465
-dispatchEvent @ react-dom.development.js:6457
-dispatchDiscreteEvent @ react-dom.development.js:6430
-JSONParser.ts:451 Failed to parse edge 'e7': TypeError: this._addEdgeToNodeMapping is not a function
-    at VisualizationState._addEdgeToAllStructures (VisState.ts:1212:1)
-    at VisualizationState.setGraphEdge (VisState.ts:325:1)
-    at parseEdges (JSONParser.ts:451:1)
-    at parseGraphJSON (JSONParser.ts:143:1)
-    at eval (vis.js:126:1)
-    at eval (vis.js:153:1)
-    at reader.onload (FileDropZone.tsx:6:1)
-parseEdges @ JSONParser.ts:451
-parseGraphJSON @ JSONParser.ts:143
-eval @ vis.js:126
-eval @ vis.js:153
-reader.onload @ FileDropZone.tsx:6
-FileReader
-eval @ FileDropZone.tsx:6
-eval @ FileDropZone.tsx:6
-callCallback @ react-dom.development.js:4164
-invokeGuardedCallbackDev @ react-dom.development.js:4213
-invokeGuardedCallback @ react-dom.development.js:4277
-invokeGuardedCallbackAndCatchFirstError @ react-dom.development.js:4291
-executeDispatch @ react-dom.development.js:9041
-processDispatchQueueItemsInOrder @ react-dom.development.js:9073
-processDispatchQueue @ react-dom.development.js:9086
-dispatchEventsForPlugins @ react-dom.development.js:9097
-eval @ react-dom.development.js:9288
-batchedUpdates$1 @ react-dom.development.js:26174
-batchedUpdates @ react-dom.development.js:3991
-dispatchEventForPluginEventSystem @ react-dom.development.js:9287
-dispatchEventWithEnableCapturePhaseSelectiveHydrationWithoutDiscreteEventReplay @ react-dom.development.js:6465
-dispatchEvent @ react-dom.development.js:6457
-dispatchDiscreteEvent @ react-dom.development.js:6430
-JSONParser.ts:451 Failed to parse edge 'e8': TypeError: this._addEdgeToNodeMapping is not a function
-    at VisualizationState._addEdgeToAllStructures (VisState.ts:1212:1)
-    at VisualizationState.setGraphEdge (VisState.ts:325:1)
-    at parseEdges (JSONParser.ts:451:1)
-    at parseGraphJSON (JSONParser.ts:143:1)
-    at eval (vis.js:126:1)
-    at eval (vis.js:153:1)
-    at reader.onload (FileDropZone.tsx:6:1)
-parseEdges @ JSONParser.ts:451
-parseGraphJSON @ JSONParser.ts:143
-eval @ vis.js:126
-eval @ vis.js:153
-reader.onload @ FileDropZone.tsx:6
-FileReader
-eval @ FileDropZone.tsx:6
-eval @ FileDropZone.tsx:6
-callCallback @ react-dom.development.js:4164
-invokeGuardedCallbackDev @ react-dom.development.js:4213
-invokeGuardedCallback @ react-dom.development.js:4277
-invokeGuardedCallbackAndCatchFirstError @ react-dom.development.js:4291
-executeDispatch @ react-dom.development.js:9041
-processDispatchQueueItemsInOrder @ react-dom.development.js:9073
-processDispatchQueue @ react-dom.development.js:9086
-dispatchEventsForPlugins @ react-dom.development.js:9097
-eval @ react-dom.development.js:9288
-batchedUpdates$1 @ react-dom.development.js:26174
-batchedUpdates @ react-dom.development.js:3991
-dispatchEventForPluginEventSystem @ react-dom.development.js:9287
-dispatchEventWithEnableCapturePhaseSelectiveHydrationWithoutDiscreteEventReplay @ react-dom.development.js:6465
-dispatchEvent @ react-dom.development.js:6457
-dispatchDiscreteEvent @ react-dom.development.js:6430
-vis.js:134 [HomePage] ❌ Error during complete reset: TypeError: this._updateExpandedContainers is not a function
-    at VisualizationState._addContainerToAllStructures (VisState.ts:1229:1)
-    at VisualizationState.setContainer (VisState.ts:418:1)
-    at createContainersFromHierarchy (JSONParser.ts:510:1)
-    at parseHierarchy (JSONParser.ts:545:1)
-    at parseGraphJSON (JSONParser.ts:146:1)
-    at eval (vis.js:126:1)
-    at eval (vis.js:153:1)
-    at reader.onload (FileDropZone.tsx:6:1)
-eval @ vis.js:134
-eval @ vis.js:153
-reader.onload @ FileDropZone.tsx:6
-FileReader
-eval @ FileDropZone.tsx:6
-eval @ FileDropZone.tsx:6
-callCallback @ react-dom.development.js:4164
-invokeGuardedCallbackDev @ react-dom.development.js:4213
-invokeGuardedCallback @ react-dom.development.js:4277
-invokeGuardedCallbackAndCatchFirstError @ react-dom.development.js:4291
-executeDispatch @ react-dom.development.js:9041
-processDispatchQueueItemsInOrder @ react-dom.development.js:9073
-processDispatchQueue @ react-dom.development.js:9086
-dispatchEventsForPlugins @ react-dom.development.js:9097
-eval @ react-dom.development.js:9288
-batchedUpdates$1 @ react-dom.development.js:26174
-batchedUpdates @ react-dom.development.js:3991
-dispatchEventForPluginEventSystem @ react-dom.development.js:9287
-dispatchEventWithEnableCapturePhaseSelectiveHydrationWithoutDiscreteEventReplay @ react-dom.development.js:6465
-dispatchEvent @ react-dom.development.js:6457
-dispatchDiscreteEvent @ react-dom.development.js:6430
-vis.js:153 Error parsing JSON: TypeError: this._updateExpandedContainers is not a function
-    at VisualizationState._addContainerToAllStructures (VisState.ts:1229:1)
-    at VisualizationState.setContainer (VisState.ts:418:1)
-    at createContainersFromHierarchy (JSONParser.ts:510:1)
-    at parseHierarchy (JSONParser.ts:545:1)
-    at parseGraphJSON (JSONParser.ts:146:1)
-    at eval (vis.js:126:1)
-    at eval (vis.js:153:1)
-    at reader.onload (FileDropZone.tsx:6:1)
-eval @ vis.js:153
-reader.onload @ FileDropZone.tsx:6
-FileReader
-eval @ FileDropZone.tsx:6
-eval @ FileDropZone.tsx:6
-callCallback @ react-dom.development.js:4164
-invokeGuardedCallbackDev @ react-dom.development.js:4213
-invokeGuardedCallback @ react-dom.development.js:4277
-invokeGuardedCallbackAndCatchFirstError @ react-dom.development.js:4291
-executeDispatch @ react-dom.development.js:9041
-processDispatchQueueItemsInOrder @ react-dom.development.js:9073
-processDispatchQueue @ react-dom.development.js:9086
-dispatchEventsForPlugins @ react-dom.development.js:9097
-eval @ react-dom.development.js:9288
-batchedUpdates$1 @ react-dom.development.js:26174
-batchedUpdates @ react-dom.development.js:3991
-dispatchEventForPluginEventSystem @ react-dom.development.js:9287
-dispatchEventWithEnableCapturePhaseSelectiveHydrationWithoutDiscreteEventReplay @ react-dom.development.js:6465
-dispatchEvent @ react-dom.development.js:6457
-dispatchDiscreteEvent @ react-dom.development.js:6430
-=======
- Download the React DevTools for a better development experience: https://reactjs.org/link/react-devtools
- [HomePage] 🔄 Starting complete reset with groupingId: null
- [HomePage] 🔑 Setting new flowGraphKey: 1754346170180
- [HomePage] ✅ Complete reset successful
- [HomePage] 🔑 Rendering FlowGraph with key: 1754346170180
- [FlowGraph] 🔄 Visualization state changed, updating...
- [ELKBridge] 🚀 Starting ELK layout from VisState
- [ELKBridge] 📋 Extracted from VisState: {visibleNodes: 10, visibleContainers: 6, totalEdges: 9, regularEdges: 9, hyperEdges: 0}
- [ELKBridge] 🔨 Building ELK graph with 10 nodes, 6 containers, 9 edges
+FlowGraph.tsx:77 [FlowGraph] 🔄 Visualization state changed, updating...
+ELKBridge.ts:21 [ELKBridge] 🚀 Starting ELK layout from VisState
+ [ELKBridge] 📋 Extracted from VisState: {visibleNodes: 10, visibleContainers: 2, totalEdges: 9, regularEdges: 9, hyperEdges: 0}
+ [ELKBridge] 🔨 Building ELK graph with 10 nodes, 2 containers, 9 edges
  [ELKBridge] 🔍 Available nodes: (10) ['6', '3', '7', '9', '5', '2', '1', '4', '8', '0']
- [ELKBridge] 🔍 Available containers: (6) [{…}, {…}, {…}, {…}, {…}, {…}]
- [ELKBridge] 🔍 Found 2 root containers: (2) ['bt_1', 'bt_4']
- [ELKBridge] 🔍 Container bt_1 has 0 nodes and 1 containers: {nodes: Array(0), containers: Array(1), allChildren: Array(1)}
- [ELKBridge] 🔍 Container bt_6 has 0 nodes and 1 containers: {nodes: Array(0), containers: Array(1), allChildren: Array(1)}
- [ELKBridge] 🔍 Container bt_3 has 2 nodes and 0 containers: {nodes: Array(2), containers: Array(0), allChildren: Array(2)}
- [ELKBridge] 🏗️ Built hierarchy for bt_1: {
-  "id": "bt_1",
-  "width": 400,
-  "height": 300,
-  "children": [
-    {
-      "id": "bt_6",
-      "width": 400,
-      "height": 300,
-      "children": [
-        {
-          "id": "bt_3",
-          "width": 400,
-          "height": 300,
-          "children": [
-            {
-              "id": "6",
-              "width": 180,
-              "height": 60
-            },
-            {
-              "id": "7",
-              "width": 180,
-              "height": 60
-            }
-          ],
-          "layoutOptions": {
-            "elk.algorithm": "mrtree",
-            "elk.direction": "DOWN",
-            "elk.hierarchyHandling": "INCLUDE_CHILDREN",
-            "elk.spacing.nodeNode": "75",
-            "elk.spacing.edgeNode": "0",
-            "elk.spacing.edgeEdge": "10",
-            "elk.spacing.componentComponent": "60",
-            "elk.layered.spacing.nodeNodeBetweenLayers": "25"
-          }
-        }
-      ],
-      "layoutOptions": {
-        "elk.algorithm": "mrtree",
-        "elk.direction": "DOWN",
-        "elk.hierarchyHandling": "INCLUDE_CHILDREN",
-        "elk.spacing.nodeNode": "75",
-        "elk.spacing.edgeNode": "0",
-        "elk.spacing.edgeEdge": "10",
-        "elk.spacing.componentComponent": "60",
-        "elk.layered.spacing.nodeNodeBetweenLayers": "25"
-      }
-    }
-  ],
-  "layoutOptions": {
-    "elk.algorithm": "mrtree",
-    "elk.direction": "DOWN",
-    "elk.hierarchyHandling": "INCLUDE_CHILDREN",
-    "elk.spacing.nodeNode": "75",
-    "elk.spacing.edgeNode": "0",
-    "elk.spacing.edgeEdge": "10",
-    "elk.spacing.componentComponent": "60",
-    "elk.layered.spacing.nodeNodeBetweenLayers": "25"
-  }
-}
- [ELKBridge] 🔍 Container bt_4 has 0 nodes and 1 containers: {nodes: Array(0), containers: Array(1), allChildren: Array(1)}
- [ELKBridge] 🔍 Container bt_2 has 0 nodes and 1 containers: {nodes: Array(0), containers: Array(1), allChildren: Array(1)}
- [ELKBridge] 🔍 Container bt_5 has 8 nodes and 0 containers: {nodes: Array(8), containers: Array(0), allChildren: Array(8)}
- [ELKBridge] 🏗️ Built hierarchy for bt_4: {
-  "id": "bt_4",
-  "width": 400,
-  "height": 300,
-  "children": [
-    {
-      "id": "bt_2",
-      "width": 400,
-      "height": 300,
-      "children": [
-        {
-          "id": "bt_5",
-          "width": 400,
-          "height": 300,
-          "children": [
-            {
-              "id": "3",
-              "width": 180,
-              "height": 60
-            },
-            {
-              "id": "9",
-              "width": 180,
-              "height": 60
-            },
-            {
-              "id": "5",
-              "width": 180,
-              "height": 60
-            },
-            {
-              "id": "2",
-              "width": 180,
-              "height": 60
-            },
-            {
-              "id": "1",
-              "width": 180,
-              "height": 60
-            },
-            {
-              "id": "4",
-              "width": 180,
-              "height": 60
-            },
-            {
-              "id": "8",
-              "width": 180,
-              "height": 60
-            },
-            {
-              "id": "0",
-              "width": 180,
-              "height": 60
-            }
-          ],
-          "layoutOptions": {
-            "elk.algorithm": "mrtree",
-            "elk.direction": "DOWN",
-            "elk.hierarchyHandling": "INCLUDE_CHILDREN",
-            "elk.spacing.nodeNode": "75",
-            "elk.spacing.edgeNode": "0",
-            "elk.spacing.edgeEdge": "10",
-            "elk.spacing.componentComponent": "60",
-            "elk.layered.spacing.nodeNodeBetweenLayers": "25"
-          }
-        }
-      ],
-      "layoutOptions": {
-        "elk.algorithm": "mrtree",
-        "elk.direction": "DOWN",
-        "elk.hierarchyHandling": "INCLUDE_CHILDREN",
-        "elk.spacing.nodeNode": "75",
-        "elk.spacing.edgeNode": "0",
-        "elk.spacing.edgeEdge": "10",
-        "elk.spacing.componentComponent": "60",
-        "elk.layered.spacing.nodeNodeBetweenLayers": "25"
-      }
-    }
-  ],
-  "layoutOptions": {
-    "elk.algorithm": "mrtree",
-    "elk.direction": "DOWN",
-    "elk.hierarchyHandling": "INCLUDE_CHILDREN",
-    "elk.spacing.nodeNode": "75",
-    "elk.spacing.edgeNode": "0",
-    "elk.spacing.edgeEdge": "10",
-    "elk.spacing.componentComponent": "60",
-    "elk.layered.spacing.nodeNodeBetweenLayers": "25"
-  }
-}
- [ELKBridge] 🔍 Final elkNodes array length: 2
+ [ELKBridge] 🔍 Available containers: (2) [{…}, {…}]
+ [ELKBridge] 🔍 Container loc_0 has 4 children: (4) ['9', '1', '8', '0'] from container.children: (4) ['0', '1', '8', '9']
+ [ELKBridge] 🔍 Container loc_1 has 6 children: (6) ['6', '3', '7', '5', '2', '4'] from container.children: (6) ['2', '3', '4', '5', '6', '7']
  [ELKBridge] 🔍 Found 0 top-level nodes: []
- [ELKBridge] 📊 Sending to ELK children count: 2
- [ELKBridge] 📊 ELK Graph structure: {id: 'root', childrenCount: 2, childrenIds: Array(2), edgesCount: 9}
+ [ELKBridge] 📊 Sending to ELK: {nodes: 2, edges: 9}
  [ELKBridge] ✅ ELK layout complete
  [ELKBridge] 📝 Applying ELK results back to VisState
  [ELKBridge] 🔍 ELK Result Structure: {
   "id": "root",
   "children": [
     {
-      "id": "bt_1",
-      "width": 300,
-      "height": 315,
+      "id": "loc_0",
+      "width": 204,
+      "height": 324,
       "children": [
         {
-          "id": "bt_6",
-          "width": 260,
-          "height": 275,
-          "children": [
-            {
-              "id": "bt_3",
-              "width": 220,
-              "height": 235,
-              "children": [
-                {
-                  "id": "6",
-                  "width": 180,
-                  "height": 60,
-                  "$H": 283,
-                  "x": 40,
-                  "y": 40
-                },
-                {
-                  "id": "7",
-                  "width": 180,
-                  "height": 60,
-                  "$H": 285,
-                  "x": 40,
-                  "y": 175
-                }
-              ],
-              "layoutOptions": {
-                "elk.algorithm": "mrtree",
-                "elk.direction": "DOWN",
-                "elk.hierarchyHandling": "INCLUDE_CHILDREN",
-                "elk.spacing.nodeNode": "75",
-                "elk.spacing.edgeNode": "0",
-                "elk.spacing.edgeEdge": "10",
-                "elk.spacing.componentComponent": "60",
-                "elk.layered.spacing.nodeNodeBetweenLayers": "25"
-              },
-              "$H": 281,
-              "x": 40,
-              "y": 40
-            }
-          ],
-          "layoutOptions": {
-            "elk.algorithm": "mrtree",
-            "elk.direction": "DOWN",
-            "elk.hierarchyHandling": "INCLUDE_CHILDREN",
-            "elk.spacing.nodeNode": "75",
-            "elk.spacing.edgeNode": "0",
-            "elk.spacing.edgeEdge": "10",
-            "elk.spacing.componentComponent": "60",
-            "elk.layered.spacing.nodeNodeBetweenLayers": "25"
-          },
+          "id": "9",
+          "width": 180,
+          "height": 60,
           "$H": 279,
-          "x": 40,
-          "y": 40
+          "x": 12,
+          "y": 92
+        },
+        {
+          "id": "1",
+          "width": 180,
+          "height": 60,
+          "$H": 281,
+          "x": 12,
+          "y": 252
+        },
+        {
+          "id": "8",
+          "width": 180,
+          "height": 60,
+          "$H": 283,
+          "x": 12,
+          "y": 12
+        },
+        {
+          "id": "0",
+          "width": 180,
+          "height": 60,
+          "$H": 285,
+          "x": 12,
+          "y": 172
         }
       ],
       "layoutOptions": {
-        "elk.algorithm": "mrtree",
+        "elk.algorithm": "layered",
         "elk.direction": "DOWN",
-        "elk.hierarchyHandling": "INCLUDE_CHILDREN",
-        "elk.spacing.nodeNode": "75",
-        "elk.spacing.edgeNode": "0",
-        "elk.spacing.edgeEdge": "10",
-        "elk.spacing.componentComponent": "60",
-        "elk.layered.spacing.nodeNodeBetweenLayers": "25"
+        "elk.spacing.nodeNode": "75"
       },
       "$H": 277,
-      "x": 317.5,
-      "y": 467.5
-    },
-    {
-      "id": "bt_4",
-      "width": 555,
-      "height": 855,
+      "x": 12,
+      "y": 12
+    },
+    {
+      "id": "loc_1",
+      "width": 204,
+      "height": 484,
       "children": [
         {
-          "id": "bt_2",
-          "width": 515,
-          "height": 815,
-          "children": [
-            {
-              "id": "bt_5",
-              "width": 475,
-              "height": 775,
-              "children": [
-                {
-                  "id": "3",
-                  "width": 180,
-                  "height": 60,
-                  "$H": 293,
-                  "x": 130,
-                  "y": 475
-                },
-                {
-                  "id": "9",
-                  "width": 180,
-                  "height": 60,
-                  "$H": 295,
-                  "x": 385,
-                  "y": 205
-                },
-                {
-                  "id": "5",
-                  "width": 180,
-                  "height": 60,
-                  "$H": 297,
-                  "x": 130,
-                  "y": 745
-                },
-                {
-                  "id": "2",
-                  "width": 180,
-                  "height": 60,
-                  "$H": 299,
-                  "x": 130,
-                  "y": 340
-                },
-                {
-                  "id": "1",
-                  "width": 180,
-                  "height": 60,
-                  "$H": 301,
-                  "x": 130,
-                  "y": 205
-                },
-                {
-                  "id": "4",
-                  "width": 180,
-                  "height": 60,
-                  "$H": 303,
-                  "x": 130,
-                  "y": 610
-                },
-                {
-                  "id": "8",
-                  "width": 180,
-                  "height": 60,
-                  "$H": 305,
-                  "x": 385,
-                  "y": 70
-                },
-                {
-                  "id": "0",
-                  "width": 180,
-                  "height": 60,
-                  "$H": 307,
-                  "x": 130,
-                  "y": 70
-                }
-              ],
-              "layoutOptions": {
-                "elk.algorithm": "mrtree",
-                "elk.direction": "DOWN",
-                "elk.hierarchyHandling": "INCLUDE_CHILDREN",
-                "elk.spacing.nodeNode": "75",
-                "elk.spacing.edgeNode": "0",
-                "elk.spacing.edgeEdge": "10",
-                "elk.spacing.componentComponent": "60",
-                "elk.layered.spacing.nodeNodeBetweenLayers": "25"
-              },
-              "$H": 291,
-              "x": 40,
-              "y": 40
-            }
-          ],
-          "layoutOptions": {
-            "elk.algorithm": "mrtree",
-            "elk.direction": "DOWN",
-            "elk.hierarchyHandling": "INCLUDE_CHILDREN",
-            "elk.spacing.nodeNode": "75",
-            "elk.spacing.edgeNode": "0",
-            "elk.spacing.edgeEdge": "10",
-            "elk.spacing.componentComponent": "60",
-            "elk.layered.spacing.nodeNodeBetweenLayers": "25"
-          },
+          "id": "6",
+          "width": 180,
+          "height": 60,
           "$H": 289,
-          "x": 40,
-          "y": 40
+          "x": 12,
+          "y": 332
+        },
+        {
+          "id": "3",
+          "width": 180,
+          "height": 60,
+          "$H": 291,
+          "x": 12,
+          "y": 92
+        },
+        {
+          "id": "7",
+          "width": 180,
+          "height": 60,
+          "$H": 293,
+          "x": 12,
+          "y": 412
+        },
+        {
+          "id": "5",
+          "width": 180,
+          "height": 60,
+          "$H": 295,
+          "x": 12,
+          "y": 252
+        },
+        {
+          "id": "2",
+          "width": 180,
+          "height": 60,
+          "$H": 297,
+          "x": 12,
+          "y": 12
+        },
+        {
+          "id": "4",
+          "width": 180,
+          "height": 60,
+          "$H": 299,
+          "x": 12,
+          "y": 172
         }
       ],
       "layoutOptions": {
-        "elk.algorithm": "mrtree",
+        "elk.algorithm": "layered",
         "elk.direction": "DOWN",
-        "elk.hierarchyHandling": "INCLUDE_CHILDREN",
-        "elk.spacing.nodeNode": "75",
-        "elk.spacing.edgeNode": "0",
-        "elk.spacing.edgeEdge": "10",
-        "elk.spacing.componentComponent": "60",
-        "elk.layered.spacing.nodeNodeBetweenLayers": "25"
+        "elk.spacing.nodeNode": "75"
       },
       "$H": 287,
-      "x": 692.5,
-      "y": 467.5
+      "x": 236,
+      "y": 12
     }
   ],
   "edges": [
@@ -733,22 +138,18 @@
         {
           "id": "e0_s0",
           "startPoint": {
-            "x": 220,
-            "y": 130
-          },
-          "endPoint": {
-            "x": 220,
-            "y": 205
-          },
-          "bendPoints": [
-            {
-              "x": 220,
-              "y": 130
-            }
-          ]
-        }
-      ],
-      "container": "bt_5"
+            "x": 102,
+            "y": 232
+          },
+          "endPoint": {
+            "x": 102,
+            "y": 252
+          },
+          "incomingShape": "0",
+          "outgoingShape": "1"
+        }
+      ],
+      "container": "loc_0"
     },
     {
       "id": "e1",
@@ -758,26 +159,7 @@
       "targets": [
         "2"
       ],
-      "sections": [
-        {
-          "id": "e1_s0",
-          "startPoint": {
-            "x": 220,
-            "y": 265
-          },
-          "endPoint": {
-            "x": 220,
-            "y": 340
-          },
-          "bendPoints": [
-            {
-              "x": 220,
-              "y": 265
-            }
-          ]
-        }
-      ],
-      "container": "bt_5"
+      "container": "root"
     },
     {
       "id": "e2",
@@ -791,22 +173,18 @@
         {
           "id": "e2_s0",
           "startPoint": {
-            "x": 220,
-            "y": 400
-          },
-          "endPoint": {
-            "x": 220,
-            "y": 475
-          },
-          "bendPoints": [
-            {
-              "x": 220,
-              "y": 400
-            }
-          ]
-        }
-      ],
-      "container": "bt_5"
+            "x": 102,
+            "y": 72
+          },
+          "endPoint": {
+            "x": 102,
+            "y": 92
+          },
+          "incomingShape": "2",
+          "outgoingShape": "3"
+        }
+      ],
+      "container": "loc_1"
     },
     {
       "id": "e3",
@@ -820,22 +198,18 @@
         {
           "id": "e3_s0",
           "startPoint": {
-            "x": 220,
-            "y": 535
-          },
-          "endPoint": {
-            "x": 220,
-            "y": 610
-          },
-          "bendPoints": [
-            {
-              "x": 220,
-              "y": 535
-            }
-          ]
-        }
-      ],
-      "container": "bt_5"
+            "x": 102,
+            "y": 152
+          },
+          "endPoint": {
+            "x": 102,
+            "y": 172
+          },
+          "incomingShape": "3",
+          "outgoingShape": "4"
+        }
+      ],
+      "container": "loc_1"
     },
     {
       "id": "e4",
@@ -849,22 +223,18 @@
         {
           "id": "e4_s0",
           "startPoint": {
-            "x": 220,
-            "y": 670
-          },
-          "endPoint": {
-            "x": 220,
-            "y": 745
-          },
-          "bendPoints": [
-            {
-              "x": 220,
-              "y": 670
-            }
-          ]
-        }
-      ],
-      "container": "bt_5"
+            "x": 102,
+            "y": 232
+          },
+          "endPoint": {
+            "x": 102,
+            "y": 252
+          },
+          "incomingShape": "4",
+          "outgoingShape": "5"
+        }
+      ],
+      "container": "loc_1"
     },
     {
       "id": "e5",
@@ -874,52 +244,63 @@
       "targets": [
         "6"
       ],
+      "sections": [
+        {
+          "id": "e5_s0",
+          "startPoint": {
+            "x": 102,
+            "y": 312
+          },
+          "endPoint": {
+            "x": 102,
+            "y": 332
+          },
+          "incomingShape": "5",
+          "outgoingShape": "6"
+        }
+      ],
+      "container": "loc_1"
+    },
+    {
+      "id": "e6",
+      "sources": [
+        "6"
+      ],
+      "targets": [
+        "7"
+      ],
+      "sections": [
+        {
+          "id": "e6_s0",
+          "startPoint": {
+            "x": 102,
+            "y": 392
+          },
+          "endPoint": {
+            "x": 102,
+            "y": 412
+          },
+          "incomingShape": "6",
+          "outgoingShape": "7"
+        }
+      ],
+      "container": "loc_1"
+    },
+    {
+      "id": "e7",
+      "sources": [
+        "7"
+      ],
+      "targets": [
+        "8"
+      ],
       "container": "root"
     },
     {
-      "id": "e6",
-      "sources": [
-        "6"
-      ],
-      "targets": [
-        "7"
-      ],
-      "sections": [
-        {
-          "id": "e6_s0",
-          "startPoint": {
-            "x": 130,
-            "y": 100
-          },
-          "endPoint": {
-            "x": 130,
-            "y": 175
-          },
-          "bendPoints": [
-            {
-              "x": 130,
-              "y": 100
-            }
-          ]
-        }
-      ],
-      "container": "bt_3"
-    },
-    {
-      "id": "e7",
-      "sources": [
-        "7"
-      ],
-      "targets": [
+      "id": "e8",
+      "sources": [
         "8"
       ],
-      "container": "root"
-    },
-    {
-      "id": "e8",
-      "sources": [
-        "8"
-      ],
       "targets": [
         "9"
       ],
@@ -927,60 +308,42 @@
         {
           "id": "e8_s0",
           "startPoint": {
-            "x": 475,
-            "y": 130
-          },
-          "endPoint": {
-            "x": 475,
-            "y": 205
-          },
-          "bendPoints": [
-            {
-              "x": 475,
-              "y": 130
-            }
-          ]
-        }
-      ],
-      "container": "bt_5"
+            "x": 102,
+            "y": 72
+          },
+          "endPoint": {
+            "x": 102,
+            "y": 92
+          },
+          "incomingShape": "8",
+          "outgoingShape": "9"
+        }
+      ],
+      "container": "loc_0"
     }
   ],
   "layoutOptions": {
-    "elk.algorithm": "mrtree",
+    "elk.algorithm": "layered",
     "elk.direction": "DOWN",
-    "elk.hierarchyHandling": "INCLUDE_CHILDREN",
-    "elk.spacing.nodeNode": "75",
-    "elk.spacing.edgeNode": "0",
-    "elk.spacing.edgeEdge": "10",
-    "elk.spacing.componentComponent": "60",
-    "elk.layered.spacing.nodeNodeBetweenLayers": "25"
+    "elk.spacing.nodeNode": "100",
+    "elk.spacing.edgeNode": "50"
   },
   "$H": 13,
   "x": 0,
   "y": 0,
-  "width": 842.5,
-  "height": 895
+  "width": 452,
+  "height": 508
 }
- [VisState] 📏 Auto-updated expandedDimensions for bt_1: 300x315
- [ELKBridge] 📏 Updated container bt_1 layout: {"position":{"x":317.5,"y":467.5},"dimensions":{"width":300,"height":315}}
- [ELKBridge] 🔧 Attempting to update node bt_6 with ELK coords (40, 40)
- [ELKBridge] 📏 Calling setNodeLayout for bt_6 with: {position: {…}, dimensions: {…}}
- [ELKBridge] ⚠️ Node bt_6 not found as regular node, trying as container: Entity does not exist
- [VisState] 📏 Auto-updated expandedDimensions for bt_6: 260x275
- [VisState] 📏 Auto-updated expandedDimensions for bt_4: 555x855
- [ELKBridge] 📏 Updated container bt_4 layout: {"position":{"x":692.5,"y":467.5},"dimensions":{"width":555,"height":855}}
- [ELKBridge] 🔧 Attempting to update node bt_2 with ELK coords (40, 40)
- [ELKBridge] 📏 Calling setNodeLayout for bt_2 with: {position: {…}, dimensions: {…}}
- [ELKBridge] ⚠️ Node bt_2 not found as regular node, trying as container: Entity does not exist
- [VisState] 📏 Auto-updated expandedDimensions for bt_2: 515x815
+ [VisState] 📏 Auto-updated expandedDimensions for loc_0: 204x324
+ [ELKBridge] 📏 Updated container loc_0 layout: {"position":{"x":12,"y":12},"dimensions":{"width":204,"height":324}}
+ [VisState] 📏 Auto-updated expandedDimensions for loc_1: 204x484
+ [ELKBridge] 📏 Updated container loc_1 layout: {"position":{"x":236,"y":12},"dimensions":{"width":204,"height":484}}
  --- ELKBRIDGE_EDGE_PROCESSING_START ---
  [ELKBridge] 🔍 Processing 9 edges for sections
  [ELKBridge] 🔧 About to set layout for edge e0 with 1 sections
  [ELKBridge] 📍 Updated edge e0 with 1 sections
  [ELKBridge] 🔍 Debug: Edge e0 layout after update: {sections: Array(1)}
- [ELKBridge] 🔧 About to set layout for edge e1 with 1 sections
- [ELKBridge] 📍 Updated edge e1 with 1 sections
- [ELKBridge] 🔍 Debug: Edge e1 layout after update: {sections: Array(1)}
+ [ELKBridge] 📍 Edge e1 has no sections (cross-container edge)
  [ELKBridge] 🔧 About to set layout for edge e2 with 1 sections
  [ELKBridge] 📍 Updated edge e2 with 1 sections
  [ELKBridge] 🔍 Debug: Edge e2 layout after update: {sections: Array(1)}
@@ -988,92 +351,729 @@
  [ELKBridge] 📍 Updated edge e3 with 1 sections
  [ELKBridge] 🔍 Debug: Edge e3 layout after update: {sections: Array(1)}
  [ELKBridge] 🔧 About to set layout for edge e4 with 1 sections
- [ELKBridge] 📍 Updated edge e4 with 1 sections
- [ELKBridge] 🔍 Debug: Edge e4 layout after update: {sections: Array(1)}
- [ELKBridge] 📍 Edge e5 has no sections (cross-container edge)
- [ELKBridge] 🔧 About to set layout for edge e6 with 1 sections
- [ELKBridge] 📍 Updated edge e6 with 1 sections
- [ELKBridge] 🔍 Debug: Edge e6 layout after update: {sections: Array(1)}
- [ELKBridge] 📍 Edge e7 has no sections (cross-container edge)
- [ELKBridge] 🔧 About to set layout for edge e8 with 1 sections
- [ELKBridge] 📍 Updated edge e8 with 1 sections
- [ELKBridge] 🔍 Debug: Edge e8 layout after update: {sections: Array(1)}
- --- ELKBRIDGE_EDGE_PROCESSING_END ---
- [ELKBridge] ✅ Applied all ELK results to VisState
- [ReactFlowConverter] 🔄 Converting with bridge architecture...
- [ReactFlowBridge] 🔄 Converting VisState to ReactFlow format
- [ReactFlowBridge] 📦 Container bt_1: collapsed=false, ELK=(317.5, 467.5), ReactFlow=(317.5, 467.5), size=300x315
- [CoordinateTranslator] ELK→ReactFlow: ELK child coordinates (40, 40) are already relative to container bt_1 - using as-is
-ReactFlowBridge.ts:129 [ReactFlowBridge] 📦 Container bt_6: collapsed=false, ELK=(40, 40), ReactFlow=(40, 40), size=260x275
-CoordinateTranslator.ts:67 [CoordinateTranslator] ELK→ReactFlow: ELK child coordinates (0, 0) are already relative to container bt_6 - using as-is
-ReactFlowBridge.ts:129 [ReactFlowBridge] 📦 Container bt_3: collapsed=false, ELK=(0, 0), ReactFlow=(0, 0), size=400x300
-ReactFlowBridge.ts:129 [ReactFlowBridge] 📦 Container bt_4: collapsed=false, ELK=(692.5, 467.5), ReactFlow=(692.5, 467.5), size=555x855
-CoordinateTranslator.ts:67 [CoordinateTranslator] ELK→ReactFlow: ELK child coordinates (40, 40) are already relative to container bt_4 - using as-is
-ReactFlowBridge.ts:129 [ReactFlowBridge] 📦 Container bt_2: collapsed=false, ELK=(40, 40), ReactFlow=(40, 40), size=515x815
-CoordinateTranslator.ts:67 [CoordinateTranslator] ELK→ReactFlow: ELK child coordinates (0, 0) are already relative to container bt_2 - using as-is
-ReactFlowBridge.ts:129 [ReactFlowBridge] 📦 Container bt_5: collapsed=false, ELK=(0, 0), ReactFlow=(0, 0), size=400x300
-ReactFlowBridge.ts:172 [ReactFlowBridge] 🔍 Node 6 layout: undefined raw node coords: {x: 0, y: 0}
-ReactFlowBridge.ts:180 [ReactFlowBridge] 🔘 Node 6: parent=bt_3, ELK=(0, 0), ReactFlow=(0, 0)
-ReactFlowBridge.ts:172 [ReactFlowBridge] 🔍 Node 3 layout: undefined raw node coords: {x: 0, y: 0}
-ReactFlowBridge.ts:180 [ReactFlowBridge] 🔘 Node 3: parent=bt_5, ELK=(0, 0), ReactFlow=(0, 0)
-ReactFlowBridge.ts:172 [ReactFlowBridge] 🔍 Node 7 layout: undefined raw node coords: {x: 0, y: 0}
-ReactFlowBridge.ts:180 [ReactFlowBridge] 🔘 Node 7: parent=bt_3, ELK=(0, 0), ReactFlow=(0, 0)
-ReactFlowBridge.ts:172 [ReactFlowBridge] 🔍 Node 9 layout: undefined raw node coords: {x: 0, y: 0}
-ReactFlowBridge.ts:180 [ReactFlowBridge] 🔘 Node 9: parent=bt_5, ELK=(0, 0), ReactFlow=(0, 0)
-ReactFlowBridge.ts:172 [ReactFlowBridge] 🔍 Node 5 layout: undefined raw node coords: {x: 0, y: 0}
-ReactFlowBridge.ts:180 [ReactFlowBridge] 🔘 Node 5: parent=bt_5, ELK=(0, 0), ReactFlow=(0, 0)
-ReactFlowBridge.ts:172 [ReactFlowBridge] 🔍 Node 2 layout: undefined raw node coords: {x: 0, y: 0}
-ReactFlowBridge.ts:180 [ReactFlowBridge] 🔘 Node 2: parent=bt_5, ELK=(0, 0), ReactFlow=(0, 0)
-ReactFlowBridge.ts:172 [ReactFlowBridge] 🔍 Node 1 layout: undefined raw node coords: {x: 0, y: 0}
-ReactFlowBridge.ts:180 [ReactFlowBridge] 🔘 Node 1: parent=bt_5, ELK=(0, 0), ReactFlow=(0, 0)
-ReactFlowBridge.ts:172 [ReactFlowBridge] 🔍 Node 4 layout: undefined raw node coords: {x: 0, y: 0}
-ReactFlowBridge.ts:180 [ReactFlowBridge] 🔘 Node 4: parent=bt_5, ELK=(0, 0), ReactFlow=(0, 0)
-ReactFlowBridge.ts:172 [ReactFlowBridge] 🔍 Node 8 layout: undefined raw node coords: {x: 0, y: 0}
-ReactFlowBridge.ts:180 [ReactFlowBridge] 🔘 Node 8: parent=bt_5, ELK=(0, 0), ReactFlow=(0, 0)
-ReactFlowBridge.ts:172 [ReactFlowBridge] 🔍 Node 0 layout: undefined raw node coords: {x: 0, y: 0}
-ReactFlowBridge.ts:180 [ReactFlowBridge] 🔘 Node 0: parent=bt_5, ELK=(0, 0), ReactFlow=(0, 0)
-ReactFlowBridge.ts:223 [ReactFlowBridge] 🔍 Debug edge e0: {source: '0', target: '1', sourceHandle: undefined, targetHandle: undefined, sourceHandleType: 'undefined', …}
-ReactFlowBridge.ts:258 [ReactFlowBridge] ✅ Created ReactFlow edge e0: {id: 'e0', type: 'standard', source: '0', target: '1', markerEnd: {…}, …}
-ReactFlowBridge.ts:223 [ReactFlowBridge] 🔍 Debug edge e1: {source: '1', target: '2', sourceHandle: undefined, targetHandle: undefined, sourceHandleType: 'undefined', …}
-ReactFlowBridge.ts:258 [ReactFlowBridge] ✅ Created ReactFlow edge e1: {id: 'e1', type: 'standard', source: '1', target: '2', markerEnd: {…}, …}
-ReactFlowBridge.ts:223 [ReactFlowBridge] 🔍 Debug edge e2: {source: '2', target: '3', sourceHandle: undefined, targetHandle: undefined, sourceHandleType: 'undefined', …}
-ReactFlowBridge.ts:258 [ReactFlowBridge] ✅ Created ReactFlow edge e2: {id: 'e2', type: 'standard', source: '2', target: '3', markerEnd: {…}, …}
-ReactFlowBridge.ts:223 [ReactFlowBridge] 🔍 Debug edge e3: {source: '3', target: '4', sourceHandle: undefined, targetHandle: undefined, sourceHandleType: 'undefined', …}
-ReactFlowBridge.ts:258 [ReactFlowBridge] ✅ Created ReactFlow edge e3: {id: 'e3', type: 'standard', source: '3', target: '4', markerEnd: {…}, …}
-ReactFlowBridge.ts:223 [ReactFlowBridge] 🔍 Debug edge e4: {source: '4', target: '5', sourceHandle: undefined, targetHandle: undefined, sourceHandleType: 'undefined', …}
-ReactFlowBridge.ts:258 [ReactFlowBridge] ✅ Created ReactFlow edge e4: {id: 'e4', type: 'standard', source: '4', target: '5', markerEnd: {…}, …}
-ReactFlowBridge.ts:223 [ReactFlowBridge] 🔍 Debug edge e5: {source: '5', target: '6', sourceHandle: undefined, targetHandle: undefined, sourceHandleType: 'undefined', …}
-ReactFlowBridge.ts:258 [ReactFlowBridge] ✅ Created ReactFlow edge e5: {id: 'e5', type: 'standard', source: '5', target: '6', markerEnd: {…}, …}
-ReactFlowBridge.ts:223 [ReactFlowBridge] 🔍 Debug edge e6: {source: '6', target: '7', sourceHandle: undefined, targetHandle: undefined, sourceHandleType: 'undefined', …}
-ReactFlowBridge.ts:258 [ReactFlowBridge] ✅ Created ReactFlow edge e6: {id: 'e6', type: 'standard', source: '6', target: '7', markerEnd: {…}, …}
-ReactFlowBridge.ts:223 [ReactFlowBridge] 🔍 Debug edge e7: {source: '7', target: '8', sourceHandle: undefined, targetHandle: undefined, sourceHandleType: 'undefined', …}
-ReactFlowBridge.ts:258 [ReactFlowBridge] ✅ Created ReactFlow edge e7: {id: 'e7', type: 'standard', source: '7', target: '8', markerEnd: {…}, …}
-ReactFlowBridge.ts:223 [ReactFlowBridge] 🔍 Debug edge e8: {source: '8', target: '9', sourceHandle: undefined, targetHandle: undefined, sourceHandleType: 'undefined', …}
-ReactFlowBridge.ts:258 [ReactFlowBridge] ✅ Created ReactFlow edge e8: {id: 'e8', type: 'standard', source: '8', target: '9', markerEnd: {…}, …}
-FlowGraph.tsx:144 [FlowGraph] ✅ Updated ReactFlow data: {nodes: 16, edges: 9}
-FlowGraph.tsx:154 [FlowGraph] 🔍 CONTAINER NODES BEING PASSED TO REACTFLOW:
-FlowGraph.tsx:154 [FlowGraph] 📦 bt_1: {position: {…}, data: {…}, parentId: undefined}
-FlowGraph.tsx:154 [FlowGraph] 📦 bt_6: {position: {…}, data: {…}, parentId: 'bt_1'}
-FlowGraph.tsx:154 [FlowGraph] 📦 bt_3: {position: {…}, data: {…}, parentId: 'bt_6'}
-FlowGraph.tsx:154 [FlowGraph] 📦 bt_4: {position: {…}, data: {…}, parentId: undefined}
-FlowGraph.tsx:154 [FlowGraph] 📦 bt_2: {position: {…}, data: {…}, parentId: 'bt_4'}
-FlowGraph.tsx:154 [FlowGraph] 📦 bt_5: {position: {…}, data: {…}, parentId: 'bt_2'}
-nodes.tsx:97 [ContainerNode] 📏 Container bt_1: data.width=300, data.height=315, using 300x315
-nodes.tsx:97 [ContainerNode] 📏 Container bt_6: data.width=260, data.height=275, using 260x275
-nodes.tsx:97 [ContainerNode] 📏 Container bt_3: data.width=400, data.height=300, using 400x300
-nodes.tsx:97 [ContainerNode] 📏 Container bt_4: data.width=555, data.height=855, using 555x855
-nodes.tsx:97 [ContainerNode] 📏 Container bt_2: data.width=515, data.height=815, using 515x815
-nodes.tsx:97 [ContainerNode] 📏 Container bt_5: data.width=400, data.height=300, using 400x300
-nodes.tsx:97 [ContainerNode] 📏 Container bt_1: data.width=300, data.height=315, using 300x315
-nodes.tsx:97 [ContainerNode] 📏 Container bt_6: data.width=260, data.height=275, using 260x275
-nodes.tsx:97 [ContainerNode] 📏 Container bt_3: data.width=400, data.height=300, using 400x300
-nodes.tsx:97 [ContainerNode] 📏 Container bt_4: data.width=555, data.height=855, using 555x855
-nodes.tsx:97 [ContainerNode] 📏 Container bt_2: data.width=515, data.height=815, using 515x815
-nodes.tsx:97 [ContainerNode] 📏 Container bt_5: data.width=400, data.height=300, using 400x300
-nodes.tsx:97 [ContainerNode] 📏 Container bt_1: data.width=300, data.height=315, using 300x315
-nodes.tsx:97 [ContainerNode] 📏 Container bt_6: data.width=260, data.height=275, using 260x275
-nodes.tsx:97 [ContainerNode] 📏 Container bt_3: data.width=400, data.height=300, using 400x300
-nodes.tsx:97 [ContainerNode] 📏 Container bt_4: data.width=555, data.height=855, using 555x855
-nodes.tsx:97 [ContainerNode] 📏 Container bt_2: data.width=515, data.height=815, using 515x815
-nodes.tsx:97 [ContainerNode] 📏 Container bt_5: data.width=400, data.height=300, using 400x300
->>>>>>> a4318779
+ELKBridge.ts:289 [ELKBridge] 📍 Updated edge e4 with 1 sections
+ELKBridge.ts:295 [ELKBridge] 🔍 Debug: Edge e4 layout after update: {sections: Array(1)}
+ELKBridge.ts:289 [ELKBridge] 🔧 About to set layout for edge e5 with 1 sections
+ELKBridge.ts:289 [ELKBridge] 📍 Updated edge e5 with 1 sections
+ELKBridge.ts:295 [ELKBridge] 🔍 Debug: Edge e5 layout after update: {sections: Array(1)}
+ELKBridge.ts:289 [ELKBridge] 🔧 About to set layout for edge e6 with 1 sections
+ELKBridge.ts:289 [ELKBridge] 📍 Updated edge e6 with 1 sections
+ELKBridge.ts:295 [ELKBridge] 🔍 Debug: Edge e6 layout after update: {sections: Array(1)}
+ELKBridge.ts:295 [ELKBridge] 📍 Edge e7 has no sections (cross-container edge)
+ELKBridge.ts:289 [ELKBridge] 🔧 About to set layout for edge e8 with 1 sections
+ELKBridge.ts:289 [ELKBridge] 📍 Updated edge e8 with 1 sections
+ELKBridge.ts:295 [ELKBridge] 🔍 Debug: Edge e8 layout after update: {sections: Array(1)}
+ELKBridge.ts:269 --- ELKBRIDGE_EDGE_PROCESSING_END ---
+ELKBridge.ts:269 [ELKBridge] ✅ Applied all ELK results to VisState
+ReactFlowConverter.ts:21 [ReactFlowConverter] 🔄 Converting with bridge architecture...
+ReactFlowBridge.ts:63 [ReactFlowBridge] 🔄 Converting VisState to ReactFlow format
+ReactFlowBridge.ts:136 [ReactFlowBridge] 📦 Container loc_0: collapsed=false, ELK=(12, 12), ReactFlow=(12, 12), size=204x324
+ReactFlowBridge.ts:136 [ReactFlowBridge] 📦 Container loc_1: collapsed=false, ELK=(236, 12), ReactFlow=(236, 12), size=204x484
+ReactFlowBridge.ts:184 [ReactFlowBridge] 🔍 Parent container loc_1 info: {id: 'loc_1', x: 236, y: 12, width: 204, height: 484}
+CoordinateTranslator.ts:67 [CoordinateTranslator] ELK→ReactFlow: ELK child coordinates (12, 332) are already relative to container loc_1 - using as-is
+ReactFlowBridge.ts:184 [ReactFlowBridge] 🔘 Node 6: parent=loc_1, ELK=(12, 332), ReactFlow=(12, 332)
+ReactFlowBridge.ts:184 [ReactFlowBridge] 🔍 Parent container loc_1 info: {id: 'loc_1', x: 236, y: 12, width: 204, height: 484}
+CoordinateTranslator.ts:67 [CoordinateTranslator] ELK→ReactFlow: ELK child coordinates (12, 92) are already relative to container loc_1 - using as-is
+ReactFlowBridge.ts:184 [ReactFlowBridge] 🔘 Node 3: parent=loc_1, ELK=(12, 92), ReactFlow=(12, 92)
+ReactFlowBridge.ts:184 [ReactFlowBridge] 🔍 Parent container loc_1 info: {id: 'loc_1', x: 236, y: 12, width: 204, height: 484}
+CoordinateTranslator.ts:67 [CoordinateTranslator] ELK→ReactFlow: ELK child coordinates (12, 412) are already relative to container loc_1 - using as-is
+ReactFlowBridge.ts:184 [ReactFlowBridge] 🔘 Node 7: parent=loc_1, ELK=(12, 412), ReactFlow=(12, 412)
+ReactFlowBridge.ts:184 [ReactFlowBridge] 🔍 Parent container loc_0 info: {id: 'loc_0', x: 12, y: 12, width: 204, height: 324}
+CoordinateTranslator.ts:67 [CoordinateTranslator] ELK→ReactFlow: ELK child coordinates (12, 92) are already relative to container loc_0 - using as-is
+ReactFlowBridge.ts:184 [ReactFlowBridge] 🔘 Node 9: parent=loc_0, ELK=(12, 92), ReactFlow=(12, 92)
+ReactFlowBridge.ts:184 [ReactFlowBridge] 🔍 Parent container loc_1 info: {id: 'loc_1', x: 236, y: 12, width: 204, height: 484}
+CoordinateTranslator.ts:67 [CoordinateTranslator] ELK→ReactFlow: ELK child coordinates (12, 252) are already relative to container loc_1 - using as-is
+ReactFlowBridge.ts:184 [ReactFlowBridge] 🔘 Node 5: parent=loc_1, ELK=(12, 252), ReactFlow=(12, 252)
+ReactFlowBridge.ts:184 [ReactFlowBridge] 🔍 Parent container loc_1 info: {id: 'loc_1', x: 236, y: 12, width: 204, height: 484}
+CoordinateTranslator.ts:67 [CoordinateTranslator] ELK→ReactFlow: ELK child coordinates (12, 12) are already relative to container loc_1 - using as-is
+ReactFlowBridge.ts:184 [ReactFlowBridge] 🔘 Node 2: parent=loc_1, ELK=(12, 12), ReactFlow=(12, 12)
+ReactFlowBridge.ts:184 [ReactFlowBridge] 🔍 Parent container loc_0 info: {id: 'loc_0', x: 12, y: 12, width: 204, height: 324}
+CoordinateTranslator.ts:67 [CoordinateTranslator] ELK→ReactFlow: ELK child coordinates (12, 252) are already relative to container loc_0 - using as-is
+ReactFlowBridge.ts:184 [ReactFlowBridge] 🔘 Node 1: parent=loc_0, ELK=(12, 252), ReactFlow=(12, 252)
+ReactFlowBridge.ts:184 [ReactFlowBridge] 🔍 Parent container loc_1 info: {id: 'loc_1', x: 236, y: 12, width: 204, height: 484}
+CoordinateTranslator.ts:67 [CoordinateTranslator] ELK→ReactFlow: ELK child coordinates (12, 172) are already relative to container loc_1 - using as-is
+ReactFlowBridge.ts:184 [ReactFlowBridge] 🔘 Node 4: parent=loc_1, ELK=(12, 172), ReactFlow=(12, 172)
+ReactFlowBridge.ts:184 [ReactFlowBridge] 🔍 Parent container loc_0 info: {id: 'loc_0', x: 12, y: 12, width: 204, height: 324}
+CoordinateTranslator.ts:67 [CoordinateTranslator] ELK→ReactFlow: ELK child coordinates (12, 12) are already relative to container loc_0 - using as-is
+ReactFlowBridge.ts:184 [ReactFlowBridge] 🔘 Node 8: parent=loc_0, ELK=(12, 12), ReactFlow=(12, 12)
+ReactFlowBridge.ts:184 [ReactFlowBridge] 🔍 Parent container loc_0 info: {id: 'loc_0', x: 12, y: 12, width: 204, height: 324}
+CoordinateTranslator.ts:67 [CoordinateTranslator] ELK→ReactFlow: ELK child coordinates (12, 172) are already relative to container loc_0 - using as-is
+ReactFlowBridge.ts:184 [ReactFlowBridge] 🔘 Node 0: parent=loc_0, ELK=(12, 172), ReactFlow=(12, 172)
+ReactFlowBridge.ts:226 [ReactFlowBridge] 🔍 Debug edge e0: {source: '0', target: '1', sourceHandle: undefined, targetHandle: undefined, sourceHandleType: 'undefined', …}
+ReactFlowBridge.ts:261 [ReactFlowBridge] ✅ Created ReactFlow edge e0: {id: 'e0', type: 'standard', source: '0', target: '1', markerEnd: {…}, …}
+ReactFlowBridge.ts:226 [ReactFlowBridge] 🔍 Debug edge e1: {source: '1', target: '2', sourceHandle: undefined, targetHandle: undefined, sourceHandleType: 'undefined', …}
+ReactFlowBridge.ts:261 [ReactFlowBridge] ✅ Created ReactFlow edge e1: {id: 'e1', type: 'standard', source: '1', target: '2', markerEnd: {…}, …}
+ReactFlowBridge.ts:226 [ReactFlowBridge] 🔍 Debug edge e2: {source: '2', target: '3', sourceHandle: undefined, targetHandle: undefined, sourceHandleType: 'undefined', …}
+ReactFlowBridge.ts:261 [ReactFlowBridge] ✅ Created ReactFlow edge e2: {id: 'e2', type: 'standard', source: '2', target: '3', markerEnd: {…}, …}
+ReactFlowBridge.ts:226 [ReactFlowBridge] 🔍 Debug edge e3: {source: '3', target: '4', sourceHandle: undefined, targetHandle: undefined, sourceHandleType: 'undefined', …}
+ReactFlowBridge.ts:261 [ReactFlowBridge] ✅ Created ReactFlow edge e3: {id: 'e3', type: 'standard', source: '3', target: '4', markerEnd: {…}, …}
+ReactFlowBridge.ts:226 [ReactFlowBridge] 🔍 Debug edge e4: {source: '4', target: '5', sourceHandle: undefined, targetHandle: undefined, sourceHandleType: 'undefined', …}
+ReactFlowBridge.ts:261 [ReactFlowBridge] ✅ Created ReactFlow edge e4: {id: 'e4', type: 'standard', source: '4', target: '5', markerEnd: {…}, …}
+ReactFlowBridge.ts:226 [ReactFlowBridge] 🔍 Debug edge e5: {source: '5', target: '6', sourceHandle: undefined, targetHandle: undefined, sourceHandleType: 'undefined', …}
+ReactFlowBridge.ts:261 [ReactFlowBridge] ✅ Created ReactFlow edge e5: {id: 'e5', type: 'standard', source: '5', target: '6', markerEnd: {…}, …}
+ReactFlowBridge.ts:226 [ReactFlowBridge] 🔍 Debug edge e6: {source: '6', target: '7', sourceHandle: undefined, targetHandle: undefined, sourceHandleType: 'undefined', …}
+ReactFlowBridge.ts:261 [ReactFlowBridge] ✅ Created ReactFlow edge e6: {id: 'e6', type: 'standard', source: '6', target: '7', markerEnd: {…}, …}
+ReactFlowBridge.ts:226 [ReactFlowBridge] 🔍 Debug edge e7: {source: '7', target: '8', sourceHandle: undefined, targetHandle: undefined, sourceHandleType: 'undefined', …}
+ReactFlowBridge.ts:261 [ReactFlowBridge] ✅ Created ReactFlow edge e7: {id: 'e7', type: 'standard', source: '7', target: '8', markerEnd: {…}, …}
+ReactFlowBridge.ts:226 [ReactFlowBridge] 🔍 Debug edge e8: {source: '8', target: '9', sourceHandle: undefined, targetHandle: undefined, sourceHandleType: 'undefined', …}
+ReactFlowBridge.ts:261 [ReactFlowBridge] ✅ Created ReactFlow edge e8: {id: 'e8', type: 'standard', source: '8', target: '9', markerEnd: {…}, …}
+ReactFlowBridge.ts:80 [ReactFlowBridge] ✅ Conversion complete: {nodes: 12, edges: 9, containers: 2, hyperEdges: 0}
+FlowGraph.tsx:95 [FlowGraph] ✅ Updated ReactFlow data: {nodes: 12, edges: 9}
+nodes.tsx:97 [ContainerNode] 📏 Container loc_0: data.width=204, data.height=324, using 204x324
+nodes.tsx:97 [ContainerNode] 📏 Container loc_1: data.width=204, data.height=484, using 204x484
+nodes.tsx:97 [ContainerNode] 📏 Container loc_0: data.width=204, data.height=324, using 204x324
+nodes.tsx:97 [ContainerNode] 📏 Container loc_1: data.width=204, data.height=484, using 204x484
+FlowGraph.tsx:164 [FlowGraph] 📝 Nodes changing: 12 changes
+nodes.tsx:97 [ContainerNode] 📏 Container loc_0: data.width=204, data.height=324, using 204x324
+nodes.tsx:97 [ContainerNode] 📏 Container loc_1: data.width=204, data.height=484, using 204x484
+FlowGraph.tsx:164 [FlowGraph] 📝 Nodes changing: 1 changes
+ [FlowGraph] 🖱️ Node clicked: loc_0
+ [HomePage] 🖱️ Node click received: loc_0, type: container
+ [HomePage] 🖱️ Container loc_0 clicked, currently expanded
+ [VisState] 📏 Auto-updated expandedDimensions for loc_0: 200x60
+ [HomePage] ↙️ Collapsed container loc_0
+ [FlowGraph] 🔄 Visualization state changed, updating...
+ [ELKBridge] 🚀 Starting ELK layout from VisState
+ [ELKBridge] 📋 Extracted from VisState: {visibleNodes: 7, visibleContainers: 1, totalEdges: 7, regularEdges: 7, hyperEdges: 0}
+ [ELKBridge] 🔨 Building ELK graph with 7 nodes, 1 containers, 7 edges
+ [ELKBridge] 🔍 Available nodes: (7) ['6', '3', '7', '5', '2', '4', 'loc_0']
+ [ELKBridge] 🔍 Available containers: [{…}]
+ [ELKBridge] 🔍 Container loc_1 has 6 children: (6) ['6', '3', '7', '5', '2', '4'] from container.children: (6) ['2', '3', '4', '5', '6', '7']
+ [ELKBridge] 🔍 Found 1 top-level nodes: ['loc_0']
+ [ELKBridge] 📊 Sending to ELK: {nodes: 2, edges: 7}
+ELKBridge.ts:32 [ELKBridge] ✅ ELK layout complete
+ELKBridge.ts:247 [ELKBridge] 📝 Applying ELK results back to VisState
+ELKBridge.ts:247 [ELKBridge] 🔍 ELK Result Structure: {
+  "id": "root",
+  "children": [
+    {
+      "id": "loc_1",
+      "width": 204,
+      "height": 484,
+      "children": [
+        {
+          "id": "6",
+          "width": 180,
+          "height": 60,
+          "$H": 415,
+          "x": 12,
+          "y": 332
+        },
+        {
+          "id": "3",
+          "width": 180,
+          "height": 60,
+          "$H": 417,
+          "x": 12,
+          "y": 92
+        },
+        {
+          "id": "7",
+          "width": 180,
+          "height": 60,
+          "$H": 419,
+          "x": 12,
+          "y": 412
+        },
+        {
+          "id": "5",
+          "width": 180,
+          "height": 60,
+          "$H": 421,
+          "x": 12,
+          "y": 252
+        },
+        {
+          "id": "2",
+          "width": 180,
+          "height": 60,
+          "$H": 423,
+          "x": 12,
+          "y": 12
+        },
+        {
+          "id": "4",
+          "width": 180,
+          "height": 60,
+          "$H": 425,
+          "x": 12,
+          "y": 172
+        }
+      ],
+      "layoutOptions": {
+        "elk.algorithm": "layered",
+        "elk.direction": "DOWN",
+        "elk.spacing.nodeNode": "75"
+      },
+      "$H": 413,
+      "x": 232,
+      "y": 12
+    },
+    {
+      "id": "loc_0",
+      "width": 200,
+      "height": 60,
+      "$H": 427,
+      "x": 12,
+      "y": 12
+    }
+  ],
+  "edges": [
+    {
+      "id": "e2",
+      "sources": [
+        "2"
+      ],
+      "targets": [
+        "3"
+      ],
+      "sections": [
+        {
+          "id": "e2_s0",
+          "startPoint": {
+            "x": 102,
+            "y": 72
+          },
+          "endPoint": {
+            "x": 102,
+            "y": 92
+          },
+          "incomingShape": "2",
+          "outgoingShape": "3"
+        }
+      ],
+      "container": "loc_1"
+    },
+    {
+      "id": "e3",
+      "sources": [
+        "3"
+      ],
+      "targets": [
+        "4"
+      ],
+      "sections": [
+        {
+          "id": "e3_s0",
+          "startPoint": {
+            "x": 102,
+            "y": 152
+          },
+          "endPoint": {
+            "x": 102,
+            "y": 172
+          },
+          "incomingShape": "3",
+          "outgoingShape": "4"
+        }
+      ],
+      "container": "loc_1"
+    },
+    {
+      "id": "e4",
+      "sources": [
+        "4"
+      ],
+      "targets": [
+        "5"
+      ],
+      "sections": [
+        {
+          "id": "e4_s0",
+          "startPoint": {
+            "x": 102,
+            "y": 232
+          },
+          "endPoint": {
+            "x": 102,
+            "y": 252
+          },
+          "incomingShape": "4",
+          "outgoingShape": "5"
+        }
+      ],
+      "container": "loc_1"
+    },
+    {
+      "id": "e5",
+      "sources": [
+        "5"
+      ],
+      "targets": [
+        "6"
+      ],
+      "sections": [
+        {
+          "id": "e5_s0",
+          "startPoint": {
+            "x": 102,
+            "y": 312
+          },
+          "endPoint": {
+            "x": 102,
+            "y": 332
+          },
+          "incomingShape": "5",
+          "outgoingShape": "6"
+        }
+      ],
+      "container": "loc_1"
+    },
+    {
+      "id": "e6",
+      "sources": [
+        "6"
+      ],
+      "targets": [
+        "7"
+      ],
+      "sections": [
+        {
+          "id": "e6_s0",
+          "startPoint": {
+            "x": 102,
+            "y": 392
+          },
+          "endPoint": {
+            "x": 102,
+            "y": 412
+          },
+          "incomingShape": "6",
+          "outgoingShape": "7"
+        }
+      ],
+      "container": "loc_1"
+    },
+    {
+      "id": "hyper_loc_0_to_2",
+      "sources": [
+        "loc_0"
+      ],
+      "targets": [
+        "2"
+      ],
+      "container": "root"
+    },
+    {
+      "id": "hyper_7_to_loc_0",
+      "sources": [
+        "7"
+      ],
+      "targets": [
+        "loc_0"
+      ],
+      "container": "root"
+    }
+  ],
+  "layoutOptions": {
+    "elk.algorithm": "layered",
+    "elk.direction": "DOWN",
+    "elk.spacing.nodeNode": "100",
+    "elk.spacing.edgeNode": "50"
+  },
+  "$H": 411,
+  "x": 0,
+  "y": 0,
+  "width": 448,
+  "height": 508
+}
+VisState.ts:1329 [VisState] 📏 Auto-updated expandedDimensions for loc_1: 204x484
+ELKBridge.ts:307 [ELKBridge] 📏 Updated container loc_1 layout: {"position":{"x":232,"y":12},"dimensions":{"width":204,"height":484}}
+VisState.ts:1329 [VisState] 📏 Auto-updated expandedDimensions for loc_0: 200x60
+ELKBridge.ts:269 --- ELKBRIDGE_EDGE_PROCESSING_START ---
+ELKBridge.ts:269 [ELKBridge] 🔍 Processing 7 edges for sections
+ELKBridge.ts:289 [ELKBridge] 🔧 About to set layout for edge e2 with 1 sections
+ELKBridge.ts:289 [ELKBridge] 📍 Updated edge e2 with 1 sections
+ELKBridge.ts:295 [ELKBridge] 🔍 Debug: Edge e2 layout after update: {sections: Array(1)}
+ELKBridge.ts:289 [ELKBridge] 🔧 About to set layout for edge e3 with 1 sections
+ELKBridge.ts:289 [ELKBridge] 📍 Updated edge e3 with 1 sections
+ELKBridge.ts:295 [ELKBridge] 🔍 Debug: Edge e3 layout after update: {sections: Array(1)}
+ELKBridge.ts:289 [ELKBridge] 🔧 About to set layout for edge e4 with 1 sections
+ELKBridge.ts:289 [ELKBridge] 📍 Updated edge e4 with 1 sections
+ELKBridge.ts:295 [ELKBridge] 🔍 Debug: Edge e4 layout after update: {sections: Array(1)}
+ELKBridge.ts:289 [ELKBridge] 🔧 About to set layout for edge e5 with 1 sections
+ELKBridge.ts:289 [ELKBridge] 📍 Updated edge e5 with 1 sections
+ELKBridge.ts:295 [ELKBridge] 🔍 Debug: Edge e5 layout after update: {sections: Array(1)}
+ELKBridge.ts:289 [ELKBridge] 🔧 About to set layout for edge e6 with 1 sections
+ELKBridge.ts:289 [ELKBridge] 📍 Updated edge e6 with 1 sections
+ELKBridge.ts:295 [ELKBridge] 🔍 Debug: Edge e6 layout after update: {sections: Array(1)}
+ELKBridge.ts:295 [ELKBridge] 📍 Edge hyper_loc_0_to_2 has no sections (cross-container edge)
+ELKBridge.ts:295 [ELKBridge] 📍 Edge hyper_7_to_loc_0 has no sections (cross-container edge)
+ELKBridge.ts:269 --- ELKBRIDGE_EDGE_PROCESSING_END ---
+ELKBridge.ts:269 [ELKBridge] ✅ Applied all ELK results to VisState
+ReactFlowConverter.ts:21 [ReactFlowConverter] 🔄 Converting with bridge architecture...
+ReactFlowBridge.ts:63 [ReactFlowBridge] 🔄 Converting VisState to ReactFlow format
+ReactFlowBridge.ts:136 [ReactFlowBridge] 📦 Container loc_0: collapsed=true, ELK=(12, 12), ReactFlow=(12, 12), size=200x60
+ReactFlowBridge.ts:136 [ReactFlowBridge] 📦 Container loc_1: collapsed=false, ELK=(232, 12), ReactFlow=(232, 12), size=204x484
+ReactFlowBridge.ts:184 [ReactFlowBridge] 🔍 Parent container loc_1 info: {id: 'loc_1', x: 232, y: 12, width: 204, height: 484}
+CoordinateTranslator.ts:67 [CoordinateTranslator] ELK→ReactFlow: ELK child coordinates (12, 332) are already relative to container loc_1 - using as-is
+ReactFlowBridge.ts:184 [ReactFlowBridge] 🔘 Node 6: parent=loc_1, ELK=(12, 332), ReactFlow=(12, 332)
+ReactFlowBridge.ts:184 [ReactFlowBridge] 🔍 Parent container loc_1 info: {id: 'loc_1', x: 232, y: 12, width: 204, height: 484}
+CoordinateTranslator.ts:67 [CoordinateTranslator] ELK→ReactFlow: ELK child coordinates (12, 92) are already relative to container loc_1 - using as-is
+ReactFlowBridge.ts:184 [ReactFlowBridge] 🔘 Node 3: parent=loc_1, ELK=(12, 92), ReactFlow=(12, 92)
+ReactFlowBridge.ts:184 [ReactFlowBridge] 🔍 Parent container loc_1 info: {id: 'loc_1', x: 232, y: 12, width: 204, height: 484}
+CoordinateTranslator.ts:67 [CoordinateTranslator] ELK→ReactFlow: ELK child coordinates (12, 412) are already relative to container loc_1 - using as-is
+ReactFlowBridge.ts:184 [ReactFlowBridge] 🔘 Node 7: parent=loc_1, ELK=(12, 412), ReactFlow=(12, 412)
+ReactFlowBridge.ts:184 [ReactFlowBridge] 🔍 Parent container loc_1 info: {id: 'loc_1', x: 232, y: 12, width: 204, height: 484}
+CoordinateTranslator.ts:67 [CoordinateTranslator] ELK→ReactFlow: ELK child coordinates (12, 252) are already relative to container loc_1 - using as-is
+ReactFlowBridge.ts:184 [ReactFlowBridge] 🔘 Node 5: parent=loc_1, ELK=(12, 252), ReactFlow=(12, 252)
+ReactFlowBridge.ts:184 [ReactFlowBridge] 🔍 Parent container loc_1 info: {id: 'loc_1', x: 232, y: 12, width: 204, height: 484}
+CoordinateTranslator.ts:67 [CoordinateTranslator] ELK→ReactFlow: ELK child coordinates (12, 12) are already relative to container loc_1 - using as-is
+ReactFlowBridge.ts:184 [ReactFlowBridge] 🔘 Node 2: parent=loc_1, ELK=(12, 12), ReactFlow=(12, 12)
+ReactFlowBridge.ts:184 [ReactFlowBridge] 🔍 Parent container loc_1 info: {id: 'loc_1', x: 232, y: 12, width: 204, height: 484}
+CoordinateTranslator.ts:67 [CoordinateTranslator] ELK→ReactFlow: ELK child coordinates (12, 172) are already relative to container loc_1 - using as-is
+ReactFlowBridge.ts:184 [ReactFlowBridge] 🔘 Node 4: parent=loc_1, ELK=(12, 172), ReactFlow=(12, 172)
+ReactFlowBridge.ts:226 [ReactFlowBridge] 🔍 Debug edge e2: {source: '2', target: '3', sourceHandle: undefined, targetHandle: undefined, sourceHandleType: 'undefined', …}
+ReactFlowBridge.ts:261 [ReactFlowBridge] ✅ Created ReactFlow edge e2: {id: 'e2', type: 'standard', source: '2', target: '3', markerEnd: {…}, …}
+ReactFlowBridge.ts:226 [ReactFlowBridge] 🔍 Debug edge e3: {source: '3', target: '4', sourceHandle: undefined, targetHandle: undefined, sourceHandleType: 'undefined', …}
+ReactFlowBridge.ts:261 [ReactFlowBridge] ✅ Created ReactFlow edge e3: {id: 'e3', type: 'standard', source: '3', target: '4', markerEnd: {…}, …}
+ReactFlowBridge.ts:226 [ReactFlowBridge] 🔍 Debug edge e4: {source: '4', target: '5', sourceHandle: undefined, targetHandle: undefined, sourceHandleType: 'undefined', …}
+ReactFlowBridge.ts:261 [ReactFlowBridge] ✅ Created ReactFlow edge e4: {id: 'e4', type: 'standard', source: '4', target: '5', markerEnd: {…}, …}
+ReactFlowBridge.ts:226 [ReactFlowBridge] 🔍 Debug edge e5: {source: '5', target: '6', sourceHandle: undefined, targetHandle: undefined, sourceHandleType: 'undefined', …}
+ReactFlowBridge.ts:261 [ReactFlowBridge] ✅ Created ReactFlow edge e5: {id: 'e5', type: 'standard', source: '5', target: '6', markerEnd: {…}, …}
+ReactFlowBridge.ts:226 [ReactFlowBridge] 🔍 Debug edge e6: {source: '6', target: '7', sourceHandle: undefined, targetHandle: undefined, sourceHandleType: 'undefined', …}
+ReactFlowBridge.ts:261 [ReactFlowBridge] ✅ Created ReactFlow edge e6: {id: 'e6', type: 'standard', source: '6', target: '7', markerEnd: {…}, …}
+ReactFlowBridge.ts:226 [ReactFlowBridge] 🔍 Debug edge hyper_loc_0_to_2: {source: 'loc_0', target: '2', sourceHandle: undefined, targetHandle: undefined, sourceHandleType: 'undefined', …}
+ReactFlowBridge.ts:261 [ReactFlowBridge] ✅ Created ReactFlow edge hyper_loc_0_to_2: {id: 'hyper_loc_0_to_2', type: 'standard', source: 'loc_0', target: '2', markerEnd: {…}, …}
+ReactFlowBridge.ts:226 [ReactFlowBridge] 🔍 Debug edge hyper_7_to_loc_0: {source: '7', target: 'loc_0', sourceHandle: undefined, targetHandle: undefined, sourceHandleType: 'undefined', …}
+ReactFlowBridge.ts:261 [ReactFlowBridge] ✅ Created ReactFlow edge hyper_7_to_loc_0: {id: 'hyper_7_to_loc_0', type: 'standard', source: '7', target: 'loc_0', markerEnd: {…}, …}
+ReactFlowBridge.ts:80 [ReactFlowBridge] ✅ Conversion complete: {nodes: 8, edges: 7, containers: 2, hyperEdges: 0}
+FlowGraph.tsx:95 [FlowGraph] ✅ Updated ReactFlow data: {nodes: 8, edges: 7}
+nodes.tsx:97 [ContainerNode] 📏 Container loc_0: data.width=200, data.height=60, using 200x60
+nodes.tsx:97 [ContainerNode] 📏 Container loc_1: data.width=204, data.height=484, using 204x484
+nodes.tsx:97 [ContainerNode] 📏 Container loc_0: data.width=200, data.height=60, using 200x60
+nodes.tsx:97 [ContainerNode] 📏 Container loc_1: data.width=204, data.height=484, using 204x484
+FlowGraph.tsx:164 [FlowGraph] 📝 Nodes changing: 8 changes
+nodes.tsx:97 [ContainerNode] 📏 Container loc_0: data.width=200, data.height=60, using 200x60
+nodes.tsx:97 [ContainerNode] 📏 Container loc_1: data.width=204, data.height=484, using 204x484
+FlowGraph.tsx:164 [FlowGraph] 📝 Nodes changing: 1 changes
+FlowGraph.tsx:130 [FlowGraph] 🖱️ Node clicked: loc_1
+vis.js:158 [HomePage] 🖱️ Node click received: loc_1, type: container
+vis.js:167 [HomePage] 🖱️ Container loc_1 clicked, currently expanded
+VisState.ts:1329 [VisState] 📏 Auto-updated expandedDimensions for loc_1: 200x60
+vis.js:172 [HomePage] ↙️ Collapsed container loc_1
+FlowGraph.tsx:77 [FlowGraph] 🔄 Visualization state changed, updating...
+ELKBridge.ts:21 [ELKBridge] 🚀 Starting ELK layout from VisState
+ELKBridge.ts:113 [ELKBridge] 📋 Extracted from VisState: {visibleNodes: 2, visibleContainers: 0, totalEdges: 2, regularEdges: 2, hyperEdges: 0}
+ELKBridge.ts:173 [ELKBridge] 🔨 Building ELK graph with 2 nodes, 0 containers, 2 edges
+ELKBridge.ts:173 [ELKBridge] 🔍 Available nodes: (2) ['loc_0', 'loc_1']
+ELKBridge.ts:173 [ELKBridge] 🔍 Available containers: []
+ELKBridge.ts:214 [ELKBridge] 🔍 Found 2 top-level nodes: (2) ['loc_0', 'loc_1']
+ELKBridge.ts:32 [ELKBridge] 📊 Sending to ELK: {nodes: 2, edges: 2}
+ELKBridge.ts:32 [ELKBridge] ✅ ELK layout complete
+ELKBridge.ts:247 [ELKBridge] 📝 Applying ELK results back to VisState
+ELKBridge.ts:247 [ELKBridge] 🔍 ELK Result Structure: {
+  "id": "root",
+  "children": [
+    {
+      "id": "loc_0",
+      "width": 200,
+      "height": 60,
+      "$H": 473,
+      "x": 12,
+      "y": 92
+    },
+    {
+      "id": "loc_1",
+      "width": 200,
+      "height": 60,
+      "$H": 475,
+      "x": 12,
+      "y": 12
+    }
+  ],
+  "edges": [
+    {
+      "id": "hyper_loc_0_to_loc_1",
+      "sources": [
+        "loc_0"
+      ],
+      "targets": [
+        "loc_1"
+      ],
+      "sections": [
+        {
+          "id": "hyper_loc_0_to_loc_1_s0",
+          "startPoint": {
+            "x": 145.33333333333331,
+            "y": 92
+          },
+          "endPoint": {
+            "x": 145.33333333333331,
+            "y": 72
+          },
+          "incomingShape": "loc_0",
+          "outgoingShape": "loc_1"
+        }
+      ],
+      "container": "root"
+    },
+    {
+      "id": "hyper_loc_1_to_loc_0",
+      "sources": [
+        "loc_1"
+      ],
+      "targets": [
+        "loc_0"
+      ],
+      "sections": [
+        {
+          "id": "hyper_loc_1_to_loc_0_s0",
+          "startPoint": {
+            "x": 78.66666666666666,
+            "y": 72
+          },
+          "endPoint": {
+            "x": 78.66666666666666,
+            "y": 92
+          },
+          "incomingShape": "loc_1",
+          "outgoingShape": "loc_0"
+        }
+      ],
+      "container": "root"
+    }
+  ],
+  "layoutOptions": {
+    "elk.algorithm": "layered",
+    "elk.direction": "DOWN",
+    "elk.spacing.nodeNode": "100",
+    "elk.spacing.edgeNode": "50"
+  },
+  "$H": 471,
+  "x": 0,
+  "y": 0,
+  "width": 224,
+  "height": 164
+}
+VisState.ts:1329 [VisState] 📏 Auto-updated expandedDimensions for loc_0: 200x60
+VisState.ts:1329 [VisState] 📏 Auto-updated expandedDimensions for loc_1: 200x60
+ELKBridge.ts:269 --- ELKBRIDGE_EDGE_PROCESSING_START ---
+ELKBridge.ts:269 [ELKBridge] 🔍 Processing 2 edges for sections
+ELKBridge.ts:289 [ELKBridge] 🔧 About to set layout for edge hyper_loc_0_to_loc_1 with 1 sections
+VisualizationEngine.ts:229 [VisualizationEngine] ❌ Layout failed: Entity does not exist Error: Entity does not exist
+    at VisualizationState._validateEntity (VisState.ts:146:1)
+    at VisualizationState.setEdgeLayout (VisState.ts:1303:1)
+    at ELKBridge.updateEdgeFromELK (ELKBridge.ts:289:1)
+    at eval (ELKBridge.ts:269:1)
+    at Array.forEach (<anonymous>)
+    at ELKBridge.elkToVisState (ELKBridge.ts:269:1)
+    at ELKBridge.layoutVisState (ELKBridge.ts:42:1)
+    at async VisualizationEngine.runLayout (VisualizationEngine.ts:103:1)
+    at async handleStateChange (FlowGraph.tsx:86:1)
+handleError @ VisualizationEngine.ts:229
+runLayout @ VisualizationEngine.ts:103
+await in runLayout
+handleStateChange @ FlowGraph.tsx:86
+eval @ FlowGraph.tsx:113
+commitHookEffectListMount @ react-dom.development.js:23184
+commitPassiveMountOnFiber @ react-dom.development.js:24965
+commitPassiveMountEffects_complete @ react-dom.development.js:24925
+commitPassiveMountEffects_begin @ react-dom.development.js:24912
+commitPassiveMountEffects @ react-dom.development.js:24900
+flushPassiveEffectsImpl @ react-dom.development.js:27073
+flushPassiveEffects @ react-dom.development.js:27018
+commitRootImpl @ react-dom.development.js:26969
+commitRoot @ react-dom.development.js:26716
+performSyncWorkOnRoot @ react-dom.development.js:26151
+flushSyncCallbacks @ react-dom.development.js:12042
+eval @ react-dom.development.js:25685
+ReactFlowConverter.ts:21 [ReactFlowConverter] 🔄 Converting with bridge architecture...
+ReactFlowBridge.ts:63 [ReactFlowBridge] 🔄 Converting VisState to ReactFlow format
+ReactFlowBridge.ts:136 [ReactFlowBridge] 📦 Container loc_0: collapsed=true, ELK=(12, 92), ReactFlow=(12, 92), size=200x60
+ReactFlowBridge.ts:136 [ReactFlowBridge] 📦 Container loc_1: collapsed=true, ELK=(12, 12), ReactFlow=(12, 12), size=200x60
+ReactFlowBridge.ts:226 [ReactFlowBridge] 🔍 Debug edge hyper_loc_0_to_loc_1: {source: 'loc_0', target: 'loc_1', sourceHandle: undefined, targetHandle: undefined, sourceHandleType: 'undefined', …}
+ReactFlowBridge.ts:261 [ReactFlowBridge] ✅ Created ReactFlow edge hyper_loc_0_to_loc_1: {id: 'hyper_loc_0_to_loc_1', type: 'standard', source: 'loc_0', target: 'loc_1', markerEnd: {…}, …}
+ReactFlowBridge.ts:226 [ReactFlowBridge] 🔍 Debug edge hyper_loc_1_to_loc_0: {source: 'loc_1', target: 'loc_0', sourceHandle: undefined, targetHandle: undefined, sourceHandleType: 'undefined', …}
+ReactFlowBridge.ts:261 [ReactFlowBridge] ✅ Created ReactFlow edge hyper_loc_1_to_loc_0: {id: 'hyper_loc_1_to_loc_0', type: 'standard', source: 'loc_1', target: 'loc_0', markerEnd: {…}, …}
+ReactFlowBridge.ts:80 [ReactFlowBridge] ✅ Conversion complete: {nodes: 2, edges: 2, containers: 2, hyperEdges: 0}
+FlowGraph.tsx:95 [FlowGraph] ✅ Updated ReactFlow data: {nodes: 2, edges: 2}
+nodes.tsx:97 [ContainerNode] 📏 Container loc_0: data.width=200, data.height=60, using 200x60
+nodes.tsx:97 [ContainerNode] 📏 Container loc_1: data.width=200, data.height=60, using 200x60
+nodes.tsx:97 [ContainerNode] 📏 Container loc_0: data.width=200, data.height=60, using 200x60
+nodes.tsx:97 [ContainerNode] 📏 Container loc_1: data.width=200, data.height=60, using 200x60
+FlowGraph.tsx:164 [FlowGraph] 📝 Nodes changing: 2 changes
+nodes.tsx:97 [ContainerNode] 📏 Container loc_0: data.width=200, data.height=60, using 200x60
+nodes.tsx:97 [ContainerNode] 📏 Container loc_1: data.width=200, data.height=60, using 200x60
+FlowGraph.tsx:164 [FlowGraph] 📝 Nodes changing: 1 changes
+FlowGraph.tsx:130 [FlowGraph] 🖱️ Node clicked: loc_0
+vis.js:158 [HomePage] 🖱️ Node click received: loc_0, type: container
+vis.js:167 [HomePage] 🖱️ Container loc_0 clicked, currently collapsed
+VisState.ts:1329 [VisState] 📏 Auto-updated expandedDimensions for loc_0: 200x60
+vis.js:172 [HomePage] ↗️ Expanded container loc_0
+FlowGraph.tsx:77 [FlowGraph] 🔄 Visualization state changed, updating...
+ELKBridge.ts:21 [ELKBridge] 🚀 Starting ELK layout from VisState
+ELKBridge.ts:113 [ELKBridge] 📋 Extracted from VisState: {visibleNodes: 5, visibleContainers: 1, totalEdges: 2, regularEdges: 2, hyperEdges: 0}
+ELKBridge.ts:173 [ELKBridge] 🔨 Building ELK graph with 5 nodes, 1 containers, 2 edges
+ELKBridge.ts:173 [ELKBridge] 🔍 Available nodes: (5) ['0', '1', '8', '9', 'loc_1']
+ELKBridge.ts:173 [ELKBridge] 🔍 Available containers: [{…}]
+ELKBridge.ts:190 [ELKBridge] 🔍 Container loc_0 has 4 children: (4) ['0', '1', '8', '9'] from container.children: (4) ['0', '1', '8', '9']
+ELKBridge.ts:214 [ELKBridge] 🔍 Found 1 top-level nodes: ['loc_1']
+ELKBridge.ts:32 [ELKBridge] 📊 Sending to ELK: {nodes: 2, edges: 2}
+ELKBridge.ts:32 [ELKBridge] ✅ ELK layout complete
+ELKBridge.ts:247 [ELKBridge] 📝 Applying ELK results back to VisState
+ELKBridge.ts:247 [ELKBridge] 🔍 ELK Result Structure: {
+  "id": "root",
+  "children": [
+    {
+      "id": "loc_0",
+      "width": 204,
+      "height": 324,
+      "children": [
+        {
+          "id": "0",
+          "width": 180,
+          "height": 60,
+          "$H": 496,
+          "x": 12,
+          "y": 12
+        },
+        {
+          "id": "1",
+          "width": 180,
+          "height": 60,
+          "$H": 498,
+          "x": 12,
+          "y": 92
+        },
+        {
+          "id": "8",
+          "width": 180,
+          "height": 60,
+          "$H": 500,
+          "x": 12,
+          "y": 172
+        },
+        {
+          "id": "9",
+          "width": 180,
+          "height": 60,
+          "$H": 502,
+          "x": 12,
+          "y": 252
+        }
+      ],
+      "layoutOptions": {
+        "elk.algorithm": "layered",
+        "elk.direction": "DOWN",
+        "elk.spacing.nodeNode": "75"
+      },
+      "$H": 494,
+      "x": 232,
+      "y": 12
+    },
+    {
+      "id": "loc_1",
+      "width": 200,
+      "height": 60,
+      "$H": 504,
+      "x": 12,
+      "y": 12
+    }
+  ],
+  "edges": [
+    {
+      "id": "e0",
+      "sources": [
+        "0"
+      ],
+      "targets": [
+        "1"
+      ],
+      "sections": [
+        {
+          "id": "e0_s0",
+          "startPoint": {
+            "x": 102,
+            "y": 72
+          },
+          "endPoint": {
+            "x": 102,
+            "y": 92
+          },
+          "incomingShape": "0",
+          "outgoingShape": "1"
+        }
+      ],
+      "container": "loc_0"
+    },
+    {
+      "id": "e8",
+      "sources": [
+        "8"
+      ],
+      "targets": [
+        "9"
+      ],
+      "sections": [
+        {
+          "id": "e8_s0",
+          "startPoint": {
+            "x": 102,
+            "y": 232
+          },
+          "endPoint": {
+            "x": 102,
+            "y": 252
+          },
+          "incomingShape": "8",
+          "outgoingShape": "9"
+        }
+      ],
+      "container": "loc_0"
+    }
+  ],
+  "layoutOptions": {
+    "elk.algorithm": "layered",
+    "elk.direction": "DOWN",
+    "elk.spacing.nodeNode": "100",
+    "elk.spacing.edgeNode": "50"
+  },
+  "$H": 492,
+  "x": 0,
+  "y": 0,
+  "width": 448,
+  "height": 348
+}
+VisState.ts:1329 [VisState] 📏 Auto-updated expandedDimensions for loc_0: 204x324
+ELKBridge.ts:307 [ELKBridge] 📏 Updated container loc_0 layout: {"position":{"x":232,"y":12},"dimensions":{"width":204,"height":324}}
+VisState.ts:1329 [VisState] 📏 Auto-updated expandedDimensions for loc_1: 200x60
+ELKBridge.ts:269 --- ELKBRIDGE_EDGE_PROCESSING_START ---
+ELKBridge.ts:269 [ELKBridge] 🔍 Processing 2 edges for sections
+ELKBridge.ts:289 [ELKBridge] 🔧 About to set layout for edge e0 with 1 sections
+ELKBridge.ts:289 [ELKBridge] 📍 Updated edge e0 with 1 sections
+ELKBridge.ts:295 [ELKBridge] 🔍 Debug: Edge e0 layout after update: {sections: Array(1)}
+ELKBridge.ts:289 [ELKBridge] 🔧 About to set layout for edge e8 with 1 sections
+ELKBridge.ts:289 [ELKBridge] 📍 Updated edge e8 with 1 sections
+ELKBridge.ts:295 [ELKBridge] 🔍 Debug: Edge e8 layout after update: {sections: Array(1)}
+ELKBridge.ts:269 --- ELKBRIDGE_EDGE_PROCESSING_END ---
+ELKBridge.ts:269 [ELKBridge] ✅ Applied all ELK results to VisState
+ReactFlowConverter.ts:21 [ReactFlowConverter] 🔄 Converting with bridge architecture...
+ReactFlowBridge.ts:63 [ReactFlowBridge] 🔄 Converting VisState to ReactFlow format
+ReactFlowBridge.ts:136 [ReactFlowBridge] 📦 Container loc_0: collapsed=false, ELK=(232, 12), ReactFlow=(232, 12), size=204x324
+ReactFlowBridge.ts:136 [ReactFlowBridge] 📦 Container loc_1: collapsed=true, ELK=(12, 12), ReactFlow=(12, 12), size=200x60
+ReactFlowBridge.ts:184 [ReactFlowBridge] 🔍 Parent container loc_0 info: {id: 'loc_0', x: 232, y: 12, width: 204, height: 324}
+CoordinateTranslator.ts:67 [CoordinateTranslator] ELK→ReactFlow: ELK child coordinates (12, 12) are already relative to container loc_0 - using as-is
+ReactFlowBridge.ts:184 [ReactFlowBridge] 🔘 Node 0: parent=loc_0, ELK=(12, 12), ReactFlow=(12, 12)
+ReactFlowBridge.ts:184 [ReactFlowBridge] 🔍 Parent container loc_0 info: {id: 'loc_0', x: 232, y: 12, width: 204, height: 324}
+CoordinateTranslator.ts:67 [CoordinateTranslator] ELK→ReactFlow: ELK child coordinates (12, 92) are already relative to container loc_0 - using as-is
+ReactFlowBridge.ts:184 [ReactFlowBridge] 🔘 Node 1: parent=loc_0, ELK=(12, 92), ReactFlow=(12, 92)
+ReactFlowBridge.ts:184 [ReactFlowBridge] 🔍 Parent container loc_0 info: {id: 'loc_0', x: 232, y: 12, width: 204, height: 324}
+CoordinateTranslator.ts:67 [CoordinateTranslator] ELK→ReactFlow: ELK child coordinates (12, 172) are already relative to container loc_0 - using as-is
+ReactFlowBridge.ts:184 [ReactFlowBridge] 🔘 Node 8: parent=loc_0, ELK=(12, 172), ReactFlow=(12, 172)
+ReactFlowBridge.ts:184 [ReactFlowBridge] 🔍 Parent container loc_0 info: {id: 'loc_0', x: 232, y: 12, width: 204, height: 324}
+CoordinateTranslator.ts:67 [CoordinateTranslator] ELK→ReactFlow: ELK child coordinates (12, 252) are already relative to container loc_0 - using as-is
+ReactFlowBridge.ts:184 [ReactFlowBridge] 🔘 Node 9: parent=loc_0, ELK=(12, 252), ReactFlow=(12, 252)
+ReactFlowBridge.ts:226 [ReactFlowBridge] 🔍 Debug edge e0: {source: '0', target: '1', sourceHandle: undefined, targetHandle: undefined, sourceHandleType: 'undefined', …}
+ReactFlowBridge.ts:261 [ReactFlowBridge] ✅ Created ReactFlow edge e0: {id: 'e0', type: 'standard', source: '0', target: '1', markerEnd: {…}, …}
+ReactFlowBridge.ts:226 [ReactFlowBridge] 🔍 Debug edge e8: {source: '8', target: '9', sourceHandle: undefined, targetHandle: undefined, sourceHandleType: 'undefined', …}
+ReactFlowBridge.ts:261 [ReactFlowBridge] ✅ Created ReactFlow edge e8: {id: 'e8', type: 'standard', source: '8', target: '9', markerEnd: {…}, …}
+ReactFlowBridge.ts:80 [ReactFlowBridge] ✅ Conversion complete: {nodes: 6, edges: 2, containers: 2, hyperEdges: 0}
+FlowGraph.tsx:95 [FlowGraph] ✅ Updated ReactFlow data: {nodes: 6, edges: 2}
+nodes.tsx:97 [ContainerNode] 📏 Container loc_0: data.width=204, data.height=324, using 204x324
+nodes.tsx:97 [ContainerNode] 📏 Container loc_1: data.width=200, data.height=60, using 200x60
+nodes.tsx:97 [ContainerNode] 📏 Container loc_0: data.width=204, data.height=324, using 204x324
+nodes.tsx:97 [ContainerNode] 📏 Container loc_1: data.width=200, data.height=60, using 200x60
+FlowGraph.tsx:164 [FlowGraph] 📝 Nodes changing: 6 changes
+nodes.tsx:97 [ContainerNode] 📏 Container loc_0: data.width=204, data.height=324, using 204x324
+nodes.tsx:97 [ContainerNode] 📏 Container loc_1: data.width=200, data.height=60, using 200x60