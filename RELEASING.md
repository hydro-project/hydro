--- conflicted
+++ resolved
@@ -31,11 +31,7 @@
    dfir_rs dfir_lang dfir_macro \
    dfir_datalog dfir_datalog_core \
    hydro_lang hydro_optimize hydro_std \
-<<<<<<< HEAD
-   hydro_deploy hydro_cli hydro_deploy_integration \
-=======
    hydro_deploy hydro_deploy_integration \
->>>>>>> b8075539
    multiplatform_test
 ```
 
