--- conflicted
+++ resolved
@@ -9,10 +9,7 @@
 
 [dependencies]
 anyhow = { version = "1.0.69", features = [ "backtrace" ] }
-<<<<<<< HEAD
 async-channel = "1.8.0"
-=======
->>>>>>> 654b77d8
 async-process = "1.6.0"
 async-recursion = "1.0"
 async-ssh2-lite = { version = "0.4.2", features = [ "tokio" ] }
