--- conflicted
+++ resolved
@@ -161,17 +161,16 @@
         self.launched_binary.as_ref().unwrap().stderr()
     }
 
-<<<<<<< HEAD
     pub fn stdout_filter(&self, prefix: String) -> mpsc::UnboundedReceiver<String> {
         self.launched_binary.as_ref().unwrap().stdout_filter(prefix)
     }
 
     pub fn stderr_filter(&self, prefix: String) -> mpsc::UnboundedReceiver<String> {
         self.launched_binary.as_ref().unwrap().stderr_filter(prefix)
-=======
+    }
+    
     pub fn tracing_results(&self) -> Option<&TracingResults> {
         self.launched_binary.as_ref().unwrap().tracing_results()
->>>>>>> e2cca0a8
     }
 
     pub fn exit_code(&self) -> Option<i32> {
