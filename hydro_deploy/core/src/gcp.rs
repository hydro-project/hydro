use std::any::Any;
use std::collections::HashMap;
use std::sync::{Arc, Mutex, OnceLock};

use anyhow::Result;
use async_trait::async_trait;
use nanoid::nanoid;
use serde_json::json;
use tokio::sync::RwLock;

use super::terraform::{TERRAFORM_ALPHABET, TerraformOutput, TerraformProvider};
use super::{
    ClientStrategy, Host, HostTargetType, LaunchedHost, ResourceBatch, ResourceResult,
    ServerStrategy,
};
use crate::HostStrategyGetter;
use crate::ssh::LaunchedSshHost;

pub struct LaunchedComputeEngine {
    resource_result: Arc<ResourceResult>,
    user: String,
    pub internal_ip: String,
    pub external_ip: Option<String>,
}

impl LaunchedSshHost for LaunchedComputeEngine {
    fn get_external_ip(&self) -> Option<String> {
        self.external_ip.clone()
    }

    fn get_internal_ip(&self) -> String {
        self.internal_ip.clone()
    }

    fn get_cloud_provider(&self) -> String {
        "GCP".to_string()
    }

    fn resource_result(&self) -> &Arc<ResourceResult> {
        &self.resource_result
    }

    fn ssh_user(&self) -> &str {
        self.user.as_str()
    }
}

#[derive(Debug)]
pub struct GcpNetwork {
    pub project: String,
    pub existing_vpc: Option<String>,
    id: String,
}

impl GcpNetwork {
    pub fn new(project: impl Into<String>, existing_vpc: Option<String>) -> Self {
        Self {
            project: project.into(),
            existing_vpc,
            id: nanoid!(8, &TERRAFORM_ALPHABET),
        }
    }

    fn collect_resources(&mut self, resource_batch: &mut ResourceBatch) -> String {
        resource_batch
            .terraform
            .terraform
            .required_providers
            .insert(
                "google".to_string(),
                TerraformProvider {
                    source: "hashicorp/google".to_string(),
                    version: "4.53.1".to_string(),
                },
            );

        let vpc_network = format!("hydro-vpc-network-{}", self.id);

        if let Some(existing) = self.existing_vpc.as_ref() {
            if resource_batch
                .terraform
                .resource
                .get("google_compute_network")
                .unwrap_or(&HashMap::new())
                .contains_key(existing)
            {
                format!("google_compute_network.{existing}")
            } else {
                resource_batch
                    .terraform
                    .data
                    .entry("google_compute_network".to_string())
                    .or_default()
                    .insert(
                        vpc_network.clone(),
                        json!({
                            "name": existing,
                            "project": self.project,
                        }),
                    );

                format!("data.google_compute_network.{vpc_network}")
            }
        } else {
            resource_batch
                .terraform
                .resource
                .entry("google_compute_network".to_string())
                .or_default()
                .insert(
                    vpc_network.clone(),
                    json!({
                        "name": vpc_network,
                        "project": self.project,
                        "auto_create_subnetworks": true
                    }),
                );

            let firewall_entries = resource_batch
                .terraform
                .resource
                .entry("google_compute_firewall".to_string())
                .or_default();

            // allow all VMs to communicate with each other over internal IPs
            firewall_entries.insert(
                format!("{vpc_network}-default-allow-internal"),
                json!({
                    "name": format!("{vpc_network}-default-allow-internal"),
                    "project": self.project,
                    "network": format!("${{google_compute_network.{vpc_network}.name}}"),
                    "source_ranges": ["10.128.0.0/9"],
                    "allow": [
                        {
                            "protocol": "tcp",
                            "ports": ["0-65535"]
                        },
                        {
                            "protocol": "udp",
                            "ports": ["0-65535"]
                        },
                        {
                            "protocol": "icmp"
                        }
                    ]
                }),
            );

            // allow external pings to all VMs
            firewall_entries.insert(
                format!("{vpc_network}-default-allow-ping"),
                json!({
                    "name": format!("{vpc_network}-default-allow-ping"),
                    "project": self.project,
                    "network": format!("${{google_compute_network.{vpc_network}.name}}"),
                    "source_ranges": ["0.0.0.0/0"],
                    "allow": [
                        {
                            "protocol": "icmp"
                        }
                    ]
                }),
            );

            self.existing_vpc = Some(vpc_network.clone());

            format!("google_compute_network.{vpc_network}")
        }
    }
}

pub struct GcpComputeEngineHost {
    /// ID from [`crate::Deployment::add_host`].
    id: usize,

    project: String,
    machine_type: String,
    image: String,
    region: String,
    network: Arc<RwLock<GcpNetwork>>,
    user: Option<String>,
    display_name: Option<String>,
    pub launched: OnceLock<Arc<LaunchedComputeEngine>>, // TODO(mingwei): fix pub
    external_ports: Mutex<Vec<u16>>,
}

impl GcpComputeEngineHost {
    #[expect(clippy::too_many_arguments, reason = "Mainly for internal use.")]
    pub fn new(
        id: usize,
        project: impl Into<String>,
        machine_type: impl Into<String>,
        image: impl Into<String>,
        region: impl Into<String>,
        network: Arc<RwLock<GcpNetwork>>,
        user: Option<String>,
        display_name: Option<String>,
    ) -> Self {
        Self {
            id,
            project: project.into(),
            machine_type: machine_type.into(),
            image: image.into(),
            region: region.into(),
            network,
            user,
            display_name,
            launched: OnceLock::new(),
            external_ports: Mutex::new(Vec::new()),
        }
    }
}

#[async_trait]
impl Host for GcpComputeEngineHost {
    fn target_type(&self) -> HostTargetType {
        HostTargetType::Linux
    }

    fn request_port(&self, bind_type: &ServerStrategy) {
        match bind_type {
            ServerStrategy::UnixSocket => {}
            ServerStrategy::InternalTcpPort => {}
            ServerStrategy::ExternalTcpPort(port) => {
                let mut external_ports = self.external_ports.lock().unwrap();
                if !external_ports.contains(port) {
                    if self.launched.get().is_some() {
                        todo!("Cannot adjust firewall after host has been launched");
                    }
                    external_ports.push(*port);
                }
            }
            ServerStrategy::Demux(demux) => {
                for bind_type in demux.values() {
                    self.request_port(bind_type);
                }
            }
            ServerStrategy::Merge(merge) => {
                for bind_type in merge {
                    self.request_port(bind_type);
                }
            }
            ServerStrategy::Tagged(underlying, _) => {
                self.request_port(underlying);
            }
            ServerStrategy::Null => {}
        }
    }

    fn request_custom_binary(&self) {
        self.request_port(&ServerStrategy::ExternalTcpPort(22));
    }

    fn id(&self) -> usize {
        self.id
    }

    fn collect_resources(&self, resource_batch: &mut ResourceBatch) {
        if self.launched.get().is_some() {
            return;
        }

        let vpc_path = self
            .network
            .try_write()
            .unwrap()
            .collect_resources(resource_batch);

        let project = self.project.as_str();

        // first, we import the providers we need
        resource_batch
            .terraform
            .terraform
            .required_providers
            .insert(
                "google".to_string(),
                TerraformProvider {
                    source: "hashicorp/google".to_string(),
                    version: "4.53.1".to_string(),
                },
            );

        resource_batch
            .terraform
            .terraform
            .required_providers
            .insert(
                "local".to_string(),
                TerraformProvider {
                    source: "hashicorp/local".to_string(),
                    version: "2.3.0".to_string(),
                },
            );

        resource_batch
            .terraform
            .terraform
            .required_providers
            .insert(
                "tls".to_string(),
                TerraformProvider {
                    source: "hashicorp/tls".to_string(),
                    version: "4.0.4".to_string(),
                },
            );

        // we use a single SSH key for all VMs
        resource_batch
            .terraform
            .resource
            .entry("tls_private_key".to_string())
            .or_default()
            .insert(
                "vm_instance_ssh_key".to_string(),
                json!({
                    "algorithm": "RSA",
                    "rsa_bits": 4096
                }),
            );

        resource_batch
            .terraform
            .resource
            .entry("local_file".to_string())
            .or_default()
            .insert(
                "vm_instance_ssh_key_pem".to_string(),
                json!({
                    "content": "${tls_private_key.vm_instance_ssh_key.private_key_pem}",
                    "filename": ".ssh/vm_instance_ssh_key_pem",
                    "file_permission": "0600"
                }),
            );

        let vm_key = format!("vm-instance-{}", self.id);
        let vm_name = format!(
<<<<<<< HEAD
            "hydro-vm-instance-{}-{}",
            nanoid!(8, &TERRAFORM_ALPHABET),
            self.display_name.clone().unwrap_or_default()
=======
            "hydro-vm-instance-{}{}",
            nanoid!(8, &TERRAFORM_ALPHABET),
            self.display_name
                .clone()
                .map_or(String::new(), |name| format!("-{}", name))
>>>>>>> 555b83e4
        );

        let mut tags = vec![];
        let mut external_interfaces = vec![];

        let external_ports = self.external_ports.lock().unwrap();
        if external_ports.is_empty() {
            external_interfaces.push(json!({ "network": format!("${{{vpc_path}.self_link}}") }));
        } else {
            external_interfaces.push(json!({
                "network": format!("${{{vpc_path}.self_link}}"),
                "access_config": [
                    {
                        "network_tier": "STANDARD"
                    }
                ]
            }));

            // open the external ports that were requested
            let my_external_tags = external_ports.iter().map(|port| {
                let rule_id = nanoid!(8, &TERRAFORM_ALPHABET);
                let firewall_rule = resource_batch
                    .terraform
                    .resource
                    .entry("google_compute_firewall".to_string())
                    .or_default()
                    .entry(format!("open-external-port-{}", port))
                    .or_insert(json!({
                        "name": format!("open-external-port-{}-{}", port, rule_id),
                        "project": project,
                        "network": format!("${{{vpc_path}.name}}"),
                        "target_tags": [format!("open-external-port-tag-{}-{}", port, rule_id)],
                        "source_ranges": ["0.0.0.0/0"],
                        "allow": [
                            {
                                "protocol": "tcp",
                                "ports": vec![port.to_string()]
                            }
                        ]
                    }));

                firewall_rule["target_tags"].as_array().unwrap()[0].clone()
            });

            tags.extend(my_external_tags);

            resource_batch.terraform.output.insert(
                format!("{vm_key}-public-ip"),
                TerraformOutput {
                    value: format!("${{google_compute_instance.{vm_key}.network_interface[0].access_config[0].nat_ip}}")
                }
            );
        }
        drop(external_ports); // Drop the lock as soon as possible.

        let user = self.user.as_deref().unwrap_or("hydro");
        resource_batch
            .terraform
            .resource
            .entry("google_compute_instance".to_string())
            .or_default()
            .insert(
                vm_key.clone(),
                json!({
                    "name": vm_name,
                    "project": project,
                    "machine_type": self.machine_type,
                    "zone": self.region,
                    "tags": tags,
                    "metadata": {
                        "ssh-keys": format!("{user}:${{tls_private_key.vm_instance_ssh_key.public_key_openssh}}")
                    },
                    "boot_disk": [
                        {
                            "initialize_params": [
                                {
                                    "image": self.image
                                }
                            ]
                        }
                    ],
                    "network_interface": external_interfaces,
                }),
            );

        resource_batch.terraform.output.insert(
            format!("{vm_key}-internal-ip"),
            TerraformOutput {
                value: format!(
                    "${{google_compute_instance.{vm_key}.network_interface[0].network_ip}}"
                ),
            },
        );
    }

    fn launched(&self) -> Option<Arc<dyn LaunchedHost>> {
        self.launched
            .get()
            .map(|a| a.clone() as Arc<dyn LaunchedHost>)
    }

    fn provision(&self, resource_result: &Arc<ResourceResult>) -> Arc<dyn LaunchedHost> {
        self.launched
            .get_or_init(|| {
                let id = self.id;

                let internal_ip = resource_result
                    .terraform
                    .outputs
                    .get(&format!("vm-instance-{id}-internal-ip"))
                    .unwrap()
                    .value
                    .clone();

                let external_ip = resource_result
                    .terraform
                    .outputs
                    .get(&format!("vm-instance-{id}-public-ip"))
                    .map(|v| v.value.clone());

                Arc::new(LaunchedComputeEngine {
                    resource_result: resource_result.clone(),
                    user: self.user.as_ref().cloned().unwrap_or("hydro".to_string()),
                    internal_ip,
                    external_ip,
                })
            })
            .clone()
    }

    fn strategy_as_server<'a>(
        &'a self,
        client_host: &dyn Host,
    ) -> Result<(ClientStrategy<'a>, HostStrategyGetter)> {
        if client_host.can_connect_to(ClientStrategy::UnixSocket(self.id)) {
            Ok((
                ClientStrategy::UnixSocket(self.id),
                Box::new(|_| ServerStrategy::UnixSocket),
            ))
        } else if client_host.can_connect_to(ClientStrategy::InternalTcpPort(self)) {
            Ok((
                ClientStrategy::InternalTcpPort(self),
                Box::new(|_| ServerStrategy::InternalTcpPort),
            ))
        } else if client_host.can_connect_to(ClientStrategy::ForwardedTcpPort(self)) {
            Ok((
                ClientStrategy::ForwardedTcpPort(self),
                Box::new(|me| {
                    me.downcast_ref::<GcpComputeEngineHost>()
                        .unwrap()
                        .request_port(&ServerStrategy::ExternalTcpPort(22)); // needed to forward
                    ServerStrategy::InternalTcpPort
                }),
            ))
        } else {
            anyhow::bail!("Could not find a strategy to connect to GCP instance")
        }
    }

    fn can_connect_to(&self, typ: ClientStrategy) -> bool {
        match typ {
            ClientStrategy::UnixSocket(id) => {
                #[cfg(unix)]
                {
                    self.id == id
                }

                #[cfg(not(unix))]
                {
                    let _ = id;
                    false
                }
            }
            ClientStrategy::InternalTcpPort(target_host) => {
                if let Some(gcp_target) =
                    <dyn Any>::downcast_ref::<GcpComputeEngineHost>(target_host)
                {
                    self.project == gcp_target.project
                } else {
                    false
                }
            }
            ClientStrategy::ForwardedTcpPort(_) => false,
        }
    }
}<|MERGE_RESOLUTION|>--- conflicted
+++ resolved
@@ -335,17 +335,11 @@
 
         let vm_key = format!("vm-instance-{}", self.id);
         let vm_name = format!(
-<<<<<<< HEAD
-            "hydro-vm-instance-{}-{}",
-            nanoid!(8, &TERRAFORM_ALPHABET),
-            self.display_name.clone().unwrap_or_default()
-=======
             "hydro-vm-instance-{}{}",
             nanoid!(8, &TERRAFORM_ALPHABET),
             self.display_name
                 .clone()
                 .map_or(String::new(), |name| format!("-{}", name))
->>>>>>> 555b83e4
         );
 
         let mut tags = vec![];
