use std::os::unix::process::ExitStatusExt;
use std::process::{ExitStatus, Stdio};
use std::sync::{Arc, Mutex};

use anyhow::{anyhow, bail, Result};
use async_process::Command;
use async_trait::async_trait;
use futures::io::BufReader as FuturesBufReader;
use futures::{AsyncBufReadExt as _, AsyncWriteExt as _};
use inferno::collapse::dtrace::Folder as DtraceFolder;
use inferno::collapse::perf::Folder as PerfFolder;
use inferno::collapse::Collapse;
use nameof::name_of;
use tempfile::NamedTempFile;
use tokio::io::{AsyncBufReadExt as _, BufReader as TokioBufReader};
use tokio::sync::{mpsc, oneshot};
use tokio_util::compat::FuturesAsyncReadCompatExt;
use tokio_util::io::SyncIoBridge;

use crate::hydroflow_crate::flamegraph::handle_fold_data;
use crate::hydroflow_crate::tracing_options::TracingOptions;
use crate::progress::ProgressTracker;
use crate::util::prioritized_broadcast;
use crate::{LaunchedBinary, TracingResults};

pub(super) struct TracingDataLocal {
    pub(super) outfile: NamedTempFile,
}

pub struct LaunchedLocalhostBinary {
    child: Mutex<async_process::Child>,
    tracing_config: Option<TracingOptions>,
    tracing_data_local: Option<TracingDataLocal>,
    tracing_results: Option<TracingResults>,
    stdin_sender: mpsc::UnboundedSender<String>,
    stdout_deploy_receivers: Arc<Mutex<Option<oneshot::Sender<String>>>>,
    stdout_receivers: Arc<Mutex<Vec<(Option<String>, mpsc::UnboundedSender<String>)>>>,
    stderr_receivers: Arc<Mutex<Vec<(Option<String>, mpsc::UnboundedSender<String>)>>>,
}

#[cfg(unix)]
impl Drop for LaunchedLocalhostBinary {
    fn drop(&mut self) {
        let mut child = self.child.lock().unwrap();

        if let Ok(Some(_)) = child.try_status() {
            return;
        }

        let pid = child.id();
        if let Err(e) = nix::sys::signal::kill(
            nix::unistd::Pid::from_raw(pid as i32),
            nix::sys::signal::SIGTERM,
        ) {
            ProgressTracker::println(format!("Failed to SIGTERM process {}: {}", pid, e));
        }
    }
}

impl LaunchedLocalhostBinary {
    pub fn new(
        mut child: async_process::Child,
        id: String,
        tracing_config: Option<TracingOptions>,
        tracing_data_local: Option<TracingDataLocal>,
    ) -> Self {
        let (stdin_sender, mut stdin_receiver) = mpsc::unbounded_channel::<String>();
        let mut stdin = child.stdin.take().unwrap();
        tokio::spawn(async move {
            while let Some(line) = stdin_receiver.recv().await {
                if stdin.write_all(line.as_bytes()).await.is_err() {
                    break;
                }

                stdin.flush().await.ok();
            }
        });

        let id_clone = id.clone();
        let (stdout_deploy_receivers, stdout_receivers) = prioritized_broadcast(
            FuturesBufReader::new(child.stdout.take().unwrap()).lines(),
            move |s| ProgressTracker::println(format!("[{id_clone}] {s}")),
        );
        let (_, stderr_receivers) = prioritized_broadcast(
            FuturesBufReader::new(child.stderr.take().unwrap()).lines(),
            move |s| ProgressTracker::println(format!("[{id} stderr] {s}")),
        );

        Self {
            child: Mutex::new(child),
            tracing_config,
            tracing_data_local,
            tracing_results: None,
            stdin_sender,
            stdout_deploy_receivers,
            stdout_receivers,
            stderr_receivers,
        }
    }
}

#[async_trait]
impl LaunchedBinary for LaunchedLocalhostBinary {
    fn stdin(&self) -> mpsc::UnboundedSender<String> {
        self.stdin_sender.clone()
    }

    fn deploy_stdout(&self) -> oneshot::Receiver<String> {
        let mut receivers = self.stdout_deploy_receivers.lock().unwrap();

        if receivers.is_some() {
            panic!("Only one deploy stdout receiver is allowed at a time");
        }

        let (sender, receiver) = oneshot::channel::<String>();
        *receivers = Some(sender);
        receiver
    }

    fn stdout(&self) -> mpsc::UnboundedReceiver<String> {
        let mut receivers = self.stdout_receivers.lock().unwrap();
        let (sender, receiver) = mpsc::unbounded_channel::<String>();
        receivers.push((None, sender));
        receiver
    }

    fn stderr(&self) -> mpsc::UnboundedReceiver<String> {
        let mut receivers = self.stderr_receivers.lock().unwrap();
        let (sender, receiver) = mpsc::unbounded_channel::<String>();
        receivers.push((None, sender));
        receiver
    }

    fn stdout_filter(&self, prefix: String) -> mpsc::UnboundedReceiver<String> {
        let mut receivers = self.stdout_receivers.lock().unwrap();
        let (sender, receiver) = mpsc::unbounded_channel::<String>();
        receivers.push((Some(prefix), sender));
        receiver
    }

    fn stderr_filter(&self, prefix: String) -> mpsc::UnboundedReceiver<String> {
        let mut receivers = self.stderr_receivers.lock().unwrap();
        let (sender, receiver) = mpsc::unbounded_channel::<String>();
        receivers.push((Some(prefix), sender));
        receiver
    }

    fn tracing_results(&self) -> Option<&TracingResults> {
        self.tracing_results.as_ref()
    }

    fn exit_code(&self) -> Option<i32> {
        self.child
            .lock()
            .unwrap()
            .try_status()
            .ok()
            .flatten()
            .map(exit_code)
    }

    async fn wait(&mut self) -> Result<i32> {
        Ok(exit_code(self.child.get_mut().unwrap().status().await?))
    }

    async fn stop(&mut self) -> Result<()> {
        if let Err(err) = self.child.get_mut().unwrap().kill() {
            if !matches!(err.kind(), std::io::ErrorKind::InvalidInput) {
                Err(err)?;
            }
        }

        // Run perf post-processing and download perf output.
        if let Some(tracing_config) = self.tracing_config.as_ref() {
            let tracing_data = self.tracing_data_local.take().unwrap();

            if cfg!(target_os = "macos") || cfg!(target_family = "windows") {
                if let Some(dtrace_outfile) = tracing_config.dtrace_outfile.as_ref() {
                    std::fs::copy(&dtrace_outfile, &tracing_data.outfile)?;
                }
            } else if cfg!(target_family = "unix") {
                if let Some(perf_outfile) = tracing_config.perf_raw_outfile.as_ref() {
                    std::fs::copy(&perf_outfile, &tracing_data.outfile)?;
                }
            }

            let fold_data = if cfg!(target_os = "macos") || cfg!(target_family = "windows") {
                let mut fold_er = DtraceFolder::from(
                    tracing_config
                        .fold_dtrace_options
                        .clone()
                        .unwrap_or_default(),
                );

                let fold_data =
                    ProgressTracker::leaf("fold dtrace output".to_owned(), async move {
                        let mut fold_data = Vec::new();
                        fold_er.collapse_file(Some(tracing_data.outfile), &mut fold_data)?;
                        Result::<_>::Ok(fold_data)
                    })
                    .await?;
                fold_data
            } else if cfg!(target_family = "unix") {
<<<<<<< HEAD
                let perf_raw_outfile = tracing.perf_raw_outfile.as_ref().ok_or_else(|| {
                    anyhow!(
                        "`{}` must be set for `perf` on localhost.",
                        name_of!(perf_raw_outfile in TracingOptions)
                    )
                })?;
                
=======
>>>>>>> e2cca0a8
                // Run perf script.
                let mut perf_script = Command::new("perf")
                    .args(["script", "--symfs=/", "-i"])
                    .arg(tracing_data.outfile.path())
                    .stdout(Stdio::piped())
                    .stderr(Stdio::piped())
                    .spawn()?;

                let stdout = perf_script.stdout.take().unwrap().compat();
                let mut stderr_lines =
                    TokioBufReader::new(perf_script.stderr.take().unwrap().compat()).lines();

                let mut fold_er =
                    PerfFolder::from(tracing_config.fold_perf_options.clone().unwrap_or_default());

                // Pattern on `()` to make sure no `Result`s are ignored.
                let ((), fold_data, ()) = tokio::try_join!(
                    async move {
                        // Log stderr.
                        while let Ok(Some(s)) = stderr_lines.next_line().await {
                            ProgressTracker::println(format!("[perf script stderr] {s}"));
                        }
                        Result::<_>::Ok(())
                    },
                    async move {
                        // Stream `perf script` stdout and fold.
                        tokio::task::spawn_blocking(move || {
                            let mut fold_data = Vec::new();
                            fold_er.collapse(
                                SyncIoBridge::new(tokio::io::BufReader::new(stdout)),
                                &mut fold_data,
                            )?;
                            Ok(fold_data)
                        })
                        .await?
                    },
                    async move {
                        // Close stdin and wait for command exit.
                        perf_script.status().await?;
                        Ok(())
                    },
                )?;
                fold_data
            } else {
                bail!(
                    "Unknown OS for perf/dtrace tracing: {}",
                    std::env::consts::OS
                );
            };

            self.tracing_results = Some(TracingResults {
                folded_data: fold_data.clone(),
            });

            handle_fold_data(tracing_config, fold_data).await?;
        };

        Ok(())
    }
}

fn exit_code(c: ExitStatus) -> i32 {
    #[cfg(unix)]
    return c.code().or(c.signal()).unwrap();
    #[cfg(not(unix))]
    return c.code().unwrap();
}<|MERGE_RESOLUTION|>--- conflicted
+++ resolved
@@ -201,7 +201,6 @@
                     .await?;
                 fold_data
             } else if cfg!(target_family = "unix") {
-<<<<<<< HEAD
                 let perf_raw_outfile = tracing.perf_raw_outfile.as_ref().ok_or_else(|| {
                     anyhow!(
                         "`{}` must be set for `perf` on localhost.",
@@ -209,8 +208,6 @@
                     )
                 })?;
                 
-=======
->>>>>>> e2cca0a8
                 // Run perf script.
                 let mut perf_script = Command::new("perf")
                     .args(["script", "--symfs=/", "-i"])
