#[cfg(unix)]
use std::os::unix::process::ExitStatusExt;
use std::process::{ExitStatus, Stdio};
use std::sync::Mutex;

use anyhow::{Result, bail};
use async_process::Command;
use async_trait::async_trait;
use futures::io::BufReader as FuturesBufReader;
use futures::{AsyncBufReadExt as _, AsyncWriteExt as _};
use inferno::collapse::Collapse;
use inferno::collapse::dtrace::Folder as DtraceFolder;
use inferno::collapse::perf::Folder as PerfFolder;
use tempfile::NamedTempFile;
use tokio::io::{AsyncBufReadExt as _, BufReader as TokioBufReader};
use tokio::sync::{mpsc, oneshot};
use tokio_util::compat::FuturesAsyncReadCompatExt;
use tokio_util::io::SyncIoBridge;

use super::samply::{FxProfile, samply_to_folded};
use crate::progress::ProgressTracker;
use crate::rust_crate::flamegraph::handle_fold_data;
use crate::rust_crate::tracing_options::TracingOptions;
use crate::util::{PriorityBroadcast, prioritized_broadcast};
use crate::{LaunchedBinary, TracingResults};

pub(super) struct TracingDataLocal {
    pub(super) outfile: NamedTempFile,
}

pub struct LaunchedLocalhostBinary {
    child: Mutex<async_process::Child>,
    tracing_config: Option<TracingOptions>,
    tracing_data_local: Option<TracingDataLocal>,
    tracing_results: Option<TracingResults>,
    stdin_sender: mpsc::UnboundedSender<String>,
    stdout_broadcast: PriorityBroadcast,
    stderr_broadcast: PriorityBroadcast,
}

#[cfg(unix)]
impl Drop for LaunchedLocalhostBinary {
    fn drop(&mut self) {
        let mut child = self.child.lock().unwrap();

        if let Ok(Some(_)) = child.try_status() {
            return;
        }

        let pid = child.id();
        if let Err(e) = nix::sys::signal::kill(
            nix::unistd::Pid::from_raw(pid as i32),
            nix::sys::signal::SIGTERM,
        ) {
            ProgressTracker::println(format!("Failed to SIGTERM process {}: {}", pid, e));
        }
    }
}

impl LaunchedLocalhostBinary {
    pub(super) fn new(
        mut child: async_process::Child,
        id: String,
        tracing_config: Option<TracingOptions>,
        tracing_data_local: Option<TracingDataLocal>,
    ) -> Self {
        let (stdin_sender, mut stdin_receiver) = mpsc::unbounded_channel::<String>();
        let mut stdin = child.stdin.take().unwrap();
        tokio::spawn(async move {
            while let Some(line) = stdin_receiver.recv().await {
                if stdin.write_all(line.as_bytes()).await.is_err() {
                    break;
                }

                stdin.flush().await.ok();
            }
        });

        let id_clone = id.clone();
        let stdout_broadcast = prioritized_broadcast(
            FuturesBufReader::new(child.stdout.take().unwrap()).lines(),
            move |s| ProgressTracker::println(format!("[{id_clone}] {s}")),
        );
        let stderr_broadcast = prioritized_broadcast(
            FuturesBufReader::new(child.stderr.take().unwrap()).lines(),
            move |s| ProgressTracker::println(format!("[{id} stderr] {s}")),
        );

        Self {
            child: Mutex::new(child),
            tracing_config,
            tracing_data_local,
            tracing_results: None,
            stdin_sender,
            stdout_broadcast,
            stderr_broadcast,
        }
    }
}

#[async_trait]
impl LaunchedBinary for LaunchedLocalhostBinary {
    fn stdin(&self) -> mpsc::UnboundedSender<String> {
        self.stdin_sender.clone()
    }

    fn deploy_stdout(&self) -> oneshot::Receiver<String> {
        self.stdout_broadcast.receive_priority()
    }

    fn stdout(&self) -> mpsc::UnboundedReceiver<String> {
        self.stdout_broadcast.receive(None)
    }

    fn stderr(&self) -> mpsc::UnboundedReceiver<String> {
        self.stderr_broadcast.receive(None)
    }

    fn stdout_filter(&self, prefix: String) -> mpsc::UnboundedReceiver<String> {
        self.stdout_broadcast.receive(Some(prefix))
    }

    fn stderr_filter(&self, prefix: String) -> mpsc::UnboundedReceiver<String> {
        self.stderr_broadcast.receive(Some(prefix))
    }

    fn tracing_results(&self) -> Option<&TracingResults> {
        self.tracing_results.as_ref()
    }

    fn exit_code(&self) -> Option<i32> {
        self.child
            .lock()
            .unwrap()
            .try_status()
            .ok()
            .flatten()
            .map(exit_code)
    }

    async fn wait(&mut self) -> Result<i32> {
        Ok(exit_code(self.child.get_mut().unwrap().status().await?))
    }

    async fn stop(&mut self) -> Result<()> {
        if let Err(err) = self.child.get_mut().unwrap().kill() {
            if !matches!(err.kind(), std::io::ErrorKind::InvalidInput) {
                Err(err)?;
            }
        }

        // Run perf post-processing and download perf output.
        if let Some(tracing_config) = self.tracing_config.as_ref() {
            if self.tracing_results.is_none() {
                let tracing_data = self.tracing_data_local.take().unwrap();

                if cfg!(target_os = "macos") || cfg!(target_family = "windows") {
<<<<<<< HEAD
                    if let Some(dtrace_outfile) = tracing_config.dtrace_outfile.as_ref() {
                        std::fs::copy(&tracing_data.outfile, dtrace_outfile)?;
=======
                    if let Some(samply_outfile) = tracing_config.samply_outfile.as_ref() {
                        std::fs::copy(&tracing_data.outfile, samply_outfile)?;
>>>>>>> d5b5df2c
                    }
                } else if cfg!(target_family = "unix") {
                    if let Some(perf_outfile) = tracing_config.perf_raw_outfile.as_ref() {
                        std::fs::copy(&tracing_data.outfile, perf_outfile)?;
                    }
                }

<<<<<<< HEAD
                let fold_data = if cfg!(target_os = "macos") || cfg!(target_family = "windows") {
=======
                let fold_data = if cfg!(target_os = "macos") {
                    let deserializer = &mut serde_json::Deserializer::from_reader(
                        std::fs::File::open(tracing_data.outfile.path())?,
                    );
                    let loaded = serde_path_to_error::deserialize::<_, FxProfile>(deserializer)?;

                    samply_to_folded(loaded).await.into()
                } else if cfg!(target_family = "windows") {
>>>>>>> d5b5df2c
                    let mut fold_er = DtraceFolder::from(
                        tracing_config
                            .fold_dtrace_options
                            .clone()
                            .unwrap_or_default(),
                    );

                    let fold_data =
                        ProgressTracker::leaf("fold dtrace output".to_owned(), async move {
                            let mut fold_data = Vec::new();
                            fold_er.collapse_file(Some(tracing_data.outfile), &mut fold_data)?;
                            Result::<_>::Ok(fold_data)
                        })
                        .await?;
                    fold_data
                } else if cfg!(target_family = "unix") {
                    // Run perf script.
                    let mut perf_script = Command::new("perf")
                        .args(["script", "--symfs=/", "-i"])
                        .arg(tracing_data.outfile.path())
                        .stdout(Stdio::piped())
                        .stderr(Stdio::piped())
                        .spawn()?;

                    let stdout = perf_script.stdout.take().unwrap().compat();
                    let mut stderr_lines =
                        TokioBufReader::new(perf_script.stderr.take().unwrap().compat()).lines();

<<<<<<< HEAD
                    let mut fold_er =
                        PerfFolder::from(tracing_config.fold_perf_options.clone().unwrap_or_default());
=======
                    let mut fold_er = PerfFolder::from(
                        tracing_config.fold_perf_options.clone().unwrap_or_default(),
                    );
>>>>>>> d5b5df2c

                    // Pattern on `()` to make sure no `Result`s are ignored.
                    let ((), fold_data, ()) = tokio::try_join!(
                        async move {
                            // Log stderr.
                            while let Ok(Some(s)) = stderr_lines.next_line().await {
                                ProgressTracker::println(format!("[perf script stderr] {s}"));
                            }
                            Result::<_>::Ok(())
                        },
                        async move {
                            // Stream `perf script` stdout and fold.
                            tokio::task::spawn_blocking(move || {
                                let mut fold_data = Vec::new();
                                fold_er.collapse(
                                    SyncIoBridge::new(tokio::io::BufReader::new(stdout)),
                                    &mut fold_data,
                                )?;
                                Ok(fold_data)
                            })
                            .await?
                        },
                        async move {
                            // Close stdin and wait for command exit.
                            perf_script.status().await?;
                            Ok(())
                        },
                    )?;
                    fold_data
                } else {
                    bail!(
                        "Unknown OS for perf/dtrace tracing: {}",
                        std::env::consts::OS
                    );
                };

                handle_fold_data(tracing_config, fold_data.clone()).await?;

                self.tracing_results = Some(TracingResults {
                    folded_data: fold_data,
                });
            }
        };

        Ok(())
    }
}

fn exit_code(c: ExitStatus) -> i32 {
    #[cfg(unix)]
    return c.code().or(c.signal()).unwrap();
    #[cfg(not(unix))]
    return c.code().unwrap();
}<|MERGE_RESOLUTION|>--- conflicted
+++ resolved
@@ -155,13 +155,8 @@
                 let tracing_data = self.tracing_data_local.take().unwrap();
 
                 if cfg!(target_os = "macos") || cfg!(target_family = "windows") {
-<<<<<<< HEAD
-                    if let Some(dtrace_outfile) = tracing_config.dtrace_outfile.as_ref() {
-                        std::fs::copy(&tracing_data.outfile, dtrace_outfile)?;
-=======
                     if let Some(samply_outfile) = tracing_config.samply_outfile.as_ref() {
                         std::fs::copy(&tracing_data.outfile, samply_outfile)?;
->>>>>>> d5b5df2c
                     }
                 } else if cfg!(target_family = "unix") {
                     if let Some(perf_outfile) = tracing_config.perf_raw_outfile.as_ref() {
@@ -169,9 +164,6 @@
                     }
                 }
 
-<<<<<<< HEAD
-                let fold_data = if cfg!(target_os = "macos") || cfg!(target_family = "windows") {
-=======
                 let fold_data = if cfg!(target_os = "macos") {
                     let deserializer = &mut serde_json::Deserializer::from_reader(
                         std::fs::File::open(tracing_data.outfile.path())?,
@@ -180,7 +172,6 @@
 
                     samply_to_folded(loaded).await.into()
                 } else if cfg!(target_family = "windows") {
->>>>>>> d5b5df2c
                     let mut fold_er = DtraceFolder::from(
                         tracing_config
                             .fold_dtrace_options
@@ -209,14 +200,9 @@
                     let mut stderr_lines =
                         TokioBufReader::new(perf_script.stderr.take().unwrap().compat()).lines();
 
-<<<<<<< HEAD
-                    let mut fold_er =
-                        PerfFolder::from(tracing_config.fold_perf_options.clone().unwrap_or_default());
-=======
                     let mut fold_er = PerfFolder::from(
                         tracing_config.fold_perf_options.clone().unwrap_or_default(),
                     );
->>>>>>> d5b5df2c
 
                     // Pattern on `()` to make sure no `Result`s are ignored.
                     let ((), fold_data, ()) = tokio::try_join!(
