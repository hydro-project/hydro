--- conflicted
+++ resolved
@@ -75,7 +75,6 @@
         receiver
     }
 
-<<<<<<< HEAD
     fn stdout_filter(&self, prefix: String) -> mpsc::UnboundedReceiver<String> {
         let mut receivers = self.stdout_receivers.lock().unwrap();
         let (sender, receiver) = mpsc::unbounded_channel::<String>();
@@ -91,11 +90,7 @@
     }
 
     fn tracing_results(&self) -> Option<&TracingResults> {
-        todo!("Not yet implemented")
-=======
-    fn tracing_results(&self) -> Option<&TracingResults> {
         self.tracing_results.as_ref()
->>>>>>> a4adb087
     }
 
     fn exit_code(&self) -> Option<i32> {
