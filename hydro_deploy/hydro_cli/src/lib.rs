#![expect(
    unused_qualifications,
    non_local_definitions,
    reason = "for pyo3 generated code"
)]

use core::hydroflow_crate::ports::HydroflowSource;
use std::cell::OnceCell;
use std::collections::HashMap;
use std::ops::Deref;
use std::pin::Pin;
use std::sync::{Arc, OnceLock};

use bytes::Bytes;
use futures::{Future, SinkExt, StreamExt};
use hydroflow_deploy_integration::{
    ConnectedDirect, ConnectedSink, ConnectedSource, DynSink, DynStream, ServerOrBound,
};
use pyo3::exceptions::{PyException, PyStopAsyncIteration};
use pyo3::prelude::*;
use pyo3::types::{PyBytes, PyDict};
use pyo3::{create_exception, wrap_pymodule};
use pyo3_asyncio::TaskLocals;
use pythonize::pythonize;
use tokio::sync::oneshot::Sender;
use tokio::sync::{Mutex, RwLock};

mod cli;
use hydro_deploy::ssh::LaunchedSshHost;
use hydro_deploy::{self as core};

static TOKIO_RUNTIME: std::sync::RwLock<Option<tokio::runtime::Runtime>> =
    std::sync::RwLock::new(None);

#[pyfunction]
fn cleanup_runtime() {
    drop(TOKIO_RUNTIME.write().unwrap().take());
}

struct TokioRuntime {}

impl pyo3_asyncio::generic::Runtime for TokioRuntime {
    type JoinError = tokio::task::JoinError;
    type JoinHandle = tokio::task::JoinHandle<()>;

    fn spawn<F>(fut: F) -> Self::JoinHandle
    where
        F: Future<Output = ()> + Send + 'static,
    {
        TOKIO_RUNTIME
            .read()
            .unwrap()
            .as_ref()
            .unwrap()
            .spawn(async move {
                fut.await;
            })
    }
}

tokio::task_local! {
    static TASK_LOCALS: OnceCell<TaskLocals>;
}

impl pyo3_asyncio::generic::ContextExt for TokioRuntime {
    fn scope<F, R>(locals: TaskLocals, fut: F) -> Pin<Box<dyn Future<Output = R> + Send>>
    where
        F: Future<Output = R> + Send + 'static,
    {
        let cell = OnceCell::new();
        cell.set(locals).unwrap();

        Box::pin(TASK_LOCALS.scope(cell, fut))
    }

    fn get_task_locals() -> Option<TaskLocals> {
        TASK_LOCALS
            .try_with(|c| c.get().cloned())
            .unwrap_or_default()
    }
}

create_exception!(hydro_cli_core, AnyhowError, PyException);

#[pyclass]
struct SafeCancelToken {
    cancel_tx: Option<Sender<()>>,
}

#[pymethods]
impl SafeCancelToken {
    fn safe_cancel(&mut self) {
        if let Some(token) = self.cancel_tx.take() {
            let _ = token.send(());
        }
    }
}

static CONVERTERS_MODULE: OnceLock<Py<PyModule>> = OnceLock::new();

fn interruptible_future_to_py<F, T>(py: Python<'_>, fut: F) -> PyResult<&PyAny>
where
    F: Future<Output = PyResult<T>> + Send + 'static,
    T: IntoPy<PyObject>,
{
    let module = CONVERTERS_MODULE.get().unwrap().clone().into_ref(py);

    let (cancel_tx, cancel_rx) = tokio::sync::oneshot::channel::<()>();

    let base_coro = pyo3_asyncio::generic::future_into_py::<TokioRuntime, _, _>(py, async move {
        tokio::select! {
            biased;
            _ = cancel_rx => Ok(None),
            r = fut => r.map(|o| Some(o))
        }
    })?;

    module.call_method1(
        "coroutine_to_safely_cancellable",
        (
            base_coro,
            SafeCancelToken {
                cancel_tx: Some(cancel_tx),
            },
        ),
    )
}

#[pyclass]
#[derive(Clone)]
pub struct AnyhowWrapper {
    pub underlying: Arc<RwLock<Option<anyhow::Error>>>,
}

#[pymethods]
impl AnyhowWrapper {
    fn __str__(&self) -> PyResult<String> {
        Ok(format!(
            "{:?}",
            self.underlying.try_read().unwrap().as_ref().unwrap()
        ))
    }
}

#[pyclass(subclass)]
#[derive(Clone)]
struct HydroflowSink {
    underlying: Arc<dyn core::hydroflow_crate::ports::HydroflowSink>,
}

#[pyclass(name = "Deployment")]
pub struct Deployment {
    underlying: Arc<RwLock<core::Deployment>>,
}

#[pymethods]
impl Deployment {
    #[new]
    fn new() -> Self {
        Deployment {
            underlying: Arc::new(RwLock::new(core::Deployment::new())),
        }
    }

<<<<<<< HEAD
    #[allow(non_snake_case)]
    fn PodHost(&self, py: Python<'_>) -> PyResult<Py<PyAny>> {
        let arc = self.underlying.blocking_write().add_host(|id| {
            core::PodHost::new(
                id
            )
        });

        Ok(Py::new(
            py,
            PyClassInitializer::from(Host {
                underlying: arc.clone(),
            })
            .add_subclass(KubernetesPodHost { underlying: arc }),
        )?
        .into_py(py))
    }

    #[allow(non_snake_case)]
=======
    #[expect(non_snake_case, reason = "pymethods")]
>>>>>>> 60089acd
    fn Localhost(&self, py: Python<'_>) -> PyResult<Py<PyAny>> {
        let arc = self.underlying.blocking_read().Localhost();

        Ok(Py::new(
            py,
            PyClassInitializer::from(Host {
                underlying: arc.clone(),
            })
            .add_subclass(LocalhostHost { underlying: arc }),
        )?
        .into_py(py))
    }

    #[expect(non_snake_case, clippy::too_many_arguments, reason = "pymethods")]
    fn GcpComputeEngineHost(
        &self,
        py: Python<'_>,
        project: String,
        machine_type: String,
        image: String,
        region: String,
        network: GcpNetwork,
        architecture: Option<String>,
        user: Option<String>,
        startup_script: Option<String>,
    ) -> PyResult<Py<PyAny>> {
        let arc = self.underlying.blocking_write().add_host(|id| {
            core::GcpComputeEngineHost::new(
                id,
                project,
                machine_type,
                architecture,
                image,
                region,
                network.underlying,
                user,
                startup_script,
            )
        });

        Ok(Py::new(
            py,
            PyClassInitializer::from(Host {
                underlying: arc.clone(),
            })
            .add_subclass(GcpComputeEngineHost { underlying: arc }),
        )?
        .into_py(py))
    }

    #[expect(non_snake_case, clippy::too_many_arguments, reason = "pymethods")]
    fn AzureHost(
        &self,
        py: Python<'_>,
        project: String,
        os_type: String, // linux or windows
        machine_size: String,
        region: String,
        architecture: Option<String>,
        image: Option<HashMap<String, String>>,
        user: Option<String>,
    ) -> PyResult<Py<PyAny>> {
        let arc = self.underlying.blocking_write().add_host(|id| {
            core::AzureHost::new(id, project, os_type, machine_size, architecture, image, region, user)
        });

        Ok(Py::new(
            py,
            PyClassInitializer::from(Host {
                underlying: arc.clone(),
            })
            .add_subclass(AzureHost { underlying: arc }),
        )?
        .into_py(py))
    }

    #[expect(non_snake_case, reason = "pymethods")]
    fn CustomService(
        &self,
        py: Python<'_>,
        on: &Host,
        external_ports: Vec<u16>,
    ) -> PyResult<Py<PyAny>> {
        let service = self
            .underlying
            .blocking_write()
            .CustomService(on.underlying.clone(), external_ports);

        Ok(Py::new(
            py,
            PyClassInitializer::from(Service {
                underlying: service.clone(),
            })
            .add_subclass(CustomService {
                underlying: service,
            }),
        )?
        .into_py(py))
    }

    #[expect(non_snake_case, clippy::too_many_arguments, reason = "pymethods")]
    fn HydroflowCrate(
        &self,
        py: Python<'_>,
        src: String,
        on: &Host,
        bin: Option<String>,
        example: Option<String>,
        profile: Option<String>,
        features: Option<Vec<String>>,
        args: Option<Vec<String>>,
        display_id: Option<String>,
        external_ports: Option<Vec<u16>>,
    ) -> PyResult<Py<PyAny>> {
        let service = self.underlying.blocking_write().add_service(|id| {
            core::hydroflow_crate::HydroflowCrateService::new(
                id,
                src.into(),
                on.underlying.clone(),
                bin,
                example,
                profile,
                None,  // Python API doesn't support rustflags
                None,  // Python API doesn't support target_dir
                false, // Python API doesn't support no_default_features
                None,  // Python API doesn't support perf
                features,
                args,
                display_id,
                external_ports.unwrap_or_default(),
            )
        });

        Ok(Py::new(
            py,
            PyClassInitializer::from(Service {
                underlying: service.clone(),
            })
            .add_subclass(HydroflowCrate {
                underlying: service,
            }),
        )?
        .into_py(py))
    }

    fn deploy<'p>(&self, py: Python<'p>) -> PyResult<&'p PyAny> {
        let underlying = self.underlying.clone();
        let py_none = py.None();
        interruptible_future_to_py(py, async move {
            underlying.write().await.deploy().await.map_err(|e| {
                AnyhowError::new_err(AnyhowWrapper {
                    underlying: Arc::new(RwLock::new(Some(e))),
                })
            })?;
            Ok(py_none)
        })
    }

    fn start<'p>(&self, py: Python<'p>) -> PyResult<&'p PyAny> {
        let underlying = self.underlying.clone();
        let py_none = py.None();
        interruptible_future_to_py(py, async move {
            underlying.write().await.start().await.map_err(|e| {
                AnyhowError::new_err(AnyhowWrapper {
                    underlying: Arc::new(RwLock::new(Some(e))),
                })
            })?;
            Ok(py_none)
        })
    }
}

#[pyclass(subclass)]
pub struct Host {
    underlying: Arc<dyn core::Host>,
}

#[pyclass(extends=Host, subclass)]
struct LocalhostHost {
    underlying: Arc<core::LocalhostHost>,
}

#[pymethods]
impl LocalhostHost {
    fn client_only(&self, py: Python<'_>) -> PyResult<Py<PyAny>> {
        let arc = Arc::new(self.underlying.client_only());

        Ok(Py::new(
            py,
            PyClassInitializer::from(Host {
                underlying: arc.clone(),
            })
            .add_subclass(LocalhostHost { underlying: arc }),
        )?
        .into_py(py))
    }
}

#[pyclass(extends=Host, subclass)]
struct KubernetesPodHost {
    underlying: Arc<core::PodHost>,
}

#[pymethods]
impl KubernetesPodHost {
    fn client_only(&self, py: Python<'_>) -> PyResult<Py<PyAny>> {
        let arc = Arc::new(self.underlying.client_only());

        Ok(Py::new(
            py,
            PyClassInitializer::from(Host {
                underlying: arc.clone(),
            })
            .add_subclass(KubernetesPodHost { underlying: arc }),
        )?
        .into_py(py))
    }
}


#[pyclass]
#[derive(Clone)]
struct GcpNetwork {
    underlying: Arc<RwLock<core::gcp::GcpNetwork>>,
}

#[pymethods]
impl GcpNetwork {
    #[new]
    fn new(project: String, existing: Option<String>) -> Self {
        GcpNetwork {
            underlying: Arc::new(RwLock::new(core::gcp::GcpNetwork::new(project, existing))),
        }
    }
}

#[pyclass(extends=Host, subclass)]
struct GcpComputeEngineHost {
    underlying: Arc<core::GcpComputeEngineHost>,
}

#[pymethods]
impl GcpComputeEngineHost {
    #[getter]
    fn internal_ip(&self) -> String {
        self.underlying.launched.get().unwrap().internal_ip.clone()
    }

    #[getter]
    fn external_ip(&self) -> Option<String> {
        self.underlying.launched.get().unwrap().external_ip.clone()
    }

    #[getter]
    fn ssh_key_path(&self) -> String {
        self.underlying
            .launched
            .get()
            .unwrap()
            .ssh_key_path()
            .to_str()
            .unwrap()
            .to_string()
    }
}

#[pyclass(extends=Host, subclass)]
struct AzureHost {
    underlying: Arc<core::AzureHost>,
}

#[pymethods]
impl AzureHost {
    #[getter]
    fn internal_ip(&self) -> String {
        self.underlying.launched.get().unwrap().internal_ip.clone()
    }

    #[getter]
    fn external_ip(&self) -> Option<String> {
        self.underlying.launched.get().unwrap().external_ip.clone()
    }

    #[getter]
    fn ssh_key_path(&self) -> String {
        self.underlying
            .launched
            .get()
            .unwrap()
            .ssh_key_path()
            .to_str()
            .unwrap()
            .to_string()
    }
}

#[pyclass(subclass)]
pub struct Service {
    underlying: Arc<RwLock<dyn core::Service>>,
}

#[pymethods]
impl Service {
    fn stop<'p>(&self, py: Python<'p>) -> PyResult<&'p PyAny> {
        let underlying = self.underlying.clone();
        let py_none = py.None();
        interruptible_future_to_py(py, async move {
            underlying.write().await.stop().await.unwrap();
            Ok(py_none)
        })
    }
}

#[pyclass]
struct PyReceiver {
    receiver: Arc<Mutex<tokio::sync::mpsc::UnboundedReceiver<String>>>,
}

#[pymethods]
impl PyReceiver {
    fn __aiter__(slf: PyRef<'_, Self>) -> PyRef<'_, Self> {
        slf
    }

    fn __anext__<'p>(&self, py: Python<'p>) -> Option<&'p PyAny> {
        let receiver = self.receiver.clone();
        Some(
            interruptible_future_to_py(py, async move {
                receiver
                    .lock()
                    .await
                    .recv()
                    .await
                    .ok_or_else(|| PyStopAsyncIteration::new_err(()))
            })
            .unwrap(),
        )
    }
}

#[pyclass(extends=Service, subclass)]
struct CustomService {
    underlying: Arc<RwLock<core::CustomService>>,
}

#[pymethods]
impl CustomService {
    fn client_port(&self, py: Python<'_>) -> PyResult<Py<PyAny>> {
        let arc = Arc::new(core::custom_service::CustomClientPort::new(Arc::downgrade(
            &self.underlying,
        )));

        Ok(Py::new(
            py,
            PyClassInitializer::from(HydroflowSink {
                underlying: arc.clone(),
            })
            .add_subclass(CustomClientPort { underlying: arc }),
        )?
        .into_py(py))
    }
}

#[pyclass(extends=HydroflowSink, subclass)]
#[derive(Clone)]
struct CustomClientPort {
    underlying: Arc<core::custom_service::CustomClientPort>,
}

#[pymethods]
impl CustomClientPort {
    fn send_to(&self, to: &HydroflowSink) {
        self.underlying.send_to(to.underlying.deref());
    }

    fn tagged(&self, tag: u32) -> TaggedSource {
        TaggedSource {
            underlying: Arc::new(core::hydroflow_crate::ports::TaggedSource {
                source: self.underlying.clone(),
                tag,
            }),
        }
    }

    fn server_port<'p>(&self, py: Python<'p>) -> PyResult<&'p PyAny> {
        let underlying = self.underlying.clone();
        interruptible_future_to_py(py, async move {
            Ok(ServerPort {
                underlying: underlying.server_port().await,
            })
        })
    }
}

#[pyclass(extends=Service, subclass)]
struct HydroflowCrate {
    underlying: Arc<RwLock<core::hydroflow_crate::HydroflowCrateService>>,
}

#[pymethods]
impl HydroflowCrate {
    fn stdout<'p>(&self, py: Python<'p>) -> PyResult<&'p PyAny> {
        let underlying = self.underlying.clone();
        interruptible_future_to_py(py, async move {
            let underlying = underlying.read().await;
            Ok(PyReceiver {
                receiver: Arc::new(Mutex::new(underlying.stdout())),
            })
        })
    }

    fn stderr<'p>(&self, py: Python<'p>) -> PyResult<&'p PyAny> {
        let underlying = self.underlying.clone();
        interruptible_future_to_py(py, async move {
            let underlying = underlying.read().await;
            Ok(PyReceiver {
                receiver: Arc::new(Mutex::new(underlying.stderr())),
            })
        })
    }

    fn exit_code<'p>(&self, py: Python<'p>) -> PyResult<&'p PyAny> {
        let underlying = self.underlying.clone();
        interruptible_future_to_py(py, async move {
            let underlying = underlying.read().await;
            Ok(underlying.exit_code())
        })
    }

    #[getter]
    fn ports(&self) -> HydroflowCratePorts {
        HydroflowCratePorts {
            underlying: self.underlying.clone(),
        }
    }
}

#[pyclass]
#[derive(Clone)]
struct HydroflowCratePorts {
    underlying: Arc<RwLock<core::hydroflow_crate::HydroflowCrateService>>,
}

#[pymethods]
impl HydroflowCratePorts {
    fn __getattribute__(&self, name: String, py: Python<'_>) -> PyResult<Py<PyAny>> {
        let arc = Arc::new(
            self.underlying
                .try_read()
                .unwrap()
                .get_port(name, &self.underlying),
        );

        Ok(Py::new(
            py,
            PyClassInitializer::from(HydroflowSink {
                underlying: arc.clone(),
            })
            .add_subclass(HydroflowCratePort { underlying: arc }),
        )?
        .into_py(py))
    }
}

#[pyclass(extends=HydroflowSink, subclass)]
#[derive(Clone)]
struct HydroflowCratePort {
    underlying: Arc<core::hydroflow_crate::ports::HydroflowPortConfig>,
}

#[pymethods]
impl HydroflowCratePort {
    fn merge(&self, py: Python<'_>) -> PyResult<Py<PyAny>> {
        let arc = Arc::new(self.underlying.clone().merge());

        Ok(Py::new(
            py,
            PyClassInitializer::from(HydroflowSink {
                underlying: arc.clone(),
            })
            .add_subclass(HydroflowCratePort { underlying: arc }),
        )?
        .into_py(py))
    }

    fn send_to(&self, to: &HydroflowSink) {
        self.underlying.send_to(to.underlying.deref());
    }

    fn tagged(&self, tag: u32) -> TaggedSource {
        TaggedSource {
            underlying: Arc::new(core::hydroflow_crate::ports::TaggedSource {
                source: self.underlying.clone(),
                tag,
            }),
        }
    }
}

#[pyfunction]
fn demux(mapping: &PyDict) -> HydroflowSink {
    HydroflowSink {
        underlying: Arc::new(core::hydroflow_crate::ports::DemuxSink {
            demux: mapping
                .into_iter()
                .map(|(k, v)| {
                    let k = k.extract::<u32>().unwrap();
                    let v = v.extract::<HydroflowSink>().unwrap();
                    (k, v.underlying)
                })
                .collect(),
        }),
    }
}

#[pyclass(subclass)]
#[derive(Clone)]
struct TaggedSource {
    underlying: Arc<core::hydroflow_crate::ports::TaggedSource>,
}

#[pymethods]
impl TaggedSource {
    fn send_to(&self, to: &HydroflowSink) {
        self.underlying.send_to(to.underlying.deref());
    }

    fn tagged(&self, tag: u32) -> TaggedSource {
        TaggedSource {
            underlying: Arc::new(core::hydroflow_crate::ports::TaggedSource {
                source: self.underlying.clone(),
                tag,
            }),
        }
    }
}

#[pyclass(extends=HydroflowSink, subclass)]
#[derive(Clone)]
struct HydroflowNull {
    underlying: Arc<core::hydroflow_crate::ports::NullSourceSink>,
}

#[pymethods]
impl HydroflowNull {
    fn send_to(&self, to: &HydroflowSink) {
        self.underlying.send_to(to.underlying.deref());
    }

    fn tagged(&self, tag: u32) -> TaggedSource {
        TaggedSource {
            underlying: Arc::new(core::hydroflow_crate::ports::TaggedSource {
                source: self.underlying.clone(),
                tag,
            }),
        }
    }
}

#[pyfunction]
fn null(py: Python<'_>) -> PyResult<Py<PyAny>> {
    let arc = Arc::new(core::hydroflow_crate::ports::NullSourceSink);

    Ok(Py::new(
        py,
        PyClassInitializer::from(HydroflowSink {
            underlying: arc.clone(),
        })
        .add_subclass(HydroflowNull { underlying: arc }),
    )?
    .into_py(py))
}

#[pyclass]
struct ServerPort {
    underlying: hydroflow_deploy_integration::ServerPort,
}

fn with_tokio_runtime<T>(f: impl Fn() -> T) -> T {
    let runtime_read = TOKIO_RUNTIME.read().unwrap();
    let _guard = runtime_read.as_ref().unwrap().enter();
    f()
}

#[pymethods]
impl ServerPort {
    fn json(&self, py: Python<'_>) -> Py<PyAny> {
        pythonize(py, &self.underlying).unwrap()
    }

    #[expect(clippy::wrong_self_convention, reason = "pymethods")]
    fn into_source<'p>(&self, py: Python<'p>) -> PyResult<&'p PyAny> {
        let realized = with_tokio_runtime(|| ServerOrBound::Server((&self.underlying).into()));

        interruptible_future_to_py(py, async move {
            Ok(PythonStream {
                underlying: Arc::new(RwLock::new(
                    realized.connect::<ConnectedDirect>().await.into_source(),
                )),
            })
        })
    }

    #[expect(clippy::wrong_self_convention, reason = "pymethods")]
    fn into_sink<'p>(&self, py: Python<'p>) -> PyResult<&'p PyAny> {
        let realized = with_tokio_runtime(|| ServerOrBound::Server((&self.underlying).into()));

        interruptible_future_to_py(py, async move {
            Ok(PythonSink {
                underlying: Arc::new(RwLock::new(
                    realized.connect::<ConnectedDirect>().await.into_sink(),
                )),
            })
        })
    }
}

#[pyclass]
#[derive(Clone)]
struct PythonSink {
    underlying: Arc<RwLock<DynSink<Bytes>>>,
}

#[pymethods]
impl PythonSink {
    fn send<'p>(&self, data: Py<PyBytes>, py: Python<'p>) -> PyResult<&'p PyAny> {
        let underlying = self.underlying.clone();
        let bytes = Bytes::from(data.as_bytes(py).to_vec());
        interruptible_future_to_py(py, async move {
            underlying.write().await.send(bytes).await?;
            Ok(())
        })
    }
}

#[pyclass]
#[derive(Clone)]
struct PythonStream {
    underlying: Arc<RwLock<DynStream>>,
}

#[pymethods]
impl PythonStream {
    fn __aiter__(slf: PyRef<'_, Self>) -> PyRef<'_, Self> {
        slf
    }

    fn __anext__<'p>(&self, py: Python<'p>) -> Option<&'p PyAny> {
        let underlying = self.underlying.clone();
        Some(
            interruptible_future_to_py(py, async move {
                let read_res = underlying.write().await.next().await;
                read_res
                    .and_then(|b| b.ok().map(|b| b.to_vec()))
                    .map(Ok)
                    .unwrap_or(Err(PyStopAsyncIteration::new_err(())))
            })
            .unwrap(),
        )
    }
}

#[pymodule]
pub fn _core(py: Python<'_>, module: &PyModule) -> PyResult<()> {
    unsafe {
        pyo3::ffi::PyEval_InitThreads();
    }

    CONVERTERS_MODULE
        .set(
            PyModule::from_code(
                py,
                "
import asyncio
async def coroutine_to_safely_cancellable(c, cancel_token):
    try:
        return await asyncio.shield(c)
    except asyncio.CancelledError:
        cancel_token.safe_cancel()
        await c
        raise asyncio.CancelledError()
",
                "converters",
                "converters",
            )?
            .into(),
        )
        .unwrap();

    *TOKIO_RUNTIME.write().unwrap() = Some(tokio::runtime::Runtime::new().unwrap());
    let atexit = PyModule::import(py, "atexit")?;
    atexit.call_method1("register", (wrap_pyfunction!(cleanup_runtime, module)?,))?;

    module.add("AnyhowError", py.get_type::<AnyhowError>())?;
    module.add_class::<AnyhowWrapper>()?;

    module.add_class::<HydroflowSink>()?;
    module.add_class::<Deployment>()?;

    module.add_class::<Host>()?;
    module.add_class::<LocalhostHost>()?;
    module.add_class::<KubernetesPodHost>()?;

    module.add_class::<GcpNetwork>()?;
    module.add_class::<GcpComputeEngineHost>()?;

    module.add_class::<Service>()?;
    module.add_class::<CustomService>()?;
    module.add_class::<CustomClientPort>()?;
    module.add_class::<HydroflowCrate>()?;
    module.add_class::<HydroflowCratePort>()?;

    module.add_class::<ServerPort>()?;
    module.add_class::<PythonSink>()?;
    module.add_class::<PythonStream>()?;

    module.add_function(wrap_pyfunction!(demux, module)?)?;
    module.add_function(wrap_pyfunction!(null, module)?)?;

    module.add_wrapped(wrap_pymodule!(cli::cli))?;

    Ok(())
}<|MERGE_RESOLUTION|>--- conflicted
+++ resolved
@@ -162,8 +162,7 @@
         }
     }
 
-<<<<<<< HEAD
-    #[allow(non_snake_case)]
+    #[expect(non_snake_case, reason = "pymethods")]
     fn PodHost(&self, py: Python<'_>) -> PyResult<Py<PyAny>> {
         let arc = self.underlying.blocking_write().add_host(|id| {
             core::PodHost::new(
@@ -181,10 +180,7 @@
         .into_py(py))
     }
 
-    #[allow(non_snake_case)]
-=======
     #[expect(non_snake_case, reason = "pymethods")]
->>>>>>> 60089acd
     fn Localhost(&self, py: Python<'_>) -> PyResult<Py<PyAny>> {
         let arc = self.underlying.blocking_read().Localhost();
 
