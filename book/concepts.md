# Concepts
Hydroflow is different from other distributed systems infrastructure, so you probably have questions, like:
What is Hydroflow? How does it work? What is special about it, and what are the key concepts to understand?

This chapter covers those basic questions. We start simple describing Hydroflow, and build up to an understanding of 
what makes Hydroflow uniquely powerful.

But in case you want a preview of the Hydroflow goodies, here are the main themes:
1. **Distributed Correctness**: Hydroflow's type system can prevent distributed system bugs at compile time. (One example: will your code
produce the same results if you deploy on a single machine or replicate on a distributed cluster of machines?)
2. **Local Efficiency**: Hydroflow compiles your dataflow programs into efficient, low-latency, single-threaded executables.

More on these topics below.

## Hydroflow: A Runtime Library and a DSL in Rust
Let's skip the fanfare and keep things simple: what *is* Hydroflow?

Hydroflow is a library that can be used in any Rust program. It includes two main components:

1. A runtime library that executes low-latency, reactive dataflow programs written in Rust. (The *core API*.)
2. A domain-specific language (DSL) for specifying dataflow programs. (The Hydroflow *surface syntax*.) 

Hydroflow's surface syntax must be embedded in a Rust program; the Rust compiler takes that Hydroflow syntax and 
<<<<<<< HEAD
compiles it into an efficient binary executable. We call a running Hydroflow binary a *spinner*.
=======
compiles it into an efficient binary executable we call a Hydroflow *spinner*.
>>>>>>> a6f50aef

In typical usage, a developer writes a spinner as a single-threaded Rust program that is mostly composed of 
Hydroflow surface syntax. Each spinner is typically responsible for a single 
"node" (a machine, or a core) in a distributed system composed of many such spinners,
which send and receive flows of data to each other.

> Hydroflow itself does not generate distributed code. It is a library for specifying the spinners (individual nodes) that 
> participate in a distributed system. 
>
> Higher-level languages are being built on top of Hydroflow to generate 
> distributed code in the form of multiple spinners. 
> Meanwhile, you can use Hydroflow to write your own distributed code, by writing individual spinners that work together, 
<<<<<<< HEAD
> and deploying them manually or with a tool like [Hydroplane](https://github.com/hydro-project/hydroplane). See the [Hydro Ecosystem](./ecosystem.md) for more on this.
=======
> and deploying them with a tool like [Hydroplane](https://github.com/hydro-project/hydroplane). See the [Hydro Ecosystem](./ecosystem.md) for more on this.
>>>>>>> a6f50aef

### So how might a human write distributed systems with Hydroflow?
As an illustration of how you can work at the Hydroflow layer, consider the 
[Chat Server example](./example_8_chat_server.md). If you run that binary
with the command-line argument `--role server` it will start a single spinner that is responsible for a chat server: receiving
membership requests and messages from clients, and forwarding messages from individual clients to all other clients.
If you run that binary with the argument `--role client` it will start a spinner that is responsible for a chat client, which 
forwards chat messages from stdin to the server, and prints out messages sent by the server. As a distributed system, the chat 
service would typically consist of many client spinners and a single server spinner.

<<<<<<< HEAD
Note that this is an example of an extremely simple distributed system in a "star" or "hub-and spokes" topology: the multiple client spinners are completely independent of each other, and each talks only with the central server spinner. 

```mermaid
graph TD;
    Client1---S((Server));
    Client2---S;
    Client3---S;
    S---Client4;
    S---Client5;
    S---Client6;
```

 If we wanted something more interesting, we could consider deploying a cluster of multiple server spinners, say for fault tolerance or geo-distribution. We'd need to change the code to take advantage of the many servers in a correct and reliable manner. But that's a topic for another section; for now, let's stay focused on the basics. 
=======
Note that this is an example of an extremely simple distributed system in a "star" or "hub-and spokes" topology: the multiple client spinners are completely independent of each other, and each talks only with the central server spinner. **A figure here would be nice**. If we wanted something more interesting, we could consider deploying a cluster of multiple server spinners, say for fault tolerance or geo-distribution. We'd need to change the code to take advantage of the many servers in a correct and reliable manner. But that's a topic for another section; for now, let's stay focused on the basics. 
>>>>>>> a6f50aef

## The Life and Times of a Hydroflow Spinner
Like most reactive services, we can envision a Hydroflow spinner running as an unbounded loop that is managed 
by the runtime library. Each iteration of the spinner's loop is called a *tick*. Associated with the spinner is 
a current *clock* value, which tells you how many ticks were executed by this spinner prior to the current tick. Each 
spinner produces totally-ordered, sequentially increasing clock values, which you can think of as the "local logical time"
at the spinner.

The spinner's main loop works as follows:
1. Ingest a batch of data from one or more inbound channels, and deliver them to the appropriate `source_xxx` operators in the Hydroflow spec.
2. Execute the Hydroflow spec. If the spec has cycles, continue executing it until it reaches a "fixpoint" on the current batch; i.e. it no longer produces any new data anywhere in the flow. Along the way, any data that appears in an outbound channel is sent to the appropriate destination.
3. Advance the local clock before starting the next tick.

The spinner's main loop is shown in the following diagram:
<<<<<<< HEAD
**TODO**
=======
**Diagram goes here**
>>>>>>> a6f50aef

In sum, an individual spinner advances sequentially through logical time; in each tick of its clock it ingests a batch of data from its inbound channels, executes the Hydroflow spec, and sends any outbound data to its outbound channels.
### Blocking Operators, Ticks and Strata
Many Hydroflow operators (e.g. `map`, `filter` and `join`) work in a streaming fashion. Streaming operators process data as it arrives, generating outputs in the midst of processing inputs. If you restrict yourself to operators that work in this streaming fashion, then your spinner may start sending data across the network mid-tick, even while it is still consuming the data in the input batch.

But some operators are blocking, and must wait for all their input data to arrive before they can produce any output data. For example, a `sort` operator must wait for all its input data to arrive before it can produce a single output value. (After all, the lowest value may be the last to arrive!)

This should raise questions in your mind. What do we mean by "all the input data" in a long-running service? We don't want to wait until the end of time, which is one reason we break time up into discrete "ticks" at each spinner. So when we say that a blocking operator waits for "all the input data", we mean "all the input data in the current tick".

Consider the simple statement below, which receives data from a network source each tick, sorts that tick's worth of data, and prints it to stdout:
```rust,ignore
source_stream_serde(inbound) -> sort() -> for_each(|x| println!("{:?}", x));
```
The runtime determines what data is taken from the channel and fed into the `source_stream_serde` operator for this tick. The sort operator will need to know that the `source_stream_serde` operator has no more data to send this tick, so that it can sort the data that got buffered and then send the sorted data to the `for_each` operator, which prints it to stdout. To do this, the runtime provides a mechanism for the `source_stream_serde` operator to buffer its output and notify the `sort` operator that it has no more data to send. This is called a *handoff*.

You can see the mermaid graph for the statement above just below this paragraph. Notice the two outer yellow boxes and the handoff between them. Each yellow boxes is a subflow that is
assigned a "stratum" number. ("Stratum" is latin for "layer"; the plural of "stratum" is "strata".) At compile time, the Hydroflow spec is partitioned into subflows, and each subflow is assigned a stratum number. Subsequently at runtime, within each tick the scheduler executes subflows in ascending order of stratum number. In the example above, the `source_stream_serde` operator is in stratum 0, and the `sort` and `for_each` operators are in stratum 1. The runtime executes the `source_stream_serde` operator first, buffering output in the Handoff. The `sort` operator will not receive any data until the `source_stream_serde` operator has finished executing. When stratum 0 is complete, the subflow in stratum 1 is scheduled and executes the `sort` and `for_each` operators to complete the tick. 

```mermaid
flowchart TB
    subgraph "sg_1v1 stratum 0"
        1v1["1v1 <tt>op_1v1: source_stream_serde(inbound)</tt>"]
    end
    subgraph "sg_2v1 stratum 1"
        2v1["2v1 <tt>op_2v1: sort()</tt>"]
        3v1["3v1 <tt>op_3v1: for_each(| (x) | println! (&quot;{:?}&quot;, x))</tt>"]
    end

    4v1{"handoff"}

    1v1-->4v1
    2v1-->3v1
    4v1-->2v1
```

This allows us to refine our understanding of the Hydroflow spinner loop:
1. Ingest a batch of data from one or more inbound channels, and deliver them to the appropriate `source_xxx` operators in the Hydroflow spec.
2. For each stratum \[0..n\] in the Hydroflow spec, run the stratum to fixpoint, placing any outputs into handoffs or outbound channels. 
3. Advance the local clock before starting the next tick.

### Technical Notes on Stratification
The Hydroflow compiler performs a static analysis of the Hydroflow spec to determine the strata. The analysis is based on the following rules:
- A Handoff is inserted between a blocking operator and each of the "upstream" operators that supply it data.
- The flow is partitioned at the Handoffs into Handoff-free subflows called "strata".
- The resulting graph of strata and handoffs is tested to ensure that it's acyclic. Cycles through blocking operators are forbidden as they not have well-defined behavior. (Note that the blocking operators in a cycle would deadlock waiting for each other.)

So a legal Hydroflow program consists of a directed acyclic graph (DAG) of strata and handoffs. The strata are numbered in ascending order by assigning stratum number 0 to the "leaves" of the DAG (strata with no upstream operators), and then ensuring that each stratum is assigned a number that is one larger than any of its upstream strata.

When a Hydroflow operator executes, it is running on a particular spinner, in a particular tick, in a particular stratum. 


#### Determining whether an operator should block: Monotonicity
Why are some operators streaming, and others blocking? Intuitively, the blocking operators must hold off on emitting outputs early because they may receive another input that would change their output. For example, a `sort` operator on integers cannot emit the number 4 if it may subsequently receive a 3 within the same tick. Said differently, at any time during the tick, the sort must promise to emit a growing *prefix of the total order* of its input (e.g. "1", "1, 2", "1, 2, 3", "1, 2, 3, 4", etc.) It cannot do this if it has not yet received all the input data. 

By contrast, streaming operators like `filter` have the property that they can always emit an output, *regardless of what other data they will receive later in the tick*. 

Said differently, suppose the runtime chose a batch *B* of data to deliver to an operator in one run, and a batch *C* in another run, where *C* is a strict superset of *B* -- i.e. it contains all of *B* and some more additional data. The output of a streaming operator like `filter` on *C* is guaranteed to contain all the outputs of the operator on *B*. The mathematical term for this property is *monotonicity*; we say that *`filter` is a monotone function*, because its output stream is a growing (*monotone*) function of its input stream.

By contrast, the output of a blocking operator like `sort` on *B* (say "1, 2, 4") is not guaranteed to produce a prefix of the output of the operator on *C*; if the input was in fact *C* and contained 3, a `sort` that had previously emitted "1, 2, 4" would have to somehow "retract" that output, to allow it
to report the contradictory prefix "1, 2, 3". The mathematical term for this property is *non-monotonicity*; we say that *`sort` is a non-monotone function*, because its output stream is not a growing (*monotone*) function of its input stream.

Hydroflow uses the monotonicity property to determine whether an operator should block. If an operator is monotone, it is streaming. If an operator is non-monotone, it is blocking.

Monotonicity turns out to be particularly important for distributed systems. In particular, if all your spinners are fully monotone across ticks, then they can run in parallel without any coordination—they will always stream correct prefixes of the final outputs, and eventually will deliver the complete output. 

### Dataflow and Networking

Conventionally, dataflow systems provide a way to analyze and process data by
chaining functions (operators) together into pipelines. But with a change of
perspective, many computations can be represented as dataflow. Designing around
the flow of data naturally separates computation into easily parallelizable and
distributable pipelines.

Most dataflow systems provide opinionated mechanisms for running flows across
multiple machines. Hydroflow however aims to represent many more types of
computations besides just data processing. This includes networking protocols
like two-phase commit and Paxos. To this end, Hydroflow is unopinionated about
network communication. Additionally, Hydroflow provides the abstraction of only
a single node (single thread) of a system. To build up a distributed system,
the user must design each node to communicate with others as needed.

As development continues we will provide more utilities for common networking
use cases, but for now expect some manual management of IP addresses and
sockets.

### Models of Parallelism
### WIP: Lattices at the Core

### Across Ticks: Time and State

## A Note: Time, Distributed Systems and Hydroflow
## 

[spinner]: cell<|MERGE_RESOLUTION|>--- conflicted
+++ resolved
@@ -21,11 +21,7 @@
 2. A domain-specific language (DSL) for specifying dataflow programs. (The Hydroflow *surface syntax*.) 
 
 Hydroflow's surface syntax must be embedded in a Rust program; the Rust compiler takes that Hydroflow syntax and 
-<<<<<<< HEAD
 compiles it into an efficient binary executable. We call a running Hydroflow binary a *spinner*.
-=======
-compiles it into an efficient binary executable we call a Hydroflow *spinner*.
->>>>>>> a6f50aef
 
 In typical usage, a developer writes a spinner as a single-threaded Rust program that is mostly composed of 
 Hydroflow surface syntax. Each spinner is typically responsible for a single 
@@ -38,11 +34,7 @@
 > Higher-level languages are being built on top of Hydroflow to generate 
 > distributed code in the form of multiple spinners. 
 > Meanwhile, you can use Hydroflow to write your own distributed code, by writing individual spinners that work together, 
-<<<<<<< HEAD
 > and deploying them manually or with a tool like [Hydroplane](https://github.com/hydro-project/hydroplane). See the [Hydro Ecosystem](./ecosystem.md) for more on this.
-=======
-> and deploying them with a tool like [Hydroplane](https://github.com/hydro-project/hydroplane). See the [Hydro Ecosystem](./ecosystem.md) for more on this.
->>>>>>> a6f50aef
 
 ### So how might a human write distributed systems with Hydroflow?
 As an illustration of how you can work at the Hydroflow layer, consider the 
@@ -53,7 +45,6 @@
 forwards chat messages from stdin to the server, and prints out messages sent by the server. As a distributed system, the chat 
 service would typically consist of many client spinners and a single server spinner.
 
-<<<<<<< HEAD
 Note that this is an example of an extremely simple distributed system in a "star" or "hub-and spokes" topology: the multiple client spinners are completely independent of each other, and each talks only with the central server spinner. 
 
 ```mermaid
@@ -67,9 +58,6 @@
 ```
 
  If we wanted something more interesting, we could consider deploying a cluster of multiple server spinners, say for fault tolerance or geo-distribution. We'd need to change the code to take advantage of the many servers in a correct and reliable manner. But that's a topic for another section; for now, let's stay focused on the basics. 
-=======
-Note that this is an example of an extremely simple distributed system in a "star" or "hub-and spokes" topology: the multiple client spinners are completely independent of each other, and each talks only with the central server spinner. **A figure here would be nice**. If we wanted something more interesting, we could consider deploying a cluster of multiple server spinners, say for fault tolerance or geo-distribution. We'd need to change the code to take advantage of the many servers in a correct and reliable manner. But that's a topic for another section; for now, let's stay focused on the basics. 
->>>>>>> a6f50aef
 
 ## The Life and Times of a Hydroflow Spinner
 Like most reactive services, we can envision a Hydroflow spinner running as an unbounded loop that is managed 
@@ -84,11 +72,7 @@
 3. Advance the local clock before starting the next tick.
 
 The spinner's main loop is shown in the following diagram:
-<<<<<<< HEAD
 **TODO**
-=======
-**Diagram goes here**
->>>>>>> a6f50aef
 
 In sum, an individual spinner advances sequentially through logical time; in each tick of its clock it ingests a batch of data from its inbound channels, executes the Hydroflow spec, and sends any outbound data to its outbound channels.
 ### Blocking Operators, Ticks and Strata
@@ -180,6 +164,4 @@
 ### Across Ticks: Time and State
 
 ## A Note: Time, Distributed Systems and Hydroflow
-## 
-
-[spinner]: cell+## 