# Concepts
<<<<<<< HEAD
Hydroflow is different from other distributed systems infrastructure, so you probably have questions, like:
What is Hydroflow? How does it work? What is special about it, and what are the key concepts to understand?

This chapter covers those basic questions. We start simple describing Hydroflow, and build up to an understanding of 
what makes Hydroflow uniquely powerful.

But in case you want a preview of the Hydroflow goodies, here are the main themes:
1. **Distributed Correctness**: Hydroflow's type system can prevent distributed system bugs at compile time. (One example: will your code
produce the same results if you deploy on a single machine or replicate on a distributed cluster of machines?)
2. **Local Efficiency**: Hydroflow compiles your dataflow programs into efficient, low-latency, single-threaded executables.

More on these topics below.

## Hydroflow: A Runtime Library and a DSL in Rust
Let's skip the fanfare and keep things simple: what *is* Hydroflow?

Hydroflow is a library that can be used in any Rust program. It includes two main components:

1. A runtime library that executes low-latency, reactive dataflow programs written in Rust. (The *core API*.)
2. A domain-specific language (DSL) for specifying dataflow programs. (The Hydroflow *surface syntax*.) 

Hydroflow's surface syntax must be embedded in a Rust program; the Rust compiler takes that Hydroflow syntax and 
compiles it into an efficient binary executable. We call a running Hydroflow binary a *spinner*.

In typical usage, a developer writes a spinner as a single-threaded Rust program that is mostly composed of 
Hydroflow surface syntax. Each spinner is typically responsible for a single 
"node" (a machine, or a core) in a distributed system composed of many such spinners,
which send and receive flows of data to each other.

> Hydroflow itself does not generate distributed code. It is a library for specifying the spinners (individual nodes) that 
> participate in a distributed system. 
>
> Higher-level languages are being built on top of Hydroflow to generate 
> distributed code in the form of multiple spinners. 
> Meanwhile, you can use Hydroflow to write your own distributed code, by writing individual spinners that work together, 
> and deploying them manually or with a tool like [Hydroplane](https://github.com/hydro-project/hydroplane). See the [Hydro Ecosystem](./ecosystem.md) for more on this.

### So how might a human write distributed systems with Hydroflow?
As an illustration of how you can work at the Hydroflow layer, consider the 
[Chat Server example](./example_8_chat_server.md). If you run that binary
with the command-line argument `--role server` it will start a single spinner that is responsible for a chat server: receiving
membership requests and messages from clients, and forwarding messages from individual clients to all other clients.
If you run that binary with the argument `--role client` it will start a spinner that is responsible for a chat client, which 
forwards chat messages from stdin to the server, and prints out messages sent by the server. As a distributed system, the chat 
service would typically consist of many client spinners and a single server spinner.

Note that this is an example of an extremely simple distributed system in a "star" or "hub-and spokes" topology: the multiple client spinners are completely independent of each other, and each talks only with the central server spinner. 

```mermaid
graph TD;
    Client1---S((Server));
    Client2---S;
    Client3---S;
    S---Client4;
    S---Client5;
    S---Client6;
```

 If we wanted something more interesting, we could consider deploying a cluster of multiple server spinners, say for fault tolerance or geo-distribution. We'd need to change the code to take advantage of the many servers in a correct and reliable manner. But that's a topic for another section; for now, let's stay focused on the basics. 

## The Life and Times of a Hydroflow Spinner
Like most reactive services, we can envision a Hydroflow spinner running as an unbounded loop that is managed 
by the runtime library. Each iteration of the spinner's loop is called a *tick*. Associated with the spinner is 
a current *clock* value, which tells you how many ticks were executed by this spinner prior to the current tick. Each 
spinner produces totally-ordered, sequentially increasing clock values, which you can think of as the "local logical time"
at the spinner.

The spinner's main loop works as follows:
1. Ingest a batch of data from one or more inbound channels, and deliver them to the appropriate `source_xxx` operators in the Hydroflow spec.
2. Execute the Hydroflow spec. If the spec has cycles, continue executing it until it reaches a "fixpoint" on the current batch; i.e. it no longer produces any new data anywhere in the flow. Along the way, any data that appears in an outbound channel is sent to the appropriate destination.
3. Advance the local clock before starting the next tick.

The spinner's main loop is shown in the following diagram:
**TODO**

In sum, an individual spinner advances sequentially through logical time; in each tick of its clock it ingests a batch of data from its inbound channels, executes the Hydroflow spec, and sends any outbound data to its outbound channels.
### Blocking Operators, Ticks and Strata
Many Hydroflow operators (e.g. `map`, `filter` and `join`) work in a streaming fashion. Streaming operators process data as it arrives, generating outputs in the midst of processing inputs. If you restrict yourself to operators that work in this streaming fashion, then your spinner may start sending data across the network mid-tick, even while it is still consuming the data in the input batch.

But some operators are blocking, and must wait for all their input data to arrive before they can produce any output data. For example, a `sort` operator must wait for all its input data to arrive before it can produce a single output value. (After all, the lowest value may be the last to arrive!)

This should raise questions in your mind. What do we mean by "all the input data" in a long-running service? We don't want to wait until the end of time, which is one reason we break time up into discrete "ticks" at each spinner. So when we say that a blocking operator waits for "all the input data", we mean "all the input data in the current tick".

Consider the simple statement below, which receives data from a network source each tick, sorts that tick's worth of data, and prints it to stdout:
```rust,ignore
source_stream_serde(inbound) -> sort() -> for_each(|x| println!("{:?}", x));
```
The runtime determines what data is taken from the channel and fed into the `source_stream_serde` operator for this tick. The sort operator will need to know that the `source_stream_serde` operator has no more data to send this tick, so that it can sort the data that got buffered and then send the sorted data to the `for_each` operator, which prints it to stdout. To do this, the runtime provides a mechanism for the `source_stream_serde` operator to buffer its output and notify the `sort` operator that it has no more data to send. This is called a *handoff*.

You can see the mermaid graph for the statement above just below this paragraph. Notice the two outer yellow boxes and the handoff between them. Each yellow boxes is a subflow that is
assigned a "stratum" number. ("Stratum" is latin for "layer"; the plural of "stratum" is "strata".) At compile time, the Hydroflow spec is partitioned into subflows, and each subflow is assigned a stratum number. Subsequently at runtime, within each tick the scheduler executes subflows in ascending order of stratum number. In the example above, the `source_stream_serde` operator is in stratum 0, and the `sort` and `for_each` operators are in stratum 1. The runtime executes the `source_stream_serde` operator first, buffering output in the Handoff. The `sort` operator will not receive any data until the `source_stream_serde` operator has finished executing. When stratum 0 is complete, the subflow in stratum 1 is scheduled and executes the `sort` and `for_each` operators to complete the tick. 

```mermaid
flowchart TB
    subgraph "sg_1v1 stratum 0"
        1v1["1v1 <tt>op_1v1: source_stream_serde(inbound)</tt>"]
    end
    subgraph "sg_2v1 stratum 1"
        2v1["2v1 <tt>op_2v1: sort()</tt>"]
        3v1["3v1 <tt>op_3v1: for_each(| (x) | println! (&quot;{:?}&quot;, x))</tt>"]
    end

    4v1{"handoff"}

    1v1-->4v1
    2v1-->3v1
    4v1-->2v1
```

This allows us to refine our understanding of the Hydroflow spinner loop:
1. Ingest a batch of data from one or more inbound channels, and deliver them to the appropriate `source_xxx` operators in the Hydroflow spec.
2. For each stratum \[0..n\] in the Hydroflow spec, run the stratum to fixpoint, placing any outputs into handoffs or outbound channels. 
3. Advance the local clock before starting the next tick.

### Technical Notes on Stratification
The Hydroflow compiler performs a static analysis of the Hydroflow spec to determine the strata. The analysis is based on the following rules:
- A Handoff is inserted between a blocking operator and each of the "upstream" operators that supply it data.
- The flow is partitioned at the Handoffs into Handoff-free subflows called "strata".
- The resulting graph of strata and handoffs is tested to ensure that it's acyclic. Cycles through blocking operators are forbidden as they not have well-defined behavior. (Note that the blocking operators in a cycle would deadlock waiting for each other.)

So a legal Hydroflow program consists of a directed acyclic graph (DAG) of strata and handoffs. The strata are numbered in ascending order by assigning stratum number 0 to the "leaves" of the DAG (strata with no upstream operators), and then ensuring that each stratum is assigned a number that is one larger than any of its upstream strata.

When a Hydroflow operator executes, it is running on a particular spinner, in a particular tick, in a particular stratum. 


#### Determining whether an operator should block: Monotonicity
Why are some operators streaming, and others blocking? Intuitively, the blocking operators must hold off on emitting outputs early because they may receive another input that would change their output. For example, a `sort` operator on integers cannot emit the number 4 if it may subsequently receive a 3 within the same tick. Said differently, at any time during the tick, the sort must promise to emit a growing *prefix of the total order* of its input (e.g. "1", "1, 2", "1, 2, 3", "1, 2, 3, 4", etc.) It cannot do this if it has not yet received all the input data. 

By contrast, streaming operators like `filter` have the property that they can always emit an output, *regardless of what other data they will receive later in the tick*. 

Said differently, suppose the runtime chose a batch *B* of data to deliver to an operator in one run, and a batch *C* in another run, where *C* is a strict superset of *B* -- i.e. it contains all of *B* and some more additional data. The output of a streaming operator like `filter` on *C* is guaranteed to contain all the outputs of the operator on *B*. The mathematical term for this property is *monotonicity*; we say that *`filter` is a monotone function*, because its output stream is a growing (*monotone*) function of its input stream.

By contrast, the output of a blocking operator like `sort` on *B* (say "1, 2, 4") is not guaranteed to produce a prefix of the output of the operator on *C*; if the input was in fact *C* and contained 3, a `sort` that had previously emitted "1, 2, 4" would have to somehow "retract" that output, to allow it
to report the contradictory prefix "1, 2, 3". The mathematical term for this property is *non-monotonicity*; we say that *`sort` is a non-monotone function*, because its output stream is not a growing (*monotone*) function of its input stream.

Hydroflow uses the monotonicity property to determine whether an operator should block. If an operator is monotone, it is streaming. If an operator is non-monotone, it is blocking.

Monotonicity turns out to be particularly important for distributed systems. In particular, if all your spinners are fully monotone across ticks, then they can run in parallel without any coordination—they will always stream correct prefixes of the final outputs, and eventually will deliver the complete output. 
=======
>>>>>>> 4041b1fa

## Hydroflow: A DSL and a Runtime Library
### Dataflow and Networking

Conventionally, dataflow systems provide a way to analyze and process data by
chaining functions (operators) together into pipelines. But with a change of
perspective, many computations can be represented as dataflow. Designing around
the flow of data naturally separates computation into easily parallelizable and
distributable pipelines.

Most dataflow systems provide opinionated mechanisms for running flows across
multiple machines. Hydroflow however aims to represent many more types of
computations besides just data processing. This includes networking protocols
like two-phase commit and Paxos. To this end, Hydroflow is unopinionated about
network communication. Additionally, Hydroflow provides the abstraction of only
a single node (single thread) of a system. To build up a distributed system,
the user must design each node to communicate with others as needed.

As development continues we will provide more utilities for common networking
use cases, but for now expect some manual management of IP addresses and
sockets.

### Models of Parallelism
### WIP: Lattices at the Core

## Architecture and Execution Model
### Per-Tick: Fix Points and Strata

### Across Ticks: Time and State

## A Note: Time, Distributed Systems and Hydroflow
<<<<<<< HEAD
## 
=======
## 
>>>>>>> 4041b1fa
<|MERGE_RESOLUTION|>--- conflicted
+++ resolved
@@ -1,5 +1,4 @@
 # Concepts
-<<<<<<< HEAD
 Hydroflow is different from other distributed systems infrastructure, so you probably have questions, like:
 What is Hydroflow? How does it work? What is special about it, and what are the key concepts to understand?
 
@@ -138,8 +137,6 @@
 Hydroflow uses the monotonicity property to determine whether an operator should block. If an operator is monotone, it is streaming. If an operator is non-monotone, it is blocking.
 
 Monotonicity turns out to be particularly important for distributed systems. In particular, if all your spinners are fully monotone across ticks, then they can run in parallel without any coordination—they will always stream correct prefixes of the final outputs, and eventually will deliver the complete output. 
-=======
->>>>>>> 4041b1fa
 
 ## Hydroflow: A DSL and a Runtime Library
 ### Dataflow and Networking
@@ -171,8 +168,4 @@
 ### Across Ticks: Time and State
 
 ## A Note: Time, Distributed Systems and Hydroflow
-<<<<<<< HEAD
 ## 
-=======
-## 
->>>>>>> 4041b1fa
